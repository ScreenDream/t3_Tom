{
  "Name": "WakeSummer22",
  "Id": "5f305acf-4e8f-4bc8-945a-cbf4f325a9cd",
  "Namespace": "user.wake.summer2022",
  "Inputs": [],
  "Children": [
    {
      "Id": "e2a03f3f-3132-485c-9652-a6f0a2e7101e"/*RenderTarget*/,
      "SymbolId": "f9fe78c5-43a6-48ae-8e8c-6cdbbc330dd1",
      "InputValues": [
        {
          "Id": "e882e0f0-03f9-46e6-ac7a-709e6fa66613"/*Multisampling*/,
          "Type": "System.Int32",
          "Value": 1
        }
      ],
      "Outputs": []
    },
    {
      "Id": "8dc4382f-0b34-4912-8c6e-731b80c04136"/*Default*/,
      "SymbolId": "32feb968-6196-43ea-be23-958c21e884bc",
      "Name": "Default",
      "InputValues": [
        {
          "Id": "62a8185f-32c0-41d2-b8be-d8c1d7178c00"/*Part*/,
          "Type": "System.String",
          "Value": "Part 0"
        },
        {
          "Id": "c6407736-80ed-4e13-948c-8d20b50000a7"/*Title*/,
          "Type": "System.String",
          "Value": "Norm"
        }
      ],
      "Outputs": [
        {
          "Id": "fc8b650a-0539-44e4-a110-3995fecc711d"/*Default*/,
          "OutputData": {
            "Type": "T3.Core.Animation.TimeClip",
            "TimeClip": {
              "TimeRange": {
                "Start": 0.0,
                "End": 5.901348
              },
              "SourceRange": {
                "Start": 0.009531498,
                "End": 5.9108796
              },
              "LayerIndex": 0
            }
          }
        }
      ]
    },
    {
      "Id": "4ae0405e-99dd-4ec8-885a-1c14aec113fc"/*Execute*/,
      "SymbolId": "936e4324-bea2-463a-b196-6064a2d8a6b2",
      "InputValues": [],
      "Outputs": []
    },
    {
      "Id": "14b1d93f-67d7-4502-a6c4-c575c59f57e0"/*SetVJVariables*/,
      "SymbolId": "e14af8a3-8672-4348-af9e-735714c31c92",
      "InputValues": [],
      "Outputs": []
    },
    {
      "Id": "db57f159-2161-400d-85eb-03a1b25438ca"/*WS1_Searching*/,
      "SymbolId": "90b20942-810b-480c-a19e-a41296cac9e6",
      "InputValues": [],
      "Outputs": []
    },
    {
      "Id": "d9c19b31-16bd-4fd4-90b3-d7ce603c89b0"/*DulcimerMain*/,
      "SymbolId": "4c6d2682-e92a-46c1-9f16-19d61fb1fce5",
      "InputValues": [],
      "Outputs": []
    },
    {
      "Id": "29a75c3e-d1df-4205-b564-cea177c4d10f"/*WS2_Feedback*/,
      "SymbolId": "88af0668-6aae-419c-ace8-845c92135915",
      "InputValues": [],
      "Outputs": []
    },
    {
      "Id": "3faafe39-df82-4556-a834-0dcd5dce10de"/*MasterFade*/,
      "SymbolId": "d8c5330f-59b5-4907-b845-a02def3042fa",
      "Name": "MasterFade",
      "InputValues": [
        {
          "Id": "4618d8e0-2718-4373-a071-88ec1843b0c8"/*Stretch*/,
          "Type": "System.Numerics.Vector2",
          "Value": {
            "X": 2.0,
            "Y": 1.0
          }
        },
        {
          "Id": "ed4f8c30-7b71-4649-97e6-710a718039b0"/*Color*/,
          "Type": "System.Numerics.Vector4",
          "Value": {
            "X": 0.0,
            "Y": 0.0,
            "Z": 0.0,
            "W": 1.0
          }
        }
      ],
      "Outputs": []
    },
    {
      "Id": "a2a93e12-f9f9-4476-a631-3e0ed34650a5"/*BlendColors*/,
      "SymbolId": "6b7c541a-ca36-4f21-ac95-89e874820c5a",
      "InputValues": [
        {
          "Id": "eb601c57-2025-4135-8292-223eaedaf187"/*ColorA*/,
          "Type": "System.Numerics.Vector4",
          "Value": {
            "X": 0.0,
            "Y": 0.0,
            "Z": 0.0,
            "W": 1.0
          }
        },
        {
          "Id": "b9e5c6f3-7052-456f-9d1b-c182b4412433"/*ColorB*/,
          "Type": "System.Numerics.Vector4",
          "Value": {
            "X": 0.0,
            "Y": 0.0,
            "Z": 0.0,
            "W": 0.0
          }
        },
        {
          "Id": "8d444e8c-d9b5-4206-9202-5abf23b13baf"/*Mode*/,
          "Type": "System.Int32",
          "Value": 0
        }
      ],
      "Outputs": []
    },
    {
      "Id": "22a2be14-b7bc-4d54-831b-5f9fbac09f5e"/*IntToString*/,
      "SymbolId": "416a1c8d-4143-4de7-bcf9-466c4009112a",
      "InputValues": [
        {
          "Id": "a9dd6368-455d-4b1d-8685-02d8f7640ecf"/*Format*/,
          "Type": "System.String",
          "Value": "Part {0:0}"
        }
      ],
      "Outputs": []
    },
    {
      "Id": "565d07de-4131-4107-8a10-0ee737718750"/*ActivePart*/,
      "SymbolId": "cc07b314-4582-4c2c-84b8-bb32f59fc09b",
      "Name": "ActivePart",
      "InputValues": [
        {
          "Id": "4515c98e-05bc-4186-8773-4d2b31a8c323"/*Int*/,
          "Type": "System.Int32",
          "Value": 4
        }
      ],
      "Outputs": []
    },
    {
      "Id": "c159a75a-bbbf-4cdf-a9cf-008b01a5a297"/*AString*/,
      "SymbolId": "5880cbc3-a541-4484-a06a-0e6f77cdbe8e",
      "InputValues": [
        {
          "Id": "ceeae47b-d792-471d-a825-49e22749b7b9"/*InputString*/,
          "Type": "System.String",
          "Value": "Lights\nPattern\nPanic\nStep by Step\nTogether\nSynced"
        }
      ],
      "Outputs": []
    },
    {
      "Id": "419012d5-878a-4f50-8cbc-0bf3a4631e4a"/*PickStringPart*/,
      "SymbolId": "7baaa83d-5c09-42a0-b7bc-35dbcfa5156d",
      "InputValues": [],
      "Outputs": []
    },
    {
      "Id": "9161a05f-4df8-4623-ae9c-403f897eca3c"/*AddInts*/,
      "SymbolId": "ab73a49e-c548-437d-a4ab-b3fa41e30097",
      "InputValues": [
        {
          "Id": "d5efbe02-8f33-42e9-a205-859c218acbec"/*Input2*/,
          "Type": "System.Int32",
          "Value": 1
        }
      ],
      "Outputs": []
    },
    {
      "Id": "c1d44b18-804a-472f-9742-82705fcbdd62"/*Switch*/,
      "SymbolId": "e64f95e4-c045-400f-98ca-7c020ad46174",
      "InputValues": [],
      "Outputs": []
    },
    {
      "Id": "fc479f6f-2694-4540-bcb5-f0abf3fe0f8c"/*MidiInput*/,
      "SymbolId": "59a0458e-2f3a-4856-96cd-32936f783cc5",
      "InputValues": [
        {
          "Id": "aad1e576-f144-423f-83b5-5694b1119c23"/*OutputRange*/,
          "Type": "System.Numerics.Vector2",
          "Value": {
            "X": 0.0,
            "Y": 127.0
          }
        },
        {
          "Id": "ca3ce08d-6a19-4ad5-9435-08b050753311"/*Damping*/,
          "Type": "System.Single",
          "Value": 0.0
        },
        {
          "Id": "7c681ee6-d071-4284-8585-1c3e03a089ea"/*TeachTrigger*/,
          "Type": "System.Boolean",
          "Value": false
        },
        {
          "Id": "044168eb-791c-405f-867f-3d5702924165"/*EventType*/,
          "Type": "System.Int32",
          "Value": 1
        },
        {
          "Id": "23c34f4c-4ba3-4834-8d51-3e3909751f84"/*Device*/,
          "Type": "System.String",
          "Value": "Tom-Midi2"
        },
        {
          "Id": "9b0d32de-c53c-4df6-8b29-5e68a5a9c5f9"/*Channel*/,
          "Type": "System.Int32",
          "Value": 16
        },
        {
          "Id": "df81b7b3-f39e-4e5d-8b97-f29dd576a76d"/*Control*/,
          "Type": "System.Int32",
          "Value": 36
        },
        {
          "Id": "6c15e743-9a70-47e7-a0a4-75636817e441"/*PrintLogMessages*/,
          "Type": "System.Boolean",
          "Value": true
        }
      ],
      "Outputs": []
    },
    {
      "Id": "d9bd8cd7-8625-44e7-b182-d5c257e5de3b"/*HasValueIncreased*/,
      "SymbolId": "c513c58d-e45c-408d-a0b8-250c9af31545",
      "InputValues": [],
      "Outputs": []
    },
    {
      "Id": "9066636b-12f2-435a-b731-66b3edb77d8b"/*SetBpm*/,
      "SymbolId": "f5158500-39e4-481e-aa4f-f7dbe8cbe0fa",
      "InputValues": [
        {
          "Id": "721c34b5-bb06-49e0-a71e-2aebbf2557e0"/*BpmRate*/,
          "Type": "System.Single",
          "Value": 120.0
        }
      ],
      "Outputs": []
    },
    {
      "Id": "3bd3024a-4207-4359-b306-9578e93caab7"/*Enable*/,
      "SymbolId": "ed0f5188-8888-453e-8db4-20d87d18e9f4",
      "Name": "Enable",
      "InputValues": [
        {
          "Id": "e7c1f0af-da6d-4e33-ac86-7dc96bfe7eb3"/*BoolValue*/,
          "Type": "System.Boolean",
          "Value": true
        }
      ],
      "Outputs": []
    },
    {
      "Id": "ea54dc76-4f3a-4695-b879-aa9b5c6b02b5"/*RemapValues*/,
      "SymbolId": "efb9ecfc-5aa2-45f1-87b0-1455d7702aa7",
      "InputValues": [],
      "Outputs": []
    },
    {
      "Id": "9e94d0b4-f405-4eba-867f-b699862bcc6c"/*Float2ToVector2*/,
      "SymbolId": "926ab3fd-fbaf-4c4b-91bc-af277000dcb8",
      "InputValues": [],
      "Outputs": []
    },
    {
      "Id": "d3dd26dc-284e-4a99-86b5-a0a7ae35de8f"/*Float2ToVector2*/,
      "SymbolId": "926ab3fd-fbaf-4c4b-91bc-af277000dcb8",
      "InputValues": [
        {
          "Id": "6b9d0106-78f9-4507-a0f6-234c5dfb0f85"/*X*/,
          "Type": "System.Single",
          "Value": 60.0
        },
        {
          "Id": "2d9c040d-5244-40ac-8090-d8d57323487b"/*Y*/,
          "Type": "System.Single",
          "Value": 120.0
        }
      ],
      "Outputs": []
    },
    {
      "Id": "1c0e1dce-06e7-4d63-ae78-5ba93965743d"/*Float2ToVector2*/,
      "SymbolId": "926ab3fd-fbaf-4c4b-91bc-af277000dcb8",
      "InputValues": [
        {
          "Id": "6b9d0106-78f9-4507-a0f6-234c5dfb0f85"/*X*/,
          "Type": "System.Single",
          "Value": 63.0
        },
        {
          "Id": "2d9c040d-5244-40ac-8090-d8d57323487b"/*Y*/,
          "Type": "System.Single",
          "Value": 125.0
        }
      ],
      "Outputs": []
    },
    {
      "Id": "3f7f4445-cd3f-4203-bd6f-ddf95ab21bff"/*Float2ToVector2*/,
      "SymbolId": "926ab3fd-fbaf-4c4b-91bc-af277000dcb8",
      "InputValues": [
        {
          "Id": "6b9d0106-78f9-4507-a0f6-234c5dfb0f85"/*X*/,
          "Type": "System.Single",
          "Value": 83.0
        },
        {
          "Id": "2d9c040d-5244-40ac-8090-d8d57323487b"/*Y*/,
          "Type": "System.Single",
          "Value": 165.0
        }
      ],
      "Outputs": []
    },
    {
      "Id": "f52dfbe0-8857-4429-ba69-6d6a54dbd172"/*Float2ToVector2*/,
      "SymbolId": "926ab3fd-fbaf-4c4b-91bc-af277000dcb8",
      "InputValues": [
        {
          "Id": "6b9d0106-78f9-4507-a0f6-234c5dfb0f85"/*X*/,
          "Type": "System.Single",
          "Value": 40.0
        },
        {
          "Id": "2d9c040d-5244-40ac-8090-d8d57323487b"/*Y*/,
          "Type": "System.Single",
          "Value": 80.0
        }
      ],
      "Outputs": []
    },
    {
      "Id": "aaa6a762-160c-4d32-851b-f716db09c543"/*Float2ToVector2*/,
      "SymbolId": "926ab3fd-fbaf-4c4b-91bc-af277000dcb8",
      "InputValues": [
        {
          "Id": "6b9d0106-78f9-4507-a0f6-234c5dfb0f85"/*X*/,
          "Type": "System.Single",
          "Value": 55.0
        },
        {
          "Id": "2d9c040d-5244-40ac-8090-d8d57323487b"/*Y*/,
          "Type": "System.Single",
          "Value": 110.0
        }
      ],
      "Outputs": []
    },
    {
      "Id": "8b28e3e7-88ea-446c-8bc2-e056f302313c"/*Float2ToVector2*/,
      "SymbolId": "926ab3fd-fbaf-4c4b-91bc-af277000dcb8",
      "InputValues": [
        {
          "Id": "6b9d0106-78f9-4507-a0f6-234c5dfb0f85"/*X*/,
          "Type": "System.Single",
          "Value": 110.0
        },
        {
          "Id": "2d9c040d-5244-40ac-8090-d8d57323487b"/*Y*/,
          "Type": "System.Single",
          "Value": 120.0
        }
      ],
      "Outputs": []
    },
    {
      "Id": "63e041cd-c898-4a0e-b959-3627c4dac348"/*WS2*/,
      "SymbolId": "936e4324-bea2-463a-b196-6064a2d8a6b2",
      "Name": "WS2",
      "InputValues": [],
      "Outputs": []
    },
    {
      "Id": "31093638-7984-4e31-a1ae-77878f34ef62"/*WS4-Physarum*/,
      "SymbolId": "936e4324-bea2-463a-b196-6064a2d8a6b2",
      "Name": "WS4-Physarum",
      "InputValues": [],
      "Outputs": []
    },
    {
      "Id": "8253f5ac-f31c-4607-83a2-121b8221a61d"/*WS5-Boids*/,
      "SymbolId": "936e4324-bea2-463a-b196-6064a2d8a6b2",
      "Name": "WS5-Boids",
      "InputValues": [],
      "Outputs": []
    },
    {
      "Id": "ccce3e1a-3118-4662-a826-bd6f7573a593"/*WS6-Connected*/,
      "SymbolId": "936e4324-bea2-463a-b196-6064a2d8a6b2",
      "Name": "WS6-Connected",
      "InputValues": [],
      "Outputs": []
    },
    {
      "Id": "97155c15-e32f-4249-b1d9-d41b63803ee5"/*Layer2d*/,
      "SymbolId": "d8c5330f-59b5-4907-b845-a02def3042fa",
      "InputValues": [],
      "Outputs": []
    },
    {
      "Id": "26201fe0-acca-468a-8870-23266655d94e"/*Layer2d*/,
      "SymbolId": "d8c5330f-59b5-4907-b845-a02def3042fa",
      "InputValues": [],
      "Outputs": []
    },
    {
      "Id": "6e40cc81-4b50-40e2-8e95-7fe985318ad7"/*WS4_Boids*/,
      "SymbolId": "46231897-662d-481c-97d9-1cea1fdb67be",
      "InputValues": [],
      "Outputs": []
    },
    {
      "Id": "8cead826-542a-4d85-b89d-5826e82ce567"/*Layer2d*/,
      "SymbolId": "d8c5330f-59b5-4907-b845-a02def3042fa",
      "InputValues": [],
      "Outputs": []
    },
    {
      "Id": "33715ed5-0d43-4df5-a46a-73024bdacc49"/*WS4_Physarum*/,
      "SymbolId": "74ddc8f9-831e-4a82-945d-a9f5c53c040c",
      "InputValues": [],
      "Outputs": []
    },
    {
      "Id": "74cf7f5a-f39c-4894-9172-d797db504acc"/*MidiInput*/,
      "SymbolId": "59a0458e-2f3a-4856-96cd-32936f783cc5",
      "InputValues": [
        {
          "Id": "aad1e576-f144-423f-83b5-5694b1119c23"/*OutputRange*/,
          "Type": "System.Numerics.Vector2",
          "Value": {
            "X": 0.0,
            "Y": 2.0
          }
        },
        {
          "Id": "4636d6cf-8233-4281-8840-5ba079b5f1a6"/*DefaultOutputValue*/,
          "Type": "System.Single",
          "Value": 1.0
        },
        {
          "Id": "7c681ee6-d071-4284-8585-1c3e03a089ea"/*TeachTrigger*/,
          "Type": "System.Boolean",
          "Value": false
        },
        {
          "Id": "23c34f4c-4ba3-4834-8d51-3e3909751f84"/*Device*/,
          "Type": "System.String",
          "Value": "nanoKONTROL2"
        },
        {
          "Id": "9b0d32de-c53c-4df6-8b29-5e68a5a9c5f9"/*Channel*/,
          "Type": "System.Int32",
          "Value": 1
        },
        {
          "Id": "df81b7b3-f39e-4e5d-8b97-f29dd576a76d"/*Control*/,
          "Type": "System.Int32",
          "Value": 23
        }
      ],
      "Outputs": []
    },
    {
      "Id": "753d2cb5-cb4a-415d-b816-4ba4e55a3040"/*MidiInput*/,
      "SymbolId": "59a0458e-2f3a-4856-96cd-32936f783cc5",
      "InputValues": [
        {
          "Id": "aad1e576-f144-423f-83b5-5694b1119c23"/*OutputRange*/,
          "Type": "System.Numerics.Vector2",
          "Value": {
            "X": 0.0,
            "Y": 2.0
          }
        },
        {
          "Id": "4636d6cf-8233-4281-8840-5ba079b5f1a6"/*DefaultOutputValue*/,
          "Type": "System.Single",
          "Value": 1.0
        },
        {
          "Id": "7c681ee6-d071-4284-8585-1c3e03a089ea"/*TeachTrigger*/,
          "Type": "System.Boolean",
          "Value": false
        },
        {
          "Id": "23c34f4c-4ba3-4834-8d51-3e3909751f84"/*Device*/,
          "Type": "System.String",
          "Value": "nanoKONTROL2"
        },
        {
          "Id": "9b0d32de-c53c-4df6-8b29-5e68a5a9c5f9"/*Channel*/,
          "Type": "System.Int32",
          "Value": 1
        },
        {
          "Id": "df81b7b3-f39e-4e5d-8b97-f29dd576a76d"/*Control*/,
          "Type": "System.Int32",
          "Value": 22
        }
      ],
      "Outputs": []
    },
    {
      "Id": "ef045d34-fdcb-45ad-b9a0-d6a5a5f450ec"/*Layer2d*/,
      "SymbolId": "d8c5330f-59b5-4907-b845-a02def3042fa",
      "InputValues": [],
      "Outputs": []
    },
    {
      "Id": "523f05fd-724d-42bb-b7fd-d09603e64cae"/*WS4_Patterns*/,
      "SymbolId": "416ebd7f-e8ef-46a0-8048-1f5dd424cec2",
      "InputValues": [],
      "Outputs": []
    },
    {
      "Id": "397510d9-5668-4623-b66e-b857037ea822"/*Switch*/,
      "SymbolId": "e64f95e4-c045-400f-98ca-7c020ad46174",
      "InputValues": [
        {
          "Id": "00fd2794-567a-4f9b-a900-c2ebf9760764"/*Index*/,
          "Type": "System.Int32",
          "Value": 0
        }
      ],
      "Outputs": []
    },
    {
      "Id": "2361d4e2-0f21-40a9-8057-365b20dde534"/*EnableMidiSync*/,
      "SymbolId": "ed0f5188-8888-453e-8db4-20d87d18e9f4",
      "Name": "EnableMidiSync",
      "InputValues": [
        {
          "Id": "e7c1f0af-da6d-4e33-ac86-7dc96bfe7eb3"/*BoolValue*/,
          "Type": "System.Boolean",
          "Value": true
        }
      ],
      "Outputs": []
    },
    {
      "Id": "5eab2c5e-69c2-464e-8930-03c14f1afd7c"/*BoolToInt*/,
      "SymbolId": "cd43942a-887e-4e34-bc54-0c2e5e8bc2af",
      "InputValues": [],
      "Outputs": []
    },
    {
      "Id": "18e6eac0-1879-4449-8672-f3a29a485ad7"/*Layer2d*/,
      "SymbolId": "d8c5330f-59b5-4907-b845-a02def3042fa",
      "InputValues": [],
      "Outputs": []
    },
    {
      "Id": "23fcb315-2815-49a8-8b71-a93059606a6b"/*_AnimValueOld*/,
      "SymbolId": "c5e39c67-256f-4cb9-a635-b62a0d9c796c",
      "InputValues": [
        {
          "Id": "4c38c34c-d992-47f1-bcb5-9bd13fc6474b"/*Shape*/,
          "Type": "System.Int32",
          "Value": 1
        },
        {
          "Id": "a4d48d80-936c-4bbb-a2e8-32f86edd4ab2"/*Rate*/,
          "Type": "System.Single",
          "Value": 0.5
        },
        {
          "Id": "8a5033c2-7d22-44d7-9472-d23677b11388"/*Amplitude*/,
          "Type": "System.Single",
          "Value": 0.06
        }
      ],
      "Outputs": []
    },
    {
      "Id": "dbcd6530-98a1-4aa7-819e-b72d8f5d96f1"/*SetPlaybackTime*/,
      "SymbolId": "c6d22dc3-a6ff-4a6f-aa14-8be6595da2b1",
      "InputValues": [
        {
          "Id": "24cf475d-a5b7-46b5-92cf-1ffcefb0693e"/*TimeInBars*/,
          "Type": "System.Single",
          "Value": 0.1
        },
        {
          "Id": "bd88e545-743e-4caa-8fd1-e1f7f3c78b21"/*Enabled*/,
          "Type": "System.Boolean",
          "Value": false
        }
      ],
      "Outputs": []
    },
    {
      "Id": "10207c57-6adc-4f9a-ae28-9f625532d0d1"/*Debug*/,
      "SymbolId": "936e4324-bea2-463a-b196-6064a2d8a6b2",
      "Name": "Debug",
      "InputValues": [],
      "Outputs": [
        {
          "Id": "e81c99ce-fcee-4e7c-a1c7-0aa3b352b7e1"/*Debug*/,
          "IsDisabled": true
        }
      ]
    },
    {
      "Id": "68c241a2-5fa6-4df5-bfbc-712c54c5bd72"/*Text*/,
      "SymbolId": "fd31d208-12fe-46bf-bfa3-101211f8f497",
      "InputValues": [],
      "Outputs": []
    },
    {
      "Id": "dfed5783-f72f-44c7-9c16-a98565cf8a0f"/*Time*/,
      "SymbolId": "9cb4d49e-135b-400b-a035-2b02c5ea6a72",
      "InputValues": [
        {
          "Id": "8da7d58d-10a5-4378-8f44-b98f87ec2697"/*Mode*/,
          "Type": "System.Int32",
          "Value": 1
        }
      ],
      "Outputs": []
    },
    {
      "Id": "6b615f56-c624-4415-b971-bd0ab0086ece"/*FloatToString*/,
      "SymbolId": "39c96cfd-dedf-4f76-a471-d1c26c9ba9fa",
      "InputValues": [],
      "Outputs": []
    },
    {
      "Id": "d6264877-05a7-4432-b245-8371fc9a604a"/*HasIntChanged*/,
      "SymbolId": "62f7408a-a34a-459a-bd7d-bb349196df9b",
      "InputValues": [],
      "Outputs": []
    },
    {
      "Id": "3c1fedf1-9fde-4d98-957e-7d2c6528b809"/*StopWatch*/,
      "SymbolId": "485af23d-543e-44a7-b29f-693ed9533ab5",
      "InputValues": [],
      "Outputs": []
    },
    {
      "Id": "ffbf00a4-2418-4236-80ac-6ee3d8f4c732"/*SetCommandTime*/,
      "SymbolId": "32325c5b-53f7-4414-b4dd-a436e45528b0",
      "InputValues": [],
      "Outputs": []
    },
    {
      "Id": "07a26bab-a0d1-440a-b14f-9c914fccfbdb"/*AudioFrequencies*/,
      "SymbolId": "b72d968b-0045-408d-a2f9-5c739c692a66",
      "InputValues": [],
      "Outputs": []
    },
    {
      "Id": "1e29fd8c-8bfc-4909-9435-fb37cc0ab453"/*MidiInput*/,
      "SymbolId": "59a0458e-2f3a-4856-96cd-32936f783cc5",
      "InputValues": [
        {
          "Id": "4636d6cf-8233-4281-8840-5ba079b5f1a6"/*DefaultOutputValue*/,
          "Type": "System.Single",
          "Value": 1.0
        },
        {
          "Id": "7c681ee6-d071-4284-8585-1c3e03a089ea"/*TeachTrigger*/,
          "Type": "System.Boolean",
          "Value": false
        },
        {
          "Id": "044168eb-791c-405f-867f-3d5702924165"/*EventType*/,
          "Type": "System.Int32",
          "Value": 2
        },
        {
          "Id": "23c34f4c-4ba3-4834-8d51-3e3909751f84"/*Device*/,
          "Type": "System.String",
          "Value": "APC MINI"
        },
        {
          "Id": "9b0d32de-c53c-4df6-8b29-5e68a5a9c5f9"/*Channel*/,
          "Type": "System.Int32",
          "Value": 1
        },
        {
          "Id": "df81b7b3-f39e-4e5d-8b97-f29dd576a76d"/*Control*/,
          "Type": "System.Int32",
          "Value": 48
        },
        {
          "Id": "6c15e743-9a70-47e7-a0a4-75636817e441"/*PrintLogMessages*/,
          "Type": "System.Boolean",
          "Value": false
        }
      ],
      "Outputs": []
    },
    {
      "Id": "67030228-a631-4b3d-9d6a-587cd5b08827"/*PlotValueCurve*/,
      "SymbolId": "92f3193e-a7dd-4417-b569-129823607fbe",
      "InputValues": [
        {
          "Id": "622420b3-d5d5-4514-962e-6eaa04f34484"/*Label*/,
          "Type": "System.String",
          "Value": "KeyIn"
        },
        {
          "Id": "05ea7714-a4c5-4845-9fed-957f5fa1b95e"/*RangeMax*/,
          "Type": "System.Single",
          "Value": 128.0
        }
      ],
      "Outputs": []
    },
    {
      "Id": "ec0a1968-7f6c-49bd-81a8-1c3cc4f8b76c"/*Group*/,
      "SymbolId": "a3f64d34-1fab-4230-86b3-1c3deba3f90b",
      "InputValues": [],
      "Outputs": []
    },
    {
      "Id": "22f644f5-bc56-4261-94c9-bf6a11fe4396"/*SpreadLayout*/,
      "SymbolId": "e07550cf-033a-443d-b6f3-73eb71c72d9d",
      "InputValues": [
        {
          "Id": "a46dba34-0a69-4a9e-8e76-5dc01054fbb4"/*Spread*/,
          "Type": "System.Numerics.Vector3",
          "Value": {
            "X": 0.0,
            "Y": 0.26,
            "Z": 0.0
          }
        }
      ],
      "Outputs": []
    },
    {
      "Id": "80116a35-3a2b-4ef5-9551-d2e39197a2fa"/*PlotValueCurve*/,
      "SymbolId": "92f3193e-a7dd-4417-b569-129823607fbe",
      "InputValues": [
        {
          "Id": "622420b3-d5d5-4514-962e-6eaa04f34484"/*Label*/,
          "Type": "System.String",
          "Value": "Triggered"
        }
      ],
      "Outputs": []
    },
    {
      "Id": "8220f99a-7431-42ec-ab80-583ecf2fb9e2"/*BoolToFloats*/,
      "SymbolId": "9db2fcbf-54b9-4222-878b-80d1a0dc6edf",
      "InputValues": [],
      "Outputs": []
    },
    {
      "Id": "5d03f8ca-3fdf-46ac-95fb-94dd26984695"/*PlotValueCurve*/,
      "SymbolId": "92f3193e-a7dd-4417-b569-129823607fbe",
      "InputValues": [
        {
          "Id": "622420b3-d5d5-4514-962e-6eaa04f34484"/*Label*/,
          "Type": "System.String",
          "Value": "SetBPM"
        },
        {
          "Id": "05ea7714-a4c5-4845-9fed-957f5fa1b95e"/*RangeMax*/,
          "Type": "System.Single",
          "Value": 200.0
        }
      ],
      "Outputs": []
    },
    {
      "Id": "eada05fc-36ba-43eb-b688-37cdb7156c44"/*Transform*/,
      "SymbolId": "284d2183-197d-47fd-b130-873cced78b1c",
      "InputValues": [
        {
          "Id": "b4a8c16d-5a0f-4867-ae03-92a675abe709"/*Translation*/,
          "Type": "System.Numerics.Vector3",
          "Value": {
            "X": -1.1557616,
            "Y": 0.6311328,
            "Z": 0.0
          }
        }
      ],
      "Outputs": [
        {
          "Id": "2d329133-29b9-4f56-b5a6-5ff7d83638fa"/*Transform*/,
          "IsDisabled": true
        }
      ]
    },
    {
      "Id": "abfc57df-b067-4a4c-9e3c-f723fa065261"/*All*/,
      "SymbolId": "3a6fd508-0272-4c18-96b8-bc2387d3b2fd",
      "InputValues": [],
      "Outputs": []
    },
    {
      "Id": "c8497f55-ad30-4e10-98a3-8faf3c21b5a8"/*Any*/,
      "SymbolId": "1446e61e-7f68-4655-99c8-5be390f64851",
      "InputValues": [],
      "Outputs": []
    },
    {
      "Id": "f71c1db6-c4fc-43dc-8f4d-75c91c6b85a0"/*Trigger*/,
      "SymbolId": "0bec016a-5e1b-467a-8273-368d4d6b9935",
      "InputValues": [
        {
          "Id": "e7c1f0af-da6d-4e33-ac86-7dc96bfe7eb3"/*BoolValue*/,
          "Type": "System.Boolean",
          "Value": false
        }
      ],
      "Outputs": []
    },
    {
      "Id": "4345077a-c44e-4e25-889f-f6d3272a572a"/*MidiInput*/,
      "SymbolId": "59a0458e-2f3a-4856-96cd-32936f783cc5",
      "InputValues": [
        {
          "Id": "7c681ee6-d071-4284-8585-1c3e03a089ea"/*TeachTrigger*/,
          "Type": "System.Boolean",
          "Value": false
        },
        {
          "Id": "044168eb-791c-405f-867f-3d5702924165"/*EventType*/,
          "Type": "System.Int32",
          "Value": 1
        },
        {
          "Id": "23c34f4c-4ba3-4834-8d51-3e3909751f84"/*Device*/,
          "Type": "System.String",
          "Value": "Tom-Midi2"
        },
        {
          "Id": "9b0d32de-c53c-4df6-8b29-5e68a5a9c5f9"/*Channel*/,
          "Type": "System.Int32",
          "Value": 1
        },
        {
          "Id": "df81b7b3-f39e-4e5d-8b97-f29dd576a76d"/*Control*/,
          "Type": "System.Int32",
          "Value": 55
        },
        {
          "Id": "6c15e743-9a70-47e7-a0a4-75636817e441"/*PrintLogMessages*/,
          "Type": "System.Boolean",
          "Value": true
        }
      ],
      "Outputs": []
    },
    {
      "Id": "852b2ce8-ab1e-4ba5-88b8-64602b9702d9"/*MidiInput*/,
      "SymbolId": "59a0458e-2f3a-4856-96cd-32936f783cc5",
      "InputValues": [
        {
          "Id": "aad1e576-f144-423f-83b5-5694b1119c23"/*OutputRange*/,
          "Type": "System.Numerics.Vector2",
          "Value": {
            "X": 0.0,
            "Y": 127.0
          }
        },
        {
          "Id": "ca3ce08d-6a19-4ad5-9435-08b050753311"/*Damping*/,
          "Type": "System.Single",
          "Value": 0.0
        },
        {
          "Id": "7c681ee6-d071-4284-8585-1c3e03a089ea"/*TeachTrigger*/,
          "Type": "System.Boolean",
          "Value": false
        },
        {
          "Id": "23c34f4c-4ba3-4834-8d51-3e3909751f84"/*Device*/,
          "Type": "System.String",
          "Value": "Tom-Midi2"
        },
        {
          "Id": "9b0d32de-c53c-4df6-8b29-5e68a5a9c5f9"/*Channel*/,
          "Type": "System.Int32",
          "Value": 1
        },
        {
          "Id": "df81b7b3-f39e-4e5d-8b97-f29dd576a76d"/*Control*/,
          "Type": "System.Int32",
          "Value": 36
        },
        {
          "Id": "6c15e743-9a70-47e7-a0a4-75636817e441"/*PrintLogMessages*/,
          "Type": "System.Boolean",
          "Value": false
        }
      ],
      "Outputs": []
    },
    {
      "Id": "b809fa44-270a-458e-91f7-401f312898a0"/*AturiaModWheel*/,
      "SymbolId": "59a0458e-2f3a-4856-96cd-32936f783cc5",
      "Name": "AturiaModWheel",
      "InputValues": [
        {
          "Id": "7c681ee6-d071-4284-8585-1c3e03a089ea"/*TeachTrigger*/,
          "Type": "System.Boolean",
          "Value": false
        },
        {
          "Id": "044168eb-791c-405f-867f-3d5702924165"/*EventType*/,
          "Type": "System.Int32",
          "Value": 2
        },
        {
          "Id": "23c34f4c-4ba3-4834-8d51-3e3909751f84"/*Device*/,
          "Type": "System.String",
          "Value": "Tom-Midi2"
        },
        {
          "Id": "9b0d32de-c53c-4df6-8b29-5e68a5a9c5f9"/*Channel*/,
          "Type": "System.Int32",
          "Value": 5
        },
        {
          "Id": "df81b7b3-f39e-4e5d-8b97-f29dd576a76d"/*Control*/,
          "Type": "System.Int32",
          "Value": 1
        }
      ],
      "Outputs": []
    },
    {
      "Id": "28569dba-ca72-42d7-9bcc-210fb5127a9d"/*WakeArps*/,
      "SymbolId": "814acb53-9a96-476f-b580-6eef174a318b",
      "InputValues": [],
      "Outputs": []
    },
    {
      "Id": "3a6d10da-f586-48de-96c0-f653db6189be"/*WakeSplashes*/,
      "SymbolId": "8f58aae2-e30b-4239-b5c0-8da09c1e84c1",
      "InputValues": [],
      "Outputs": []
    },
    {
      "Id": "284646de-e06c-4f5d-9fa7-96434b188c1f"/*beginning Pings*/,
      "SymbolId": "59a0458e-2f3a-4856-96cd-32936f783cc5",
      "Name": "beginning Pings",
      "InputValues": [
        {
          "Id": "7c681ee6-d071-4284-8585-1c3e03a089ea"/*TeachTrigger*/,
          "Type": "System.Boolean",
          "Value": false
        },
        {
          "Id": "044168eb-791c-405f-867f-3d5702924165"/*EventType*/,
          "Type": "System.Int32",
          "Value": 1
        },
        {
          "Id": "23c34f4c-4ba3-4834-8d51-3e3909751f84"/*Device*/,
          "Type": "System.String",
          "Value": "Tom-Midi2"
        },
        {
          "Id": "9b0d32de-c53c-4df6-8b29-5e68a5a9c5f9"/*Channel*/,
          "Type": "System.Int32",
          "Value": 4
        },
        {
          "Id": "df81b7b3-f39e-4e5d-8b97-f29dd576a76d"/*Control*/,
          "Type": "System.Int32",
          "Value": 80
        },
        {
          "Id": "f650985f-00a7-452a-b3e4-69a8e9a78c3f"/*ControlRange*/,
          "Type": "SharpDX.Size2",
          "Value": {
            "Width": 0,
            "Height": 128
          }
        },
        {
          "Id": "6c15e743-9a70-47e7-a0a4-75636817e441"/*PrintLogMessages*/,
          "Type": "System.Boolean",
          "Value": false
        }
      ],
      "Outputs": [
        {
          "Id": "d7114289-4b1d-47e9-b5c1-dcdc8a371087"/*beginning Pings*/,
          "DirtyFlagTrigger": "Animated"
        }
      ]
    },
    {
      "Id": "510f57d2-3dc8-40e5-a7e5-f90de489d1fb"/*ValuesToTexture*/,
      "SymbolId": "55cc0f79-96c9-482e-9794-934dc0f87708",
      "InputValues": [
        {
          "Id": "cc812393-f080-4e17-a525-15b09f8acdd0"/*Gain*/,
          "Type": "System.Single",
          "Value": 0.02
        },
        {
          "Id": "63e90d86-5ad5-4333-8b99-7f8d285c4913"/*Direction*/,
          "Type": "System.Int32",
          "Value": 1
        }
      ],
      "Outputs": []
    },
    {
      "Id": "e2cb01ec-5dfd-4645-92c0-313c2a36d9cc"/*SlidingHistory*/,
      "SymbolId": "1b69d98a-0b38-4563-aa43-aac5b8395c2b",
      "InputValues": [
        {
          "Id": "41748add-f957-4a48-b7a5-43ff868bc814"/*HistoryLength*/,
          "Type": "System.Int32",
          "Value": 64
        }
      ],
      "Outputs": []
    },
    {
      "Id": "45d5ec05-f25c-4b18-befc-44853c1086bd"/*Layer2d*/,
      "SymbolId": "d8c5330f-59b5-4907-b845-a02def3042fa",
      "InputValues": [
        {
          "Id": "c8d0e44e-acd1-4045-b565-e1ce0b722e70"/*BlendMode*/,
          "Type": "System.Int32",
          "Value": 1
        }
      ],
      "Outputs": []
    },
    {
      "Id": "a7f151bd-4b58-46eb-82a1-24f7e0d5b0e7"/*LinearGradient*/,
      "SymbolId": "2c3d2c26-ac45-42e9-8f13-6ea338333568",
      "InputValues": [
        {
          "Id": "e47e9e63-9c94-4c29-9555-2452fa498d57"/*Gradient*/,
          "Type": "T3.Core.DataTypes.Gradient",
          "Value": {
            "Gradient": {
              "Interpolation": "Linear",
              "Steps": [
                {
                  "Id": "b53cd46d-0ae4-4d47-8890-58841ef80d8d",
                  "NormalizedPosition": 0.0,
                  "Color": {
                    "R": 1.0,
                    "G": 1.0,
                    "B": 1.0,
                    "A": 1.0
                  }
                },
                {
                  "Id": "59e8455d-c383-4f5f-8fbc-e24716e53d1c",
                  "NormalizedPosition": 1.0,
                  "Color": {
                    "R": 0.0,
                    "G": 0.0,
                    "B": 0.0,
                    "A": 1.0
                  }
                }
              ]
            }
          }
        },
        {
          "Id": "8169be8f-cb35-4900-b462-f2139b412d59"/*Rotation*/,
          "Type": "System.Single",
          "Value": 0.0
        },
        {
          "Id": "1d0cf561-858d-4510-95c4-f3ad9148355d"/*BlendMode*/,
          "Type": "System.Int32",
          "Value": 2
        }
      ],
      "Outputs": []
    },
    {
      "Id": "7500f8df-5433-45c6-926c-4a938bd20792"/*Bass*/,
      "SymbolId": "59a0458e-2f3a-4856-96cd-32936f783cc5",
      "Name": "Bass",
      "InputValues": [
        {
          "Id": "7c681ee6-d071-4284-8585-1c3e03a089ea"/*TeachTrigger*/,
          "Type": "System.Boolean",
          "Value": false
        },
        {
          "Id": "044168eb-791c-405f-867f-3d5702924165"/*EventType*/,
          "Type": "System.Int32",
          "Value": 1
        },
        {
          "Id": "23c34f4c-4ba3-4834-8d51-3e3909751f84"/*Device*/,
          "Type": "System.String",
          "Value": "Tom-Midi2"
        },
        {
          "Id": "9b0d32de-c53c-4df6-8b29-5e68a5a9c5f9"/*Channel*/,
          "Type": "System.Int32",
          "Value": 3
        },
        {
          "Id": "df81b7b3-f39e-4e5d-8b97-f29dd576a76d"/*Control*/,
          "Type": "System.Int32",
          "Value": 41
        },
        {
          "Id": "f650985f-00a7-452a-b3e4-69a8e9a78c3f"/*ControlRange*/,
          "Type": "SharpDX.Size2",
          "Value": {
            "Width": 0,
            "Height": 128
          }
        }
      ],
      "Outputs": []
    },
    {
      "Id": "a444220b-ac64-4647-af33-076ad9e2e148"/*arps*/,
      "SymbolId": "59a0458e-2f3a-4856-96cd-32936f783cc5",
      "Name": "arps",
      "InputValues": [
        {
          "Id": "7c681ee6-d071-4284-8585-1c3e03a089ea"/*TeachTrigger*/,
          "Type": "System.Boolean",
          "Value": false
        },
        {
          "Id": "044168eb-791c-405f-867f-3d5702924165"/*EventType*/,
          "Type": "System.Int32",
          "Value": 1
        },
        {
          "Id": "23c34f4c-4ba3-4834-8d51-3e3909751f84"/*Device*/,
          "Type": "System.String",
          "Value": "Tom-Midi2"
        },
        {
          "Id": "9b0d32de-c53c-4df6-8b29-5e68a5a9c5f9"/*Channel*/,
          "Type": "System.Int32",
          "Value": 15
        },
        {
          "Id": "df81b7b3-f39e-4e5d-8b97-f29dd576a76d"/*Control*/,
          "Type": "System.Int32",
          "Value": 72
        },
        {
          "Id": "f650985f-00a7-452a-b3e4-69a8e9a78c3f"/*ControlRange*/,
          "Type": "SharpDX.Size2",
          "Value": {
            "Width": 0,
            "Height": 128
          }
        }
      ],
      "Outputs": []
    },
    {
      "Id": "f3807087-2924-4b9b-8239-74e8ec282a1f"/*Combine3Images*/,
      "SymbolId": "1d958538-98e7-4053-b1e2-3b9f1bc4faa9",
      "InputValues": [
        {
          "Id": "a3d1ab20-fbfb-4123-a877-09050edae8bf"/*ColorA*/,
          "Type": "System.Numerics.Vector4",
          "Value": {
            "X": 1.0,
            "Y": 1.0,
            "Z": 1.0,
            "W": 1.0
          }
        },
        {
          "Id": "188ab3e1-4a91-48e8-a764-6178f006069b"/*ColorB*/,
          "Type": "System.Numerics.Vector4",
          "Value": {
            "X": 1.0,
            "Y": 0.9903292,
            "Z": 0.99330056,
            "W": 1.0
          }
        },
        {
          "Id": "f6438d7e-da04-4e43-a8f1-2c18b6aff948"/*ColorC*/,
          "Type": "System.Numerics.Vector4",
          "Value": {
            "X": 1.0,
            "Y": 1.0,
            "Z": 1.0,
            "W": 1.0
          }
        },
        {
          "Id": "08b639cb-7cbd-4a1f-8609-c50df879fd91"/*SelectChannel_G*/,
          "Type": "System.Int32",
          "Value": 5
        },
        {
          "Id": "b1f8e352-cea7-4b09-bc8e-0769940610e9"/*SelectChannel_B*/,
          "Type": "System.Int32",
          "Value": 10
        }
      ],
      "Outputs": []
    },
    {
      "Id": "2edc7b4b-ad11-414e-a623-c6bb564d7cb9"/*ValuesToTexture*/,
      "SymbolId": "55cc0f79-96c9-482e-9794-934dc0f87708",
      "InputValues": [
        {
          "Id": "63e90d86-5ad5-4333-8b99-7f8d285c4913"/*Direction*/,
          "Type": "System.Int32",
          "Value": 1
        }
      ],
      "Outputs": []
    },
    {
      "Id": "babf4dda-83dc-4cb9-afa8-7ca15b6a2739"/*ValuesToTexture*/,
      "SymbolId": "55cc0f79-96c9-482e-9794-934dc0f87708",
      "InputValues": [
        {
          "Id": "63e90d86-5ad5-4333-8b99-7f8d285c4913"/*Direction*/,
          "Type": "System.Int32",
          "Value": 1
        }
      ],
      "Outputs": []
    },
    {
      "Id": "e2c4396a-894e-448c-9e8c-53e5660940ef"/*RevisionPanic*/,
      "SymbolId": "eb13f8e8-0fe1-47f0-8e86-45f85cf2f0f6",
      "InputValues": [],
      "Outputs": []
    },
    {
      "Id": "8729aaf2-c2dc-4f06-b225-4d49a7af62d1"/*Execute*/,
      "SymbolId": "936e4324-bea2-463a-b196-6064a2d8a6b2",
      "InputValues": [],
      "Outputs": []
    },
    {
      "Id": "6895bfa9-279c-4c8f-a880-2b2a9cb7b84d"/*Text*/,
      "SymbolId": "fd31d208-12fe-46bf-bfa3-101211f8f497",
      "InputValues": [
        {
          "Id": "f1f1be0e-d5bc-4940-bbc1-88bfa958f0e1"/*InputText*/,
          "Type": "System.String",
          "Value": "Prepare for panic"
        },
        {
          "Id": "de0fed7d-d2af-4424-baf3-81606e26559f"/*Position*/,
          "Type": "System.Numerics.Vector2",
          "Value": {
            "X": 0.0,
            "Y": -0.3712225
          }
        }
      ],
      "Outputs": []
    },
    {
      "Id": "874dcddd-92d5-4c22-b38b-ddb10d68e5e6"/*LinePoints*/,
      "SymbolId": "4ae9e2f5-7cb3-40b0-a662-0662e8cb7c68",
      "InputValues": [
        {
          "Id": "af75835a-04c9-4721-8c7a-a31ef8012f06"/*Pivot*/,
          "Type": "System.Single",
          "Value": 0.5
        }
      ],
      "Outputs": []
    },
    {
      "Id": "a99b2151-37ab-4e75-b195-4111a0cf24ba"/*DrawBillboards*/,
      "SymbolId": "18d3d929-e530-45fa-9131-658368060ae2",
      "InputValues": [
        {
          "Id": "dd345d58-09e4-4353-93e7-c20e576f0e82"/*ColorVariations*/,
          "Type": "T3.Core.DataTypes.Gradient",
          "Value": {
            "Gradient": {
              "Interpolation": "Spline",
              "Steps": [
                {
                  "Id": "86f9ef4d-f531-467c-a2bc-8b61f900a552",
                  "NormalizedPosition": 0.0,
                  "Color": {
                    "R": 0.909804,
                    "G": 0.23137257,
                    "B": 0.07450981,
                    "A": 1.0
                  }
                },
                {
                  "Id": "a66ed122-0746-45a9-95b7-bdfba9924e32",
                  "NormalizedPosition": 0.2,
                  "Color": {
                    "R": 0.5745146,
                    "G": 0.008838936,
                    "B": 0.57894737,
                    "A": 1.0
                  }
                },
                {
                  "Id": "bafd069f-c604-443f-9e92-53f33f9ae8d6",
                  "NormalizedPosition": 0.4,
                  "Color": {
                    "R": 0.054901965,
                    "G": 0.25490198,
                    "B": 0.93725497,
                    "A": 1.0
                  }
                },
                {
                  "Id": "803c67d2-d6a5-48e4-96e2-292d46a3810b",
                  "NormalizedPosition": 0.6,
                  "Color": {
                    "R": 0.06666667,
                    "G": 0.70980394,
                    "B": 0.91372555,
                    "A": 1.0
                  }
                },
                {
                  "Id": "ec0e3f08-c28a-4ca6-8b21-70a8d5577e65",
                  "NormalizedPosition": 0.8,
                  "Color": {
                    "R": 0.91372555,
                    "G": 0.70980394,
                    "B": 0.07450981,
                    "A": 1.0
                  }
                },
                {
                  "Id": "c369be6f-ea6e-4c3b-83f6-e0c32ab4496c",
                  "NormalizedPosition": 1.0,
                  "Color": {
                    "R": 0.9215687,
                    "G": 0.2392157,
                    "B": 0.07450981,
                    "A": 1.0
                  }
                }
              ]
            }
          }
        }
      ],
      "Outputs": []
    },
    {
      "Id": "8740472d-5423-41df-8d3a-3e5a74390107"/*AnimValue*/,
      "SymbolId": "ea7b8491-2f8e-4add-b0b1-fd068ccfed0d",
      "InputValues": [
        {
          "Id": "48005727-0158-4795-ad70-8410c27fd01d"/*Rate*/,
          "Type": "System.Single",
          "Value": 8.0
        }
      ],
      "Outputs": []
    },
    {
      "Id": "d1def54f-9048-4e6c-8ea7-8e63fce12304"/*SynthTiling*/,
      "SymbolId": "d6304632-a8c5-4029-8087-dc992b1f899c",
      "InputValues": [],
      "Outputs": []
    },
    {
      "Id": "d7bca069-f812-4f57-b311-64bc627e8eb1"/*MidiInput*/,
      "SymbolId": "59a0458e-2f3a-4856-96cd-32936f783cc5",
      "InputValues": [
        {
          "Id": "7c681ee6-d071-4284-8585-1c3e03a089ea"/*TeachTrigger*/,
          "Type": "System.Boolean",
          "Value": false
        },
        {
          "Id": "044168eb-791c-405f-867f-3d5702924165"/*EventType*/,
          "Type": "System.Int32",
          "Value": 1
        },
        {
          "Id": "23c34f4c-4ba3-4834-8d51-3e3909751f84"/*Device*/,
          "Type": "System.String",
          "Value": "Tom-Midi2"
        },
        {
          "Id": "9b0d32de-c53c-4df6-8b29-5e68a5a9c5f9"/*Channel*/,
          "Type": "System.Int32",
          "Value": 7
        },
        {
          "Id": "df81b7b3-f39e-4e5d-8b97-f29dd576a76d"/*Control*/,
          "Type": "System.Int32",
          "Value": 83
        }
      ],
      "Outputs": []
    },
    {
      "Id": "5ab0074b-eb68-49ac-bc8a-cb727e95f050"/*RoundedRect*/,
      "SymbolId": "bf7fcd04-0cf6-4518-86cc-48f74483d98d",
      "InputValues": [
        {
          "Id": "a20d31a3-115f-4d38-a988-2a41f6e5cbea"/*Fill*/,
          "Type": "System.Numerics.Vector4",
          "Value": {
            "X": 0.39999998,
            "Y": 0.39999998,
            "Z": 0.39999998,
            "W": 1.0
          }
        },
        {
          "Id": "ef3d0313-50a1-42d3-b3cb-e8ea1b93cd34"/*Round*/,
          "Type": "System.Single",
          "Value": 4.1
        },
        {
          "Id": "d4f79203-401a-4f6e-8f83-74a3d61c0177"/*StrokeColor*/,
          "Type": "System.Numerics.Vector4",
          "Value": {
            "X": 1.0,
            "Y": 0.103462815,
            "Z": 0.0,
            "W": 1.0
          }
        }
      ],
      "Outputs": []
    },
    {
      "Id": "6334ba58-007a-4ba8-93b0-f74251b10127"/*LoadImage*/,
      "SymbolId": "0b3436db-e283-436e-ba85-2f3a1de76a9d",
      "InputValues": [
        {
          "Id": "76cc3811-4ae0-48b2-a119-890db5a4eeb2"/*Path*/,
          "Type": "System.String",
          "Value": "Resources\\user\\wake\\proj-vj-summer-2022\\images\\wake-logo-overlay.png"
        }
      ],
      "Outputs": []
    },
    {
      "Id": "8f8e5f90-e997-490d-ac3e-9dd16a1c93fc"/*Layer2d*/,
      "SymbolId": "d8c5330f-59b5-4907-b845-a02def3042fa",
      "InputValues": [
        {
          "Id": "38f34034-b36f-4351-84e1-1a4f96e03fc6"/*Scale*/,
          "Type": "System.Single",
          "Value": 0.3
        },
        {
          "Id": "ed4f8c30-7b71-4649-97e6-710a718039b0"/*Color*/,
          "Type": "System.Numerics.Vector4",
          "Value": {
            "X": 1.0,
            "Y": 1.0,
            "Z": 1.0,
            "W": 1.0
          }
        }
      ],
      "Outputs": []
    },
    {
      "Id": "c9849403-79e3-4c18-877c-d6fc601bf737"/*MidiInput*/,
      "SymbolId": "59a0458e-2f3a-4856-96cd-32936f783cc5",
      "InputValues": [
        {
          "Id": "7c681ee6-d071-4284-8585-1c3e03a089ea"/*TeachTrigger*/,
          "Type": "System.Boolean",
          "Value": false
        },
        {
          "Id": "044168eb-791c-405f-867f-3d5702924165"/*EventType*/,
          "Type": "System.Int32",
          "Value": 2
        },
        {
          "Id": "23c34f4c-4ba3-4834-8d51-3e3909751f84"/*Device*/,
          "Type": "System.String",
          "Value": "APC MINI"
        },
        {
          "Id": "9b0d32de-c53c-4df6-8b29-5e68a5a9c5f9"/*Channel*/,
          "Type": "System.Int32",
          "Value": 1
        },
        {
          "Id": "df81b7b3-f39e-4e5d-8b97-f29dd576a76d"/*Control*/,
          "Type": "System.Int32",
          "Value": 55
        }
      ],
      "Outputs": []
    },
    {
      "Id": "24862a16-327a-4ad2-b12b-38b96ba38502"/*SampleGradient*/,
      "SymbolId": "8211249d-7a26-4ad0-8d84-56da72a5c536",
      "InputValues": [
        {
          "Id": "eff10fad-cf95-4133-91db-efc41258cd1b"/*Gradient*/,
          "Type": "T3.Core.DataTypes.Gradient",
          "Value": {
            "Gradient": {
              "Interpolation": "Linear",
              "Steps": [
                {
                  "Id": "e3718fcc-11cf-426f-a1ec-c1b77cc78b5f",
                  "NormalizedPosition": 0.0,
                  "Color": {
                    "R": 0.99999005,
                    "G": 0.99999684,
                    "B": 1.0,
                    "A": 0.0
                  }
                },
                {
                  "Id": "7718b223-d166-448f-86fc-b7c2da3cb816",
                  "NormalizedPosition": 1.0,
                  "Color": {
                    "R": 1.0,
                    "G": 0.99999,
                    "B": 1.0,
                    "A": 1.0
                  }
                }
              ]
            }
          }
        }
      ],
      "Outputs": []
    },
    {
      "Id": "e5222217-5fe2-4842-8600-7b0398fb8c10"/*Layer2d*/,
      "SymbolId": "d8c5330f-59b5-4907-b845-a02def3042fa",
      "InputValues": [],
      "Outputs": [
        {
          "Id": "e4a8d926-7abd-4d2a-82a1-b7d140cb457f"/*Layer2d*/,
          "IsDisabled": true
        }
      ]
    },
    {
      "Id": "0111d30a-dde6-4f0a-adc3-9df2f7d52139"/*Group*/,
      "SymbolId": "a3f64d34-1fab-4230-86b3-1c3deba3f90b",
      "InputValues": [],
      "Outputs": []
    },
    {
      "Id": "6b47408c-3c59-4703-a499-8a4b1ddb2438"/*RenderTarget*/,
      "SymbolId": "f9fe78c5-43a6-48ae-8e8c-6cdbbc330dd1",
      "InputValues": [
        {
          "Id": "8bb4a4e5-0c88-4d99-a5b2-2c9e22bd301f"/*ClearColor*/,
          "Type": "System.Numerics.Vector4",
          "Value": {
            "X": 0.38,
            "Y": 0.38,
            "Z": 0.38,
            "W": 1.0
          }
        }
      ],
      "Outputs": []
    },
    {
      "Id": "a6cd1ba1-e365-499e-b247-7bf99ffa5e7d"/*Text*/,
      "SymbolId": "fd31d208-12fe-46bf-bfa3-101211f8f497",
      "InputValues": [
        {
          "Id": "f1f1be0e-d5bc-4940-bbc1-88bfa958f0e1"/*InputText*/,
          "Type": "System.String",
          "Value": "WAKE-AUDIOVISUAL.COM"
        },
        {
          "Id": "0e5f05b4-5e8a-4f6d-8cac-03b04649eb67"/*Color*/,
          "Type": "System.Numerics.Vector4",
          "Value": {
            "X": 1.0,
            "Y": 1.0,
            "Z": 1.0,
            "W": 1.0
          }
        },
        {
          "Id": "de0fed7d-d2af-4424-baf3-81606e26559f"/*Position*/,
          "Type": "System.Numerics.Vector2",
          "Value": {
            "X": 0.0,
            "Y": -0.64
          }
        },
        {
          "Id": "d89c518c-a862-4f46-865b-0380350b7417"/*Size*/,
          "Type": "System.Single",
          "Value": 40.0
        }
      ],
      "Outputs": []
    },
    {
      "Id": "edce1d3e-a3a7-49fb-858f-02f45491a20f"/*AnimValue*/,
      "SymbolId": "ea7b8491-2f8e-4add-b0b1-fd068ccfed0d",
      "InputValues": [
        {
          "Id": "4cf5d20b-7335-4584-b246-c260ac5cdf4f"/*Shape*/,
          "Type": "System.Int32",
          "Value": 6
        },
        {
          "Id": "48005727-0158-4795-ad70-8410c27fd01d"/*Rate*/,
          "Type": "System.Single",
          "Value": 0.25
        },
        {
          "Id": "79917ef7-64ca-4825-9c6a-c9b2a7f6ff86"/*Amplitude*/,
          "Type": "System.Single",
          "Value": 0.29
        },
        {
          "Id": "ddd93b06-118e-43e0-85f6-c150faf91d04"/*Offset*/,
          "Type": "System.Single",
          "Value": 0.83
        }
      ],
      "Outputs": []
    },
    {
      "Id": "86434581-54a9-46ec-950d-39252ba5a392"/*Text*/,
      "SymbolId": "fd31d208-12fe-46bf-bfa3-101211f8f497",
      "InputValues": [
        {
          "Id": "f1f1be0e-d5bc-4940-bbc1-88bfa958f0e1"/*InputText*/,
          "Type": "System.String",
          "Value": "STöRUNGEN IM BETRIEBSABLAUF"
        },
        {
          "Id": "0e5f05b4-5e8a-4f6d-8cac-03b04649eb67"/*Color*/,
          "Type": "System.Numerics.Vector4",
          "Value": {
            "X": 1.0,
            "Y": 1.0,
            "Z": 1.0,
            "W": 0.0
          }
        },
        {
          "Id": "de0fed7d-d2af-4424-baf3-81606e26559f"/*Position*/,
          "Type": "System.Numerics.Vector2",
          "Value": {
            "X": 0.0,
            "Y": 0.79999995
          }
        },
        {
          "Id": "d89c518c-a862-4f46-865b-0380350b7417"/*Size*/,
          "Type": "System.Single",
          "Value": 106.0
        }
      ],
      "Outputs": []
    },
    {
      "Id": "a02ed719-5988-444d-88aa-f22185b683c5"/*MidiInput*/,
      "SymbolId": "59a0458e-2f3a-4856-96cd-32936f783cc5",
      "InputValues": [
        {
          "Id": "7c681ee6-d071-4284-8585-1c3e03a089ea"/*TeachTrigger*/,
          "Type": "System.Boolean",
          "Value": true
        }
      ],
      "Outputs": []
    },
    {
      "Id": "d146586d-e3fb-49ad-8ff9-bc1ec669bafa"/*AdvancedFeedback*/,
      "SymbolId": "33424f7f-ea2d-4753-bbc3-8df00830c4b5",
      "InputValues": [
        {
          "Id": "1d5207f0-132e-42e9-9b2b-171d092d6cac"/*Displacement*/,
          "Type": "System.Single",
          "Value": 0.96
        },
        {
          "Id": "3ae3bc6a-5950-4f8b-b2c1-5247dfb9221c"/*DisplaceOffset*/,
          "Type": "System.Single",
          "Value": 0.0
        },
        {
          "Id": "882acab3-7cb9-42e8-8f63-5382c83422c2"/*SampleDistance*/,
          "Type": "System.Single",
          "Value": 1.01
        },
        {
          "Id": "fc1b2bc8-6756-4e78-a90b-8af691d85875"/*Twist*/,
          "Type": "System.Single",
          "Value": 680.0
        },
        {
          "Id": "cbe45989-b239-491e-a2d8-83a42ab58b85"/*ShiftBrightness*/,
          "Type": "System.Single",
          "Value": -0.00089999975
        },
        {
          "Id": "9d210666-6b60-4193-9bfd-8a50c8973238"/*LimitBrights*/,
          "Type": "System.Single",
          "Value": 0.09
        },
        {
          "Id": "37f312f0-949c-4a43-af92-786761b03d3b"/*SampleRadius*/,
          "Type": "System.Single",
          "Value": 4.2
        }
      ],
      "Outputs": []
    },
    {
      "Id": "6c8ad3c6-be6b-43ab-ba77-39ce32e81549"/*AnimValue*/,
      "SymbolId": "ea7b8491-2f8e-4add-b0b1-fd068ccfed0d",
      "InputValues": [
        {
          "Id": "4cf5d20b-7335-4584-b246-c260ac5cdf4f"/*Shape*/,
          "Type": "System.Int32",
          "Value": 6
        },
        {
          "Id": "48005727-0158-4795-ad70-8410c27fd01d"/*Rate*/,
          "Type": "System.Single",
          "Value": 0.125
        },
        {
          "Id": "79917ef7-64ca-4825-9c6a-c9b2a7f6ff86"/*Amplitude*/,
          "Type": "System.Single",
          "Value": 284.0
        }
      ],
      "Outputs": []
    },
    {
<<<<<<< HEAD
      "Id": "e19e079f-0dd1-445d-9d01-8b363d0ab6eb"/*Layer2d*/,
      "SymbolId": "d8c5330f-59b5-4907-b845-a02def3042fa",
      "InputValues": [
        {
          "Id": "a384be77-c5fc-47b3-9ec3-960db9f9bae9"/*Position*/,
          "Type": "System.Numerics.Vector2",
          "Value": {
            "X": 0.0,
            "Y": 0.0
          }
        },
        {
          "Id": "4ac0a4d8-367c-4ece-9c1d-7abfbb2bfe27"/*PositionZ*/,
          "Type": "System.Single",
          "Value": 0.0
        },
        {
          "Id": "ed4f8c30-7b71-4649-97e6-710a718039b0"/*Color*/,
          "Type": "System.Numerics.Vector4",
          "Value": {
            "X": 1.0,
            "Y": 1.0,
            "Z": 1.0,
            "W": 1.0
=======
      "Id": "6d891151-4b2a-4b5b-9052-d66580aa5ac9"/*MidiRecording*/,
      "SymbolId": "2d1c9633-b66e-4958-913c-116ae36963a5",
      "InputValues": [],
      "Outputs": []
    },
    {
      "Id": "bfe2aa6d-97b0-4ba8-a9ba-61aad7c4d51b"/*MidiInput*/,
      "SymbolId": "59a0458e-2f3a-4856-96cd-32936f783cc5",
      "InputValues": [
        {
          "Id": "7c681ee6-d071-4284-8585-1c3e03a089ea"/*TeachTrigger*/,
          "Type": "System.Boolean",
          "Value": false
        },
        {
          "Id": "044168eb-791c-405f-867f-3d5702924165"/*EventType*/,
          "Type": "System.Int32",
          "Value": 1
        },
        {
          "Id": "23c34f4c-4ba3-4834-8d51-3e3909751f84"/*Device*/,
          "Type": "System.String",
          "Value": "Tom-Midi2"
        },
        {
          "Id": "9b0d32de-c53c-4df6-8b29-5e68a5a9c5f9"/*Channel*/,
          "Type": "System.Int32",
          "Value": 4
        },
        {
          "Id": "df81b7b3-f39e-4e5d-8b97-f29dd576a76d"/*Control*/,
          "Type": "System.Int32",
          "Value": 56
        },
        {
          "Id": "f650985f-00a7-452a-b3e4-69a8e9a78c3f"/*ControlRange*/,
          "Type": "SharpDX.Size2",
          "Value": {
            "Width": 0,
            "Height": 128
>>>>>>> dee36f3b
          }
        }
      ],
      "Outputs": []
    }
  ],
  "Connections": [
    {
      "SourceParentOrChildId": "14b1d93f-67d7-4502-a6c4-c575c59f57e0",
      "SourceSlotId": "a8127182-4b8d-4be2-8c50-9ce475d2699d",
      "TargetParentOrChildId": "00000000-0000-0000-0000-000000000000",
      "TargetSlotId": "f98b4ef9-a376-4115-8f6c-6705442d79c3"
    },
    {
      "SourceParentOrChildId": "edce1d3e-a3a7-49fb-858f-02f45491a20f",
      "SourceSlotId": "ae4addf0-08cf-4b25-9515-4fef9359d183",
      "TargetParentOrChildId": "0111d30a-dde6-4f0a-adc3-9df2f7d52139",
      "TargetSlotId": "25eb87f8-43b6-46fa-8066-3fdc1efb5e01"
    },
    {
      "SourceParentOrChildId": "e5222217-5fe2-4842-8600-7b0398fb8c10",
      "SourceSlotId": "e4a8d926-7abd-4d2a-82a1-b7d140cb457f",
      "TargetParentOrChildId": "0111d30a-dde6-4f0a-adc3-9df2f7d52139",
      "TargetSlotId": "9e961f73-1ee7-4369-9ac7-5c653e570b6f"
    },
    {
      "SourceParentOrChildId": "8f8e5f90-e997-490d-ac3e-9dd16a1c93fc",
      "SourceSlotId": "e4a8d926-7abd-4d2a-82a1-b7d140cb457f",
      "TargetParentOrChildId": "0111d30a-dde6-4f0a-adc3-9df2f7d52139",
      "TargetSlotId": "9e961f73-1ee7-4369-9ac7-5c653e570b6f"
    },
    {
      "SourceParentOrChildId": "a6cd1ba1-e365-499e-b247-7bf99ffa5e7d",
      "SourceSlotId": "3f8b20a7-c8b8-45ab-86a1-0efcd927358e",
      "TargetParentOrChildId": "0111d30a-dde6-4f0a-adc3-9df2f7d52139",
      "TargetSlotId": "9e961f73-1ee7-4369-9ac7-5c653e570b6f"
    },
    {
      "SourceParentOrChildId": "86434581-54a9-46ec-950d-39252ba5a392",
      "SourceSlotId": "3f8b20a7-c8b8-45ab-86a1-0efcd927358e",
      "TargetParentOrChildId": "0111d30a-dde6-4f0a-adc3-9df2f7d52139",
      "TargetSlotId": "9e961f73-1ee7-4369-9ac7-5c653e570b6f"
    },
    {
      "SourceParentOrChildId": "18e6eac0-1879-4449-8672-f3a29a485ad7",
      "SourceSlotId": "e4a8d926-7abd-4d2a-82a1-b7d140cb457f",
      "TargetParentOrChildId": "10207c57-6adc-4f9a-ae28-9f625532d0d1",
      "TargetSlotId": "5d73ebe6-9aa0-471a-ae6b-3f5bfd5a0f9c"
    },
    {
      "SourceParentOrChildId": "68c241a2-5fa6-4df5-bfbc-712c54c5bd72",
      "SourceSlotId": "3f8b20a7-c8b8-45ab-86a1-0efcd927358e",
      "TargetParentOrChildId": "10207c57-6adc-4f9a-ae28-9f625532d0d1",
      "TargetSlotId": "5d73ebe6-9aa0-471a-ae6b-3f5bfd5a0f9c"
    },
    {
      "SourceParentOrChildId": "e2a03f3f-3132-485c-9652-a6f0a2e7101e",
      "SourceSlotId": "7a4c4feb-be2f-463e-96c6-cd9a6bad77a2",
      "TargetParentOrChildId": "14b1d93f-67d7-4502-a6c4-c575c59f57e0",
      "TargetSlotId": "693345bd-0cd8-4dca-9416-42a9bdcbc293"
    },
    {
      "SourceParentOrChildId": "23fcb315-2815-49a8-8b71-a93059606a6b",
      "SourceSlotId": "c47e8843-6e8d-4eaf-a554-874b3af9ee63",
      "TargetParentOrChildId": "18e6eac0-1879-4449-8672-f3a29a485ad7",
      "TargetSlotId": "38f34034-b36f-4351-84e1-1a4f96e03fc6"
    },
    {
      "SourceParentOrChildId": "9161a05f-4df8-4623-ae9c-403f897eca3c",
      "SourceSlotId": "9b3e42f6-8980-4f30-8d8f-ed1dea5f19b9",
      "TargetParentOrChildId": "22a2be14-b7bc-4d54-831b-5f9fbac09f5e",
      "TargetSlotId": "3c1a8975-ab27-40b3-9fee-7de38643294a"
    },
    {
      "SourceParentOrChildId": "67030228-a631-4b3d-9d6a-587cd5b08827",
      "SourceSlotId": "2af722b5-3af1-448a-9d0b-2a8463744a99",
      "TargetParentOrChildId": "22f644f5-bc56-4261-94c9-bf6a11fe4396",
      "TargetSlotId": "2f112e29-beb3-4b78-a9e6-5d4ed55b49c7"
    },
    {
      "SourceParentOrChildId": "80116a35-3a2b-4ef5-9551-d2e39197a2fa",
      "SourceSlotId": "2af722b5-3af1-448a-9d0b-2a8463744a99",
      "TargetParentOrChildId": "22f644f5-bc56-4261-94c9-bf6a11fe4396",
      "TargetSlotId": "2f112e29-beb3-4b78-a9e6-5d4ed55b49c7"
    },
    {
      "SourceParentOrChildId": "5d03f8ca-3fdf-46ac-95fb-94dd26984695",
      "SourceSlotId": "2af722b5-3af1-448a-9d0b-2a8463744a99",
      "TargetParentOrChildId": "22f644f5-bc56-4261-94c9-bf6a11fe4396",
      "TargetSlotId": "2f112e29-beb3-4b78-a9e6-5d4ed55b49c7"
    },
    {
      "SourceParentOrChildId": "c9849403-79e3-4c18-877c-d6fc601bf737",
      "SourceSlotId": "01706780-d25b-4c30-a741-8b7b81e04d82",
      "TargetParentOrChildId": "24862a16-327a-4ad2-b12b-38b96ba38502",
      "TargetSlotId": "a4527e01-f19a-4200-85e5-00144f3ce061"
    },
    {
      "SourceParentOrChildId": "33715ed5-0d43-4df5-a46a-73024bdacc49",
      "SourceSlotId": "6085f081-382e-4385-bb29-1c8ecdf98697",
      "TargetParentOrChildId": "26201fe0-acca-468a-8870-23266655d94e",
      "TargetSlotId": "2a95ac54-5ef7-4d3c-a90b-ecd5b422bddc"
    },
    {
      "SourceParentOrChildId": "a444220b-ac64-4647-af33-076ad9e2e148",
      "SourceSlotId": "d7114289-4b1d-47e9-b5c1-dcdc8a371087",
      "TargetParentOrChildId": "2edc7b4b-ad11-414e-a623-c6bb564d7cb9",
      "TargetSlotId": "092c8d1f-a70e-4298-b5df-52c9d62f8e04"
    },
    {
      "SourceParentOrChildId": "26201fe0-acca-468a-8870-23266655d94e",
      "SourceSlotId": "e4a8d926-7abd-4d2a-82a1-b7d140cb457f",
      "TargetParentOrChildId": "31093638-7984-4e31-a1ae-77878f34ef62",
      "TargetSlotId": "5d73ebe6-9aa0-471a-ae6b-3f5bfd5a0f9c"
    },
    {
      "SourceParentOrChildId": "5eab2c5e-69c2-464e-8930-03c14f1afd7c",
      "SourceSlotId": "b0cfa6f9-3c3d-4499-b21a-5904d1cb3bd7",
      "TargetParentOrChildId": "397510d9-5668-4623-b66e-b857037ea822",
      "TargetSlotId": "00fd2794-567a-4f9b-a900-c2ebf9760764"
    },
    {
      "SourceParentOrChildId": "4ae0405e-99dd-4ec8-885a-1c14aec113fc",
      "SourceSlotId": "e81c99ce-fcee-4e7c-a1c7-0aa3b352b7e1",
      "TargetParentOrChildId": "397510d9-5668-4623-b66e-b857037ea822",
      "TargetSlotId": "988dd1b5-636d-4a78-9592-2c6601401cc1"
    },
    {
      "SourceParentOrChildId": "dbcd6530-98a1-4aa7-819e-b72d8f5d96f1",
      "SourceSlotId": "0bd5fcb8-72fa-40d5-a922-63a2e7551a88",
      "TargetParentOrChildId": "397510d9-5668-4623-b66e-b857037ea822",
      "TargetSlotId": "988dd1b5-636d-4a78-9592-2c6601401cc1"
    },
    {
      "SourceParentOrChildId": "d6264877-05a7-4432-b245-8371fc9a604a",
      "SourceSlotId": "d8ce2d08-4fd3-4a56-92c3-469d661dab8b",
      "TargetParentOrChildId": "3c1fedf1-9fde-4d98-957e-7d2c6528b809",
      "TargetSlotId": "38754151-704a-4374-817e-98dfaca62e49"
    },
    {
      "SourceParentOrChildId": "a2a93e12-f9f9-4476-a631-3e0ed34650a5",
      "SourceSlotId": "66ce8660-253c-4a0b-8aec-f7a56751a1e4",
      "TargetParentOrChildId": "3faafe39-df82-4556-a834-0dcd5dce10de",
      "TargetSlotId": "ed4f8c30-7b71-4649-97e6-710a718039b0"
    },
    {
      "SourceParentOrChildId": "c159a75a-bbbf-4cdf-a9cf-008b01a5a297",
      "SourceSlotId": "dd9d8718-addc-49b1-bd33-aac22b366f94",
      "TargetParentOrChildId": "419012d5-878a-4f50-8cbc-0bf3a4631e4a",
      "TargetSlotId": "05d7962b-a02e-4ab5-9927-865375348ccd"
    },
    {
      "SourceParentOrChildId": "565d07de-4131-4107-8a10-0ee737718750",
      "SourceSlotId": "8a65b34b-40be-4dbf-812c-d4c663464c7f",
      "TargetParentOrChildId": "419012d5-878a-4f50-8cbc-0bf3a4631e4a",
      "TargetSlotId": "9cb908ad-0800-4b88-b256-c6cc2b84ab6c"
    },
    {
      "SourceParentOrChildId": "a7f151bd-4b58-46eb-82a1-24f7e0d5b0e7",
      "SourceSlotId": "d140f068-d71e-4af5-a563-ab599dae5dbf",
      "TargetParentOrChildId": "45d5ec05-f25c-4b18-befc-44853c1086bd",
      "TargetSlotId": "2a95ac54-5ef7-4d3c-a90b-ecd5b422bddc"
    },
    {
      "SourceParentOrChildId": "c1d44b18-804a-472f-9742-82705fcbdd62",
      "SourceSlotId": "9300b07e-977d-47b0-908e-c4b1e5e53a64",
      "TargetParentOrChildId": "4ae0405e-99dd-4ec8-885a-1c14aec113fc",
      "TargetSlotId": "5d73ebe6-9aa0-471a-ae6b-3f5bfd5a0f9c"
    },
    {
      "SourceParentOrChildId": "3faafe39-df82-4556-a834-0dcd5dce10de",
      "SourceSlotId": "e4a8d926-7abd-4d2a-82a1-b7d140cb457f",
      "TargetParentOrChildId": "4ae0405e-99dd-4ec8-885a-1c14aec113fc",
      "TargetSlotId": "5d73ebe6-9aa0-471a-ae6b-3f5bfd5a0f9c"
    },
    {
      "SourceParentOrChildId": "ffbf00a4-2418-4236-80ac-6ee3d8f4c732",
      "SourceSlotId": "fe01c3b6-72e2-494e-8511-6d50c527463f",
      "TargetParentOrChildId": "4ae0405e-99dd-4ec8-885a-1c14aec113fc",
      "TargetSlotId": "5d73ebe6-9aa0-471a-ae6b-3f5bfd5a0f9c"
    },
    {
      "SourceParentOrChildId": "10207c57-6adc-4f9a-ae28-9f625532d0d1",
      "SourceSlotId": "e81c99ce-fcee-4e7c-a1c7-0aa3b352b7e1",
      "TargetParentOrChildId": "4ae0405e-99dd-4ec8-885a-1c14aec113fc",
      "TargetSlotId": "5d73ebe6-9aa0-471a-ae6b-3f5bfd5a0f9c"
    },
    {
      "SourceParentOrChildId": "7500f8df-5433-45c6-926c-4a938bd20792",
      "SourceSlotId": "d7114289-4b1d-47e9-b5c1-dcdc8a371087",
      "TargetParentOrChildId": "510f57d2-3dc8-40e5-a7e5-f90de489d1fb",
      "TargetSlotId": "092c8d1f-a70e-4298-b5df-52c9d62f8e04"
    },
    {
      "SourceParentOrChildId": "ea54dc76-4f3a-4695-b879-aa9b5c6b02b5",
      "SourceSlotId": "18bd8395-7116-425c-b580-1ce944beda65",
      "TargetParentOrChildId": "5d03f8ca-3fdf-46ac-95fb-94dd26984695",
      "TargetSlotId": "491bba32-90df-477c-b9d6-0b22bad8b94e"
    },
    {
      "SourceParentOrChildId": "2361d4e2-0f21-40a9-8057-365b20dde534",
      "SourceSlotId": "97a91f72-1e40-412c-911e-70b142e16925",
      "TargetParentOrChildId": "5eab2c5e-69c2-464e-8930-03c14f1afd7c",
      "TargetSlotId": "c644165f-3901-4dbf-8091-05f958e668e5"
    },
    {
      "SourceParentOrChildId": "ef045d34-fdcb-45ad-b9a0-d6a5a5f450ec",
      "SourceSlotId": "e4a8d926-7abd-4d2a-82a1-b7d140cb457f",
      "TargetParentOrChildId": "63e041cd-c898-4a0e-b959-3627c4dac348",
      "TargetSlotId": "5d73ebe6-9aa0-471a-ae6b-3f5bfd5a0f9c"
    },
    {
      "SourceParentOrChildId": "fc479f6f-2694-4540-bcb5-f0abf3fe0f8c",
      "SourceSlotId": "01706780-d25b-4c30-a741-8b7b81e04d82",
      "TargetParentOrChildId": "67030228-a631-4b3d-9d6a-587cd5b08827",
      "TargetSlotId": "491bba32-90df-477c-b9d6-0b22bad8b94e"
    },
    {
      "SourceParentOrChildId": "6b615f56-c624-4415-b971-bd0ab0086ece",
      "SourceSlotId": "c63a1977-a594-490d-b5fb-de4d40bad016",
      "TargetParentOrChildId": "68c241a2-5fa6-4df5-bfbc-712c54c5bd72",
      "TargetSlotId": "f1f1be0e-d5bc-4940-bbc1-88bfa958f0e1"
    },
    {
      "SourceParentOrChildId": "0111d30a-dde6-4f0a-adc3-9df2f7d52139",
      "SourceSlotId": "977ca2f4-cddb-4b9a-82b2-ff66453bbf9b",
      "TargetParentOrChildId": "6b47408c-3c59-4703-a499-8a4b1ddb2438",
      "TargetSlotId": "4da253b7-4953-439a-b03f-1d515a78bddf"
    },
    {
      "SourceParentOrChildId": "dfed5783-f72f-44c7-9c16-a98565cf8a0f",
      "SourceSlotId": "b20573fe-7a7e-48e1-9370-744288ca6e32",
      "TargetParentOrChildId": "6b615f56-c624-4415-b971-bd0ab0086ece",
      "TargetSlotId": "f36e4078-2608-4308-ab5f-077c05b1181a"
    },
    {
      "SourceParentOrChildId": "8220f99a-7431-42ec-ab80-583ecf2fb9e2",
      "SourceSlotId": "f0321a54-e844-482f-a161-7f137abc54b0",
      "TargetParentOrChildId": "80116a35-3a2b-4ef5-9551-d2e39197a2fa",
      "TargetSlotId": "491bba32-90df-477c-b9d6-0b22bad8b94e"
    },
    {
      "SourceParentOrChildId": "c8497f55-ad30-4e10-98a3-8faf3c21b5a8",
      "SourceSlotId": "9b2b6339-ea13-4a8b-8223-1c95266e59f1",
      "TargetParentOrChildId": "8220f99a-7431-42ec-ab80-583ecf2fb9e2",
      "TargetSlotId": "253b9ae4-fac5-4641-bf0c-d8614606a840"
    },
    {
      "SourceParentOrChildId": "8cead826-542a-4d85-b89d-5826e82ce567",
      "SourceSlotId": "e4a8d926-7abd-4d2a-82a1-b7d140cb457f",
      "TargetParentOrChildId": "8253f5ac-f31c-4607-83a2-121b8221a61d",
      "TargetSlotId": "5d73ebe6-9aa0-471a-ae6b-3f5bfd5a0f9c"
    },
    {
      "SourceParentOrChildId": "a99b2151-37ab-4e75-b195-4111a0cf24ba",
      "SourceSlotId": "363d4ef2-c8c9-4785-8848-2ea930457959",
      "TargetParentOrChildId": "8729aaf2-c2dc-4f06-b225-4d49a7af62d1",
      "TargetSlotId": "5d73ebe6-9aa0-471a-ae6b-3f5bfd5a0f9c"
    },
    {
      "SourceParentOrChildId": "6895bfa9-279c-4c8f-a880-2b2a9cb7b84d",
      "SourceSlotId": "3f8b20a7-c8b8-45ab-86a1-0efcd927358e",
      "TargetParentOrChildId": "8729aaf2-c2dc-4f06-b225-4d49a7af62d1",
      "TargetSlotId": "5d73ebe6-9aa0-471a-ae6b-3f5bfd5a0f9c"
    },
    {
      "SourceParentOrChildId": "6e40cc81-4b50-40e2-8e95-7fe985318ad7",
      "SourceSlotId": "a772602a-7598-4e1b-9c43-e2fe8b24694d",
      "TargetParentOrChildId": "8cead826-542a-4d85-b89d-5826e82ce567",
      "TargetSlotId": "2a95ac54-5ef7-4d3c-a90b-ecd5b422bddc"
    },
    {
      "SourceParentOrChildId": "22a2be14-b7bc-4d54-831b-5f9fbac09f5e",
      "SourceSlotId": "460f2a09-b706-4e1e-a1fb-32eeab51524b",
      "TargetParentOrChildId": "8dc4382f-0b34-4912-8c6e-731b80c04136",
      "TargetSlotId": "62a8185f-32c0-41d2-b8be-d8c1d7178c00"
    },
    {
      "SourceParentOrChildId": "419012d5-878a-4f50-8cbc-0bf3a4631e4a",
      "SourceSlotId": "62368c06-7815-47bc-9b0d-3024a2907e01",
      "TargetParentOrChildId": "8dc4382f-0b34-4912-8c6e-731b80c04136",
      "TargetSlotId": "c6407736-80ed-4e13-948c-8d20b50000a7"
    },
    {
      "SourceParentOrChildId": "6334ba58-007a-4ba8-93b0-f74251b10127",
      "SourceSlotId": "e0c4fedd-5c2f-46c8-b67d-5667435fb037",
      "TargetParentOrChildId": "8f8e5f90-e997-490d-ac3e-9dd16a1c93fc",
      "TargetSlotId": "2a95ac54-5ef7-4d3c-a90b-ecd5b422bddc"
    },
    {
      "SourceParentOrChildId": "ea54dc76-4f3a-4695-b879-aa9b5c6b02b5",
      "SourceSlotId": "18bd8395-7116-425c-b580-1ce944beda65",
      "TargetParentOrChildId": "9066636b-12f2-435a-b731-66b3edb77d8b",
      "TargetSlotId": "721c34b5-bb06-49e0-a71e-2aebbf2557e0"
    },
    {
      "SourceParentOrChildId": "4ae0405e-99dd-4ec8-885a-1c14aec113fc",
      "SourceSlotId": "e81c99ce-fcee-4e7c-a1c7-0aa3b352b7e1",
      "TargetParentOrChildId": "9066636b-12f2-435a-b731-66b3edb77d8b",
      "TargetSlotId": "9cc32da8-f939-4ad3-b381-6df8338a371b"
    },
    {
      "SourceParentOrChildId": "c8497f55-ad30-4e10-98a3-8faf3c21b5a8",
      "SourceSlotId": "9b2b6339-ea13-4a8b-8223-1c95266e59f1",
      "TargetParentOrChildId": "9066636b-12f2-435a-b731-66b3edb77d8b",
      "TargetSlotId": "fbf10760-b559-4e9c-b8dc-ce61d3f21c82"
    },
    {
      "SourceParentOrChildId": "565d07de-4131-4107-8a10-0ee737718750",
      "SourceSlotId": "8a65b34b-40be-4dbf-812c-d4c663464c7f",
      "TargetParentOrChildId": "9161a05f-4df8-4623-ae9c-403f897eca3c",
      "TargetSlotId": "8496877c-6186-4a9f-acb2-ceb90026dc1d"
    },
    {
      "SourceParentOrChildId": "d9c19b31-16bd-4fd4-90b3-d7ce603c89b0",
      "SourceSlotId": "9569f79b-2045-4b69-b87a-8b1cc09ef275",
      "TargetParentOrChildId": "97155c15-e32f-4249-b1d9-d41b63803ee5",
      "TargetSlotId": "2a95ac54-5ef7-4d3c-a90b-ecd5b422bddc"
    },
    {
      "SourceParentOrChildId": "1e29fd8c-8bfc-4909-9435-fb37cc0ab453",
      "SourceSlotId": "01706780-d25b-4c30-a741-8b7b81e04d82",
      "TargetParentOrChildId": "a2a93e12-f9f9-4476-a631-3e0ed34650a5",
      "TargetSlotId": "40803d0e-c37c-4b5d-b64b-fd1ef090a4f7"
    },
    {
      "SourceParentOrChildId": "e2cb01ec-5dfd-4645-92c0-313c2a36d9cc",
      "SourceSlotId": "724ecde4-fd33-4a59-a8df-51cb21e70bd3",
      "TargetParentOrChildId": "a7f151bd-4b58-46eb-82a1-24f7e0d5b0e7",
      "TargetSlotId": "d6e157fb-5300-4a9a-aea8-8b0ea0104ea3"
    },
    {
      "SourceParentOrChildId": "8740472d-5423-41df-8d3a-3e5a74390107",
      "SourceSlotId": "ae4addf0-08cf-4b25-9515-4fef9359d183",
      "TargetParentOrChildId": "a99b2151-37ab-4e75-b195-4111a0cf24ba",
      "TargetSlotId": "8cd25011-5305-4bdf-9307-a46e52b5c503"
    },
    {
      "SourceParentOrChildId": "874dcddd-92d5-4c22-b38b-ddb10d68e5e6",
      "SourceSlotId": "68514ced-4368-459a-80e9-463a808bff0b",
      "TargetParentOrChildId": "a99b2151-37ab-4e75-b195-4111a0cf24ba",
      "TargetSlotId": "a129bf5c-e549-4f7c-b30b-5199ffd38f8c"
    },
    {
      "SourceParentOrChildId": "d9bd8cd7-8625-44e7-b182-d5c257e5de3b",
      "SourceSlotId": "598e38d5-2347-4b93-a7a4-a23190d95dcd",
      "TargetParentOrChildId": "abfc57df-b067-4a4c-9e3c-f723fa065261",
      "TargetSlotId": "cf59ae3e-d111-479f-a42b-c5c014e65b32"
    },
    {
      "SourceParentOrChildId": "3bd3024a-4207-4359-b306-9578e93caab7",
      "SourceSlotId": "97a91f72-1e40-412c-911e-70b142e16925",
      "TargetParentOrChildId": "abfc57df-b067-4a4c-9e3c-f723fa065261",
      "TargetSlotId": "cf59ae3e-d111-479f-a42b-c5c014e65b32"
    },
    {
      "SourceParentOrChildId": "284646de-e06c-4f5d-9fa7-96434b188c1f",
      "SourceSlotId": "d7114289-4b1d-47e9-b5c1-dcdc8a371087",
      "TargetParentOrChildId": "babf4dda-83dc-4cb9-afa8-7ca15b6a2739",
      "TargetSlotId": "092c8d1f-a70e-4298-b5df-52c9d62f8e04"
    },
    {
      "SourceParentOrChildId": "565d07de-4131-4107-8a10-0ee737718750",
      "SourceSlotId": "8a65b34b-40be-4dbf-812c-d4c663464c7f",
      "TargetParentOrChildId": "c1d44b18-804a-472f-9742-82705fcbdd62",
      "TargetSlotId": "00fd2794-567a-4f9b-a900-c2ebf9760764"
    },
    {
      "SourceParentOrChildId": "28569dba-ca72-42d7-9bcc-210fb5127a9d",
      "SourceSlotId": "e2301a1a-df21-42b2-88ec-5c5f4c705809",
      "TargetParentOrChildId": "c1d44b18-804a-472f-9742-82705fcbdd62",
      "TargetSlotId": "988dd1b5-636d-4a78-9592-2c6601401cc1"
    },
    {
      "SourceParentOrChildId": "d1def54f-9048-4e6c-8ea7-8e63fce12304",
      "SourceSlotId": "79c9eb66-e495-48e1-ae38-8410721ea1c5",
      "TargetParentOrChildId": "c1d44b18-804a-472f-9742-82705fcbdd62",
      "TargetSlotId": "988dd1b5-636d-4a78-9592-2c6601401cc1"
    },
    {
      "SourceParentOrChildId": "e2c4396a-894e-448c-9e8c-53e5660940ef",
      "SourceSlotId": "b5891c89-a8cf-4325-81be-f869b395e60c",
      "TargetParentOrChildId": "c1d44b18-804a-472f-9742-82705fcbdd62",
      "TargetSlotId": "988dd1b5-636d-4a78-9592-2c6601401cc1"
    },
    {
      "SourceParentOrChildId": "8253f5ac-f31c-4607-83a2-121b8221a61d",
      "SourceSlotId": "e81c99ce-fcee-4e7c-a1c7-0aa3b352b7e1",
      "TargetParentOrChildId": "c1d44b18-804a-472f-9742-82705fcbdd62",
      "TargetSlotId": "988dd1b5-636d-4a78-9592-2c6601401cc1"
    },
    {
      "SourceParentOrChildId": "ccce3e1a-3118-4662-a826-bd6f7573a593",
      "SourceSlotId": "e81c99ce-fcee-4e7c-a1c7-0aa3b352b7e1",
      "TargetParentOrChildId": "c1d44b18-804a-472f-9742-82705fcbdd62",
      "TargetSlotId": "988dd1b5-636d-4a78-9592-2c6601401cc1"
    },
    {
      "SourceParentOrChildId": "63e041cd-c898-4a0e-b959-3627c4dac348",
      "SourceSlotId": "e81c99ce-fcee-4e7c-a1c7-0aa3b352b7e1",
      "TargetParentOrChildId": "c1d44b18-804a-472f-9742-82705fcbdd62",
      "TargetSlotId": "988dd1b5-636d-4a78-9592-2c6601401cc1"
    },
    {
      "SourceParentOrChildId": "abfc57df-b067-4a4c-9e3c-f723fa065261",
      "SourceSlotId": "734bc5bc-caca-4367-abf5-a7ac94ed13d6",
      "TargetParentOrChildId": "c8497f55-ad30-4e10-98a3-8faf3c21b5a8",
      "TargetSlotId": "374ad549-676b-4bd0-ae6a-421892b92bdb"
    },
    {
      "SourceParentOrChildId": "f71c1db6-c4fc-43dc-8f4d-75c91c6b85a0",
      "SourceSlotId": "2451ea62-9915-4ec1-a65e-4d44a3758fa8",
      "TargetParentOrChildId": "c8497f55-ad30-4e10-98a3-8faf3c21b5a8",
      "TargetSlotId": "374ad549-676b-4bd0-ae6a-421892b92bdb"
    },
    {
      "SourceParentOrChildId": "97155c15-e32f-4249-b1d9-d41b63803ee5",
      "SourceSlotId": "e4a8d926-7abd-4d2a-82a1-b7d140cb457f",
      "TargetParentOrChildId": "ccce3e1a-3118-4662-a826-bd6f7573a593",
      "TargetSlotId": "5d73ebe6-9aa0-471a-ae6b-3f5bfd5a0f9c"
    },
    {
      "SourceParentOrChildId": "8f8e5f90-e997-490d-ac3e-9dd16a1c93fc",
      "SourceSlotId": "e4a8d926-7abd-4d2a-82a1-b7d140cb457f",
      "TargetParentOrChildId": "d146586d-e3fb-49ad-8ff9-bc1ec669bafa",
      "TargetSlotId": "0f29ca23-b5fb-484e-8ae6-8ed70d67d623"
    },
    {
      "SourceParentOrChildId": "6c8ad3c6-be6b-43ab-ba77-39ce32e81549",
      "SourceSlotId": "ae4addf0-08cf-4b25-9515-4fef9359d183",
      "TargetParentOrChildId": "d146586d-e3fb-49ad-8ff9-bc1ec669bafa",
      "TargetSlotId": "fc1b2bc8-6756-4e78-a90b-8af691d85875"
    },
    {
      "SourceParentOrChildId": "565d07de-4131-4107-8a10-0ee737718750",
      "SourceSlotId": "8a65b34b-40be-4dbf-812c-d4c663464c7f",
      "TargetParentOrChildId": "d6264877-05a7-4432-b245-8371fc9a604a",
      "TargetSlotId": "a1462674-13d2-4380-8a93-11d0a23da5ac"
    },
    {
      "SourceParentOrChildId": "fc479f6f-2694-4540-bcb5-f0abf3fe0f8c",
      "SourceSlotId": "01706780-d25b-4c30-a741-8b7b81e04d82",
      "TargetParentOrChildId": "d9bd8cd7-8625-44e7-b182-d5c257e5de3b",
      "TargetSlotId": "ed88c6c7-1ea2-4593-9589-ec670afb4654"
    },
    {
      "SourceParentOrChildId": "9066636b-12f2-435a-b731-66b3edb77d8b",
      "SourceSlotId": "05c17586-cf93-4244-9979-47e310abaf31",
      "TargetParentOrChildId": "dbcd6530-98a1-4aa7-819e-b72d8f5d96f1",
      "TargetSlotId": "68c3bd6d-aebf-4a0c-bb73-04c9997ebae9"
    },
    {
      "SourceParentOrChildId": "c8497f55-ad30-4e10-98a3-8faf3c21b5a8",
      "SourceSlotId": "9b2b6339-ea13-4a8b-8223-1c95266e59f1",
      "TargetParentOrChildId": "dbcd6530-98a1-4aa7-819e-b72d8f5d96f1",
      "TargetSlotId": "bd88e545-743e-4caa-8fd1-e1f7f3c78b21"
    },
    {
      "SourceParentOrChildId": "ec0a1968-7f6c-49bd-81a8-1c3cc4f8b76c",
      "SourceSlotId": "977ca2f4-cddb-4b9a-82b2-ff66453bbf9b",
      "TargetParentOrChildId": "e2a03f3f-3132-485c-9652-a6f0a2e7101e",
      "TargetSlotId": "4da253b7-4953-439a-b03f-1d515a78bddf"
    },
    {
      "SourceParentOrChildId": "f3807087-2924-4b9b-8239-74e8ec282a1f",
      "SourceSlotId": "d45d6948-5482-4585-9c05-5d32f99b2558",
      "TargetParentOrChildId": "e2cb01ec-5dfd-4645-92c0-313c2a36d9cc",
      "TargetSlotId": "48699e66-a59b-4cbb-b131-171ce9fcade3"
    },
    {
      "SourceParentOrChildId": "5ab0074b-eb68-49ac-bc8a-cb727e95f050",
      "SourceSlotId": "babd085b-5099-4ddb-87d6-ab9d983067f1",
      "TargetParentOrChildId": "e5222217-5fe2-4842-8600-7b0398fb8c10",
      "TargetSlotId": "2a95ac54-5ef7-4d3c-a90b-ecd5b422bddc"
    },
    {
      "SourceParentOrChildId": "9e94d0b4-f405-4eba-867f-b699862bcc6c",
      "SourceSlotId": "6276597c-580f-4aa4-b066-2735c415fd7c",
      "TargetParentOrChildId": "ea54dc76-4f3a-4695-b879-aa9b5c6b02b5",
      "TargetSlotId": "4b0d7bbc-e29a-4e06-bd80-93413419634c"
    },
    {
      "SourceParentOrChildId": "d3dd26dc-284e-4a99-86b5-a0a7ae35de8f",
      "SourceSlotId": "6276597c-580f-4aa4-b066-2735c415fd7c",
      "TargetParentOrChildId": "ea54dc76-4f3a-4695-b879-aa9b5c6b02b5",
      "TargetSlotId": "4b0d7bbc-e29a-4e06-bd80-93413419634c"
    },
    {
      "SourceParentOrChildId": "1c0e1dce-06e7-4d63-ae78-5ba93965743d",
      "SourceSlotId": "6276597c-580f-4aa4-b066-2735c415fd7c",
      "TargetParentOrChildId": "ea54dc76-4f3a-4695-b879-aa9b5c6b02b5",
      "TargetSlotId": "4b0d7bbc-e29a-4e06-bd80-93413419634c"
    },
    {
      "SourceParentOrChildId": "3f7f4445-cd3f-4203-bd6f-ddf95ab21bff",
      "SourceSlotId": "6276597c-580f-4aa4-b066-2735c415fd7c",
      "TargetParentOrChildId": "ea54dc76-4f3a-4695-b879-aa9b5c6b02b5",
      "TargetSlotId": "4b0d7bbc-e29a-4e06-bd80-93413419634c"
    },
    {
      "SourceParentOrChildId": "f52dfbe0-8857-4429-ba69-6d6a54dbd172",
      "SourceSlotId": "6276597c-580f-4aa4-b066-2735c415fd7c",
      "TargetParentOrChildId": "ea54dc76-4f3a-4695-b879-aa9b5c6b02b5",
      "TargetSlotId": "4b0d7bbc-e29a-4e06-bd80-93413419634c"
    },
    {
      "SourceParentOrChildId": "aaa6a762-160c-4d32-851b-f716db09c543",
      "SourceSlotId": "6276597c-580f-4aa4-b066-2735c415fd7c",
      "TargetParentOrChildId": "ea54dc76-4f3a-4695-b879-aa9b5c6b02b5",
      "TargetSlotId": "4b0d7bbc-e29a-4e06-bd80-93413419634c"
    },
    {
      "SourceParentOrChildId": "8b28e3e7-88ea-446c-8bc2-e056f302313c",
      "SourceSlotId": "6276597c-580f-4aa4-b066-2735c415fd7c",
      "TargetParentOrChildId": "ea54dc76-4f3a-4695-b879-aa9b5c6b02b5",
      "TargetSlotId": "4b0d7bbc-e29a-4e06-bd80-93413419634c"
    },
    {
      "SourceParentOrChildId": "fc479f6f-2694-4540-bcb5-f0abf3fe0f8c",
      "SourceSlotId": "01706780-d25b-4c30-a741-8b7b81e04d82",
      "TargetParentOrChildId": "ea54dc76-4f3a-4695-b879-aa9b5c6b02b5",
      "TargetSlotId": "9871ad71-30b0-4454-9418-0916fd58afa8"
    },
    {
      "SourceParentOrChildId": "22f644f5-bc56-4261-94c9-bf6a11fe4396",
      "SourceSlotId": "60c25429-be91-4552-b1fe-b08479793abe",
      "TargetParentOrChildId": "eada05fc-36ba-43eb-b688-37cdb7156c44",
      "TargetSlotId": "dcd066ce-ac44-4e76-85b3-78821245d9dc"
    },
    {
      "SourceParentOrChildId": "397510d9-5668-4623-b66e-b857037ea822",
      "SourceSlotId": "9300b07e-977d-47b0-908e-c4b1e5e53a64",
      "TargetParentOrChildId": "ec0a1968-7f6c-49bd-81a8-1c3cc4f8b76c",
      "TargetSlotId": "9e961f73-1ee7-4369-9ac7-5c653e570b6f"
    },
    {
      "SourceParentOrChildId": "eada05fc-36ba-43eb-b688-37cdb7156c44",
      "SourceSlotId": "2d329133-29b9-4f56-b5a6-5ff7d83638fa",
      "TargetParentOrChildId": "ec0a1968-7f6c-49bd-81a8-1c3cc4f8b76c",
      "TargetSlotId": "9e961f73-1ee7-4369-9ac7-5c653e570b6f"
    },
    {
      "SourceParentOrChildId": "45d5ec05-f25c-4b18-befc-44853c1086bd",
      "SourceSlotId": "e4a8d926-7abd-4d2a-82a1-b7d140cb457f",
      "TargetParentOrChildId": "ec0a1968-7f6c-49bd-81a8-1c3cc4f8b76c",
      "TargetSlotId": "9e961f73-1ee7-4369-9ac7-5c653e570b6f"
    },
    {
      "SourceParentOrChildId": "523f05fd-724d-42bb-b7fd-d09603e64cae",
      "SourceSlotId": "8a006310-bd6f-4de7-8a4a-fc2577ac636f",
      "TargetParentOrChildId": "ef045d34-fdcb-45ad-b9a0-d6a5a5f450ec",
      "TargetSlotId": "2a95ac54-5ef7-4d3c-a90b-ecd5b422bddc"
    },
    {
      "SourceParentOrChildId": "510f57d2-3dc8-40e5-a7e5-f90de489d1fb",
      "SourceSlotId": "f01099a0-a196-4689-9900-edac07908714",
      "TargetParentOrChildId": "f3807087-2924-4b9b-8239-74e8ec282a1f",
      "TargetSlotId": "81e08eab-9428-435b-a710-6cede1549834"
    },
    {
      "SourceParentOrChildId": "babf4dda-83dc-4cb9-afa8-7ca15b6a2739",
      "SourceSlotId": "f01099a0-a196-4689-9900-edac07908714",
      "TargetParentOrChildId": "f3807087-2924-4b9b-8239-74e8ec282a1f",
      "TargetSlotId": "8950b878-944d-42e1-b106-49337fa15ffa"
    },
    {
      "SourceParentOrChildId": "2edc7b4b-ad11-414e-a623-c6bb564d7cb9",
      "SourceSlotId": "f01099a0-a196-4689-9900-edac07908714",
      "TargetParentOrChildId": "f3807087-2924-4b9b-8239-74e8ec282a1f",
      "TargetSlotId": "d42bf975-9789-40d8-9a7e-c83b157603fb"
    },
    {
      "SourceParentOrChildId": "8dc4382f-0b34-4912-8c6e-731b80c04136",
      "SourceSlotId": "fc8b650a-0539-44e4-a110-3995fecc711d",
      "TargetParentOrChildId": "ffbf00a4-2418-4236-80ac-6ee3d8f4c732",
      "TargetSlotId": "01f2eef1-e3c1-49a5-b532-9c12da8caac5"
    },
    {
      "SourceParentOrChildId": "3c1fedf1-9fde-4d98-957e-7d2c6528b809",
      "SourceSlotId": "617afbbc-8199-43c0-b630-4563e65959ef",
      "TargetParentOrChildId": "ffbf00a4-2418-4236-80ac-6ee3d8f4c732",
      "TargetSlotId": "d2c934bb-de5c-449c-adf8-7a2f48082e9c"
    }
  ],
  "PlaybackSettings": {
    "Enabled": true,
    "Bpm": 120.0,
    "AudioSource": 1,
    "Syncing": 0,
    "AudioDecayFactor": 0.77,
    "AudioGainFactor": 1.0,
    "AudioInputDeviceName": "Microphone Builtin (Realtek(R) Audio)",
    "AudioClips": [
      {
        "Id": "00000000-0000-0000-0000-000000000000",
        "StartTime": 0.0,
        "EndTime": 0.0,
        "Bpm": 120.0,
        "DiscardAfterUse": true,
        "IsSoundtrack": true,
        "FilePath": "Resources\\user\\wake\\proj-vj-summer-2022\\soundtrack\\Seq01_WAKE_May2022_SetList-ideas.mp3"
      }
    ]
  },
  "Animator": [
    {
      "InstanceId": "e19e079f-0dd1-445d-9d01-8b363d0ab6eb",
      "InputId": "a384be77-c5fc-47b3-9ec3-960db9f9bae9",
      "Curve": {
        "PreCurve": "Constant",
        "PostCurve": "Constant",
        "Keys": [
          {
            "Time": 0.0,
            "Value": 0.0,
            "InType": "Spline",
            "OutType": "Spline",
            "InEditMode": "Linear",
            "OutEditMode": "Linear",
            "InTangentAngle": 0.0,
            "OutTangentAngle": 3.141592653589793
          },
          {
            "Time": 2.0,
            "Value": 0.0,
            "InType": "Spline",
            "OutType": "Spline",
            "InEditMode": "Linear",
            "OutEditMode": "Linear",
            "InTangentAngle": 0.0,
            "OutTangentAngle": -3.141592653589793
          }
        ]
      }
    },
    {
      "InstanceId": "e19e079f-0dd1-445d-9d01-8b363d0ab6eb",
      "InputId": "4ac0a4d8-367c-4ece-9c1d-7abfbb2bfe27",
      "Curve": {
        "PreCurve": "Constant",
        "PostCurve": "Constant",
        "Keys": [
          {
            "Time": 0.0,
            "Value": 0.0,
            "InType": "Spline",
            "OutType": "Spline",
            "InEditMode": "Linear",
            "OutEditMode": "Linear",
            "InTangentAngle": 0.0,
            "OutTangentAngle": 3.141592653589793
          },
          {
            "Time": 1.8,
            "Value": 0.0,
            "InType": "Spline",
            "OutType": "Spline",
            "InEditMode": "Linear",
            "OutEditMode": "Linear",
            "InTangentAngle": 0.0,
            "OutTangentAngle": 3.141592653589793
          },
          {
            "Time": 3.85,
            "Value": 0.0,
            "InType": "Spline",
            "OutType": "Spline",
            "InEditMode": "Linear",
            "OutEditMode": "Linear",
            "InTangentAngle": 0.0,
            "OutTangentAngle": -3.141592653589793
          }
        ]
      }
    },
    {
      "InstanceId": "e19e079f-0dd1-445d-9d01-8b363d0ab6eb",
      "InputId": "ed4f8c30-7b71-4649-97e6-710a718039b0",
      "Curve": {
        "PreCurve": "Constant",
        "PostCurve": "Constant",
        "Keys": [
          {
            "Time": 0.0,
            "Value": 1.0,
            "InType": "Spline",
            "OutType": "Spline",
            "InEditMode": "Linear",
            "OutEditMode": "Linear",
            "InTangentAngle": 0.0,
            "OutTangentAngle": 3.141592653589793
          },
          {
            "Time": 2.625,
            "Value": 1.0,
            "InType": "Spline",
            "OutType": "Spline",
            "InEditMode": "Linear",
            "OutEditMode": "Linear",
            "InTangentAngle": 0.0,
            "OutTangentAngle": -3.141592653589793
          }
        ]
      }
    },
    {
      "InstanceId": "e19e079f-0dd1-445d-9d01-8b363d0ab6eb",
      "InputId": "a384be77-c5fc-47b3-9ec3-960db9f9bae9",
      "Index": 1,
      "Curve": {
        "PreCurve": "Constant",
        "PostCurve": "Constant",
        "Keys": [
          {
            "Time": 0.0,
            "Value": 0.0,
            "InType": "Spline",
            "OutType": "Spline",
            "InEditMode": "Linear",
            "OutEditMode": "Linear",
            "InTangentAngle": 0.0,
            "OutTangentAngle": 3.141592653589793
          },
          {
            "Time": 2.0,
            "Value": 0.0,
            "InType": "Spline",
            "OutType": "Spline",
            "InEditMode": "Linear",
            "OutEditMode": "Linear",
            "InTangentAngle": 0.0,
            "OutTangentAngle": -3.141592653589793
          }
        ]
      }
    },
    {
      "InstanceId": "e19e079f-0dd1-445d-9d01-8b363d0ab6eb",
      "InputId": "ed4f8c30-7b71-4649-97e6-710a718039b0",
      "Index": 1,
      "Curve": {
        "PreCurve": "Constant",
        "PostCurve": "Constant",
        "Keys": [
          {
            "Time": 0.0,
            "Value": 1.0,
            "InType": "Spline",
            "OutType": "Spline",
            "InEditMode": "Linear",
            "OutEditMode": "Linear",
            "InTangentAngle": 0.0,
            "OutTangentAngle": 3.141592653589793
          },
          {
            "Time": 2.625,
            "Value": 1.0,
            "InType": "Spline",
            "OutType": "Spline",
            "InEditMode": "Linear",
            "OutEditMode": "Linear",
            "InTangentAngle": 0.0,
            "OutTangentAngle": -3.141592653589793
          }
        ]
      }
    },
    {
      "InstanceId": "e19e079f-0dd1-445d-9d01-8b363d0ab6eb",
      "InputId": "ed4f8c30-7b71-4649-97e6-710a718039b0",
      "Index": 2,
      "Curve": {
        "PreCurve": "Constant",
        "PostCurve": "Constant",
        "Keys": [
          {
            "Time": 0.0,
            "Value": 1.0,
            "InType": "Spline",
            "OutType": "Spline",
            "InEditMode": "Linear",
            "OutEditMode": "Linear",
            "InTangentAngle": 0.0,
            "OutTangentAngle": 3.141592653589793
          },
          {
            "Time": 2.625,
            "Value": 1.0,
            "InType": "Spline",
            "OutType": "Spline",
            "InEditMode": "Linear",
            "OutEditMode": "Linear",
            "InTangentAngle": 0.0,
            "OutTangentAngle": -3.141592653589793
          }
        ]
      }
    },
    {
      "InstanceId": "e19e079f-0dd1-445d-9d01-8b363d0ab6eb",
      "InputId": "ed4f8c30-7b71-4649-97e6-710a718039b0",
      "Index": 3,
      "Curve": {
        "PreCurve": "Constant",
        "PostCurve": "Constant",
        "Keys": [
          {
            "Time": 0.0,
            "Value": 1.0,
            "InType": "Spline",
            "OutType": "Spline",
            "InEditMode": "Linear",
            "OutEditMode": "Linear",
            "InTangentAngle": 0.0,
            "OutTangentAngle": 3.141592653589793
          },
          {
            "Time": 2.625,
            "Value": 1.0,
            "InType": "Spline",
            "OutType": "Spline",
            "InEditMode": "Linear",
            "OutEditMode": "Linear",
            "InTangentAngle": 0.0,
            "OutTangentAngle": -3.141592653589793
          }
        ]
      }
    }
  ]
}<|MERGE_RESOLUTION|>--- conflicted
+++ resolved
@@ -1779,32 +1779,6 @@
       "Outputs": []
     },
     {
-<<<<<<< HEAD
-      "Id": "e19e079f-0dd1-445d-9d01-8b363d0ab6eb"/*Layer2d*/,
-      "SymbolId": "d8c5330f-59b5-4907-b845-a02def3042fa",
-      "InputValues": [
-        {
-          "Id": "a384be77-c5fc-47b3-9ec3-960db9f9bae9"/*Position*/,
-          "Type": "System.Numerics.Vector2",
-          "Value": {
-            "X": 0.0,
-            "Y": 0.0
-          }
-        },
-        {
-          "Id": "4ac0a4d8-367c-4ece-9c1d-7abfbb2bfe27"/*PositionZ*/,
-          "Type": "System.Single",
-          "Value": 0.0
-        },
-        {
-          "Id": "ed4f8c30-7b71-4649-97e6-710a718039b0"/*Color*/,
-          "Type": "System.Numerics.Vector4",
-          "Value": {
-            "X": 1.0,
-            "Y": 1.0,
-            "Z": 1.0,
-            "W": 1.0
-=======
       "Id": "6d891151-4b2a-4b5b-9052-d66580aa5ac9"/*MidiRecording*/,
       "SymbolId": "2d1c9633-b66e-4958-913c-116ae36963a5",
       "InputValues": [],
@@ -1845,7 +1819,6 @@
           "Value": {
             "Width": 0,
             "Height": 128
->>>>>>> dee36f3b
           }
         }
       ],
@@ -2449,231 +2422,5 @@
         "FilePath": "Resources\\user\\wake\\proj-vj-summer-2022\\soundtrack\\Seq01_WAKE_May2022_SetList-ideas.mp3"
       }
     ]
-  },
-  "Animator": [
-    {
-      "InstanceId": "e19e079f-0dd1-445d-9d01-8b363d0ab6eb",
-      "InputId": "a384be77-c5fc-47b3-9ec3-960db9f9bae9",
-      "Curve": {
-        "PreCurve": "Constant",
-        "PostCurve": "Constant",
-        "Keys": [
-          {
-            "Time": 0.0,
-            "Value": 0.0,
-            "InType": "Spline",
-            "OutType": "Spline",
-            "InEditMode": "Linear",
-            "OutEditMode": "Linear",
-            "InTangentAngle": 0.0,
-            "OutTangentAngle": 3.141592653589793
-          },
-          {
-            "Time": 2.0,
-            "Value": 0.0,
-            "InType": "Spline",
-            "OutType": "Spline",
-            "InEditMode": "Linear",
-            "OutEditMode": "Linear",
-            "InTangentAngle": 0.0,
-            "OutTangentAngle": -3.141592653589793
-          }
-        ]
-      }
-    },
-    {
-      "InstanceId": "e19e079f-0dd1-445d-9d01-8b363d0ab6eb",
-      "InputId": "4ac0a4d8-367c-4ece-9c1d-7abfbb2bfe27",
-      "Curve": {
-        "PreCurve": "Constant",
-        "PostCurve": "Constant",
-        "Keys": [
-          {
-            "Time": 0.0,
-            "Value": 0.0,
-            "InType": "Spline",
-            "OutType": "Spline",
-            "InEditMode": "Linear",
-            "OutEditMode": "Linear",
-            "InTangentAngle": 0.0,
-            "OutTangentAngle": 3.141592653589793
-          },
-          {
-            "Time": 1.8,
-            "Value": 0.0,
-            "InType": "Spline",
-            "OutType": "Spline",
-            "InEditMode": "Linear",
-            "OutEditMode": "Linear",
-            "InTangentAngle": 0.0,
-            "OutTangentAngle": 3.141592653589793
-          },
-          {
-            "Time": 3.85,
-            "Value": 0.0,
-            "InType": "Spline",
-            "OutType": "Spline",
-            "InEditMode": "Linear",
-            "OutEditMode": "Linear",
-            "InTangentAngle": 0.0,
-            "OutTangentAngle": -3.141592653589793
-          }
-        ]
-      }
-    },
-    {
-      "InstanceId": "e19e079f-0dd1-445d-9d01-8b363d0ab6eb",
-      "InputId": "ed4f8c30-7b71-4649-97e6-710a718039b0",
-      "Curve": {
-        "PreCurve": "Constant",
-        "PostCurve": "Constant",
-        "Keys": [
-          {
-            "Time": 0.0,
-            "Value": 1.0,
-            "InType": "Spline",
-            "OutType": "Spline",
-            "InEditMode": "Linear",
-            "OutEditMode": "Linear",
-            "InTangentAngle": 0.0,
-            "OutTangentAngle": 3.141592653589793
-          },
-          {
-            "Time": 2.625,
-            "Value": 1.0,
-            "InType": "Spline",
-            "OutType": "Spline",
-            "InEditMode": "Linear",
-            "OutEditMode": "Linear",
-            "InTangentAngle": 0.0,
-            "OutTangentAngle": -3.141592653589793
-          }
-        ]
-      }
-    },
-    {
-      "InstanceId": "e19e079f-0dd1-445d-9d01-8b363d0ab6eb",
-      "InputId": "a384be77-c5fc-47b3-9ec3-960db9f9bae9",
-      "Index": 1,
-      "Curve": {
-        "PreCurve": "Constant",
-        "PostCurve": "Constant",
-        "Keys": [
-          {
-            "Time": 0.0,
-            "Value": 0.0,
-            "InType": "Spline",
-            "OutType": "Spline",
-            "InEditMode": "Linear",
-            "OutEditMode": "Linear",
-            "InTangentAngle": 0.0,
-            "OutTangentAngle": 3.141592653589793
-          },
-          {
-            "Time": 2.0,
-            "Value": 0.0,
-            "InType": "Spline",
-            "OutType": "Spline",
-            "InEditMode": "Linear",
-            "OutEditMode": "Linear",
-            "InTangentAngle": 0.0,
-            "OutTangentAngle": -3.141592653589793
-          }
-        ]
-      }
-    },
-    {
-      "InstanceId": "e19e079f-0dd1-445d-9d01-8b363d0ab6eb",
-      "InputId": "ed4f8c30-7b71-4649-97e6-710a718039b0",
-      "Index": 1,
-      "Curve": {
-        "PreCurve": "Constant",
-        "PostCurve": "Constant",
-        "Keys": [
-          {
-            "Time": 0.0,
-            "Value": 1.0,
-            "InType": "Spline",
-            "OutType": "Spline",
-            "InEditMode": "Linear",
-            "OutEditMode": "Linear",
-            "InTangentAngle": 0.0,
-            "OutTangentAngle": 3.141592653589793
-          },
-          {
-            "Time": 2.625,
-            "Value": 1.0,
-            "InType": "Spline",
-            "OutType": "Spline",
-            "InEditMode": "Linear",
-            "OutEditMode": "Linear",
-            "InTangentAngle": 0.0,
-            "OutTangentAngle": -3.141592653589793
-          }
-        ]
-      }
-    },
-    {
-      "InstanceId": "e19e079f-0dd1-445d-9d01-8b363d0ab6eb",
-      "InputId": "ed4f8c30-7b71-4649-97e6-710a718039b0",
-      "Index": 2,
-      "Curve": {
-        "PreCurve": "Constant",
-        "PostCurve": "Constant",
-        "Keys": [
-          {
-            "Time": 0.0,
-            "Value": 1.0,
-            "InType": "Spline",
-            "OutType": "Spline",
-            "InEditMode": "Linear",
-            "OutEditMode": "Linear",
-            "InTangentAngle": 0.0,
-            "OutTangentAngle": 3.141592653589793
-          },
-          {
-            "Time": 2.625,
-            "Value": 1.0,
-            "InType": "Spline",
-            "OutType": "Spline",
-            "InEditMode": "Linear",
-            "OutEditMode": "Linear",
-            "InTangentAngle": 0.0,
-            "OutTangentAngle": -3.141592653589793
-          }
-        ]
-      }
-    },
-    {
-      "InstanceId": "e19e079f-0dd1-445d-9d01-8b363d0ab6eb",
-      "InputId": "ed4f8c30-7b71-4649-97e6-710a718039b0",
-      "Index": 3,
-      "Curve": {
-        "PreCurve": "Constant",
-        "PostCurve": "Constant",
-        "Keys": [
-          {
-            "Time": 0.0,
-            "Value": 1.0,
-            "InType": "Spline",
-            "OutType": "Spline",
-            "InEditMode": "Linear",
-            "OutEditMode": "Linear",
-            "InTangentAngle": 0.0,
-            "OutTangentAngle": 3.141592653589793
-          },
-          {
-            "Time": 2.625,
-            "Value": 1.0,
-            "InType": "Spline",
-            "OutType": "Spline",
-            "InEditMode": "Linear",
-            "OutEditMode": "Linear",
-            "InTangentAngle": 0.0,
-            "OutTangentAngle": -3.141592653589793
-          }
-        ]
-      }
-    }
-  ]
+  }
 }