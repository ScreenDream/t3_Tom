--- conflicted
+++ resolved
@@ -639,23 +639,9 @@
           }
         },
         {
-<<<<<<< HEAD
-          "Id": "df81b7b3-f39e-4e5d-8b97-f29dd576a76d"/*Control*/,
-          "Type": "System.Int32",
-          "Value": 64
-        },
-        {
-          "Id": "f650985f-00a7-452a-b3e4-69a8e9a78c3f"/*ControlRange*/,
-          "Type": "SharpDX.Size2",
-          "Value": {
-            "Width": 0,
-            "Height": 128
-          }
-=======
           "Id": "a7b1e667-bce3-4e76-a5b1-0955c118d0fc"/*UniformScale*/,
           "Type": "System.Single",
           "Value": 1.12
->>>>>>> dee36f3b
         }
       ],
       "Outputs": []
