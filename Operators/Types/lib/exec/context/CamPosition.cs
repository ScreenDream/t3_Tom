using System.Numerics;
using T3.Core;
<<<<<<< HEAD
=======
using T3.Core.DataTypes;
>>>>>>> 08a59952
using T3.Core.Operator;
using T3.Core.Operator.Attributes;
using T3.Core.Operator.Slots;
using T3.Core.Resource;


namespace T3.Operators.Types.Id_2ed26fb7_fe66_4ed6_8b8d_230d87ae5c77
{
    public class CamPosition : Instance<CamPosition>
    {
        
        [Output(Guid = "51BEC9E0-2E6E-49B6-885C-2AA0F3AC37E3", DirtyFlagTrigger = DirtyFlagTrigger.Animated)]
        public readonly Slot<Command> Command = new();
        
        [Output(Guid = "20E33049-C2FA-4C9F-8607-318B279B72EC", DirtyFlagTrigger = DirtyFlagTrigger.Animated)]
        public readonly Slot<Vector3> Position = new();
        
        [Output(Guid = "5A38F00B-342A-46E5-9410-FBF403F2313E", DirtyFlagTrigger = DirtyFlagTrigger.Animated)]
        public readonly Slot<Vector3> Direction = new();

        [Output(Guid = "A2213E94-0FE5-4CA6-A13D-9A265D50E707", DirtyFlagTrigger = DirtyFlagTrigger.Animated)]
        public readonly Slot<float> AspectRatio = new();

        
        public CamPosition()
        {
            Command.UpdateAction = Update;
<<<<<<< HEAD
=======
            Position.UpdateAction = Update;
            Direction.UpdateAction = Update;
>>>>>>> 08a59952
        }

        private void Update(EvaluationContext context)
        {
            
            SharpDX.Matrix camToWorld = context.WorldToCamera;
            camToWorld.Invert();
            
            var pos = SharpDX.Vector4.Transform(new SharpDX.Vector4(0f, 0f, 0f, 1f), camToWorld);
            Position.Value = new Vector3(pos.X, pos.Y, pos.Z);
            
            var dir = pos -SharpDX.Vector4.Transform(new SharpDX.Vector4(0f, 0f, 1f, 1f), camToWorld);
            Direction.Value = new Vector3(dir.X, dir.Y, dir.Z);
            
            float aspect = context.CameraToClipSpace.M22 / context.CameraToClipSpace.M11;
            AspectRatio.Value = aspect;
            
            Position.DirtyFlag.Clear();
            Direction.DirtyFlag.Clear();
            AspectRatio.DirtyFlag.Clear();
        }
    }
}
<|MERGE_RESOLUTION|>--- conflicted
+++ resolved
@@ -1,14 +1,10 @@
 using System.Numerics;
 using T3.Core;
-<<<<<<< HEAD
-=======
 using T3.Core.DataTypes;
->>>>>>> 08a59952
 using T3.Core.Operator;
 using T3.Core.Operator.Attributes;
 using T3.Core.Operator.Slots;
 using T3.Core.Resource;
-
 
 namespace T3.Operators.Types.Id_2ed26fb7_fe66_4ed6_8b8d_230d87ae5c77
 {
@@ -31,11 +27,8 @@
         public CamPosition()
         {
             Command.UpdateAction = Update;
-<<<<<<< HEAD
-=======
             Position.UpdateAction = Update;
             Direction.UpdateAction = Update;
->>>>>>> 08a59952
         }
 
         private void Update(EvaluationContext context)
