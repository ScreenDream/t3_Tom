using System;
using SharpDX;
using SharpDX.D3DCompiler;
using SharpDX.Direct3D;
using SharpDX.Direct3D11;
using SharpDX.DXGI;
using SharpDX.Mathematics.Interop;
using T3.Core;
using T3.Core.DataTypes;
using T3.Core.Logging;
using T3.Core.Operator;
using T3.Core.Operator.Attributes;
using T3.Core.Operator.Slots;
using T3.Core.Resource;
using T3.Core.Utils;
using Device = SharpDX.Direct3D11.Device;
using Utilities = T3.Core.Utils.Utilities;

namespace T3.Operators.Types.Id_f9fe78c5_43a6_48ae_8e8c_6cdbbc330dd1
{
    public class RenderTarget : Instance<RenderTarget>
    {
        [Output(Guid = "7A4C4FEB-BE2F-463E-96C6-CD9A6BAD77A2")]
        public readonly Slot<Texture2D> ColorBuffer = new Slot<Texture2D>();

        [Output(Guid = "8bb0b18f-4fad-4348-a4fa-95b40c4167a4")]
        public readonly Slot<Texture2D> DepthBuffer = new Slot<Texture2D>();

        [Output(Guid = "152312A6-729B-49CB-9AC5-A63105694A6B")]
        public readonly Slot<Texture2D> VelocityBuffer = new Slot<Texture2D>();

        public RenderTarget()
        {
            ColorBuffer.UpdateAction = Update;
            DepthBuffer.UpdateAction = Update;
            SetupShaderResources();
        }

        private const int MaximumTexture2DSize = SharpDX.Direct3D11.Resource.MaximumTexture2DSize;

        private void Update(EvaluationContext context)
        {
            var device = ResourceManager.Device;
            
            Size2 size = Resolution.GetValue(context);
            bool generateMips = GenerateMips.GetValue(context);
            var withDepthBuffer = WithDepthBuffer.GetValue(context);
            var clear = Clear.GetValue(context);
            var clearColor = ClearColor.GetValue(context);
            var reference = TextureReference.GetValue(context);
            var enableUpdate = EnableUpdate.GetValue(context);
            
            if (size.Width == 0 || size.Height == 0)
            {
                size = context.RequestedResolution;
            }
            
            if (size.Width <= 0 || size.Height <= 0 || size.Width > MaximumTexture2DSize || size.Height > MaximumTexture2DSize)
            {
                Log.Warning("Invalid texture size: " + size);
                return;
            }

            _sampleCount = Multisampling.GetValue(context).Clamp(1, 32);

            var textureFormat = TextureFormat.GetValue(context);
            if (textureFormat == Format.Unknown)
            {
                Log.Warning("Texture format unknown is not supported. Falling back to default");
                textureFormat = TextureFormat.TypedDefaultValue.Value;
                TextureFormat.SetTypedInputValue(textureFormat);
            }
            
            var formatChanged = UpdateTextures(device, size, textureFormat, withDepthBuffer ? Format.R32_Typeless : Format.Unknown, generateMips);

            if (formatChanged || enableUpdate)
            {
                var deviceContext = device.ImmediateContext;

                // Save settings in context
                var prevRequestedResolution = context.RequestedResolution;
                var prevViewports = deviceContext.Rasterizer.GetViewports<RawViewportF>();
                var prevTargets = deviceContext.OutputMerger.GetRenderTargets(2, out var prevDepthStencilView);
                var prevObjectToWorld = context.ObjectToWorld;
                var prevWorldToCamera = context.WorldToCamera;
                var prevCameraToClipSpace = context.CameraToClipSpace;
                var keepCameraBypass = context.BypassCameras;
                context.BypassCameras = false;

                deviceContext.Rasterizer.SetViewport(new SharpDX.Viewport(0, 0, size.Width, size.Height, 0.0f, 1.0f));
                deviceContext.OutputMerger.SetTargets(_depthBufferDsv, _multiSampledColorBufferRtv);

                // Clear

                if (clear || !_wasClearedOnce)
                {
                    try
                    {
                        deviceContext.ClearRenderTargetView(_multiSampledColorBufferRtv, new Color(clearColor.X, clearColor.Y, clearColor.Z, clearColor.W));
                        if (_depthBufferDsv != null)
                        {
                            deviceContext.ClearDepthStencilView(_depthBufferDsv, DepthStencilClearFlags.Depth, 1.0f, 0);
                        }

                        _wasClearedOnce = true;
                    } 
                    catch
                    {
                        Log.Error($"{Parent.Symbol.Name}: Error clearing actual render target.", this);
                    }
                }
                
                

                // Set default values for new sub tree
                context.RequestedResolution = size;
                context.SetDefaultCamera();

                if (TextureReference.IsConnected && TextureReference != null)
                {
                    reference.ColorTexture = ColorTexture;
                    reference.DepthTexture = DepthTexture;
                }

                // Render
                Command.GetValue(context);

                // Restore context
                context.BypassCameras = keepCameraBypass;
                context.ObjectToWorld = prevObjectToWorld;
                context.WorldToCamera = prevWorldToCamera;
                context.CameraToClipSpace = prevCameraToClipSpace;
                context.RequestedResolution = prevRequestedResolution;
                deviceContext.Rasterizer.SetViewports(prevViewports);
                deviceContext.OutputMerger.SetTargets(prevDepthStencilView, prevTargets);
                

                if (_sampleCount > 1)
                {
                    try
                    {
                        device.ImmediateContext.ResolveSubresource(_multiSampledColorBuffer,
                                                                   0,
                                                                   _resolvedColorBuffer, 0,
                                                                   _resolvedColorBuffer.Description.Format);

                        if (withDepthBuffer)
                        {
                            ResolveDepthBuffer();
                        }
                    }
                    catch (Exception e)
                    {
                        Log.Error("resolving render target buffer failed:" + e.Message);
                    }
                }
                
                if (generateMips)
                {
                    deviceContext.GenerateMips(DownSamplingRequired ? _resolvedColorBufferSrv : _multiSampledColorBufferSrv);
                }

                // Clean up ref counts for RTVs
                for (int i = 0; i < prevTargets.Length; i++)
                {
                    prevTargets[i]?.Dispose();
                }

                prevDepthStencilView?.Dispose();
            }
            
            ColorBuffer.Value = ColorTexture;
            ColorBuffer.DirtyFlag.Clear();
            DepthBuffer.Value = DepthTexture;
            DepthBuffer.DirtyFlag.Clear();
        }
        
        private uint _resolveComputeShaderResourceId = ResourceManager.NullResource;

        private void SetupShaderResources()
        {
            if (_resolveComputeShaderResourceId == ResourceManager.NullResource)
            {
                string sourcePath = @"Resources\lib\img\internal\resolve-multisampled-depth-buffer-cs.hlsl";
                string entryPoint = "main";
                string debugName = "resolve-multisampled-depth-buffer";
                var resourceManager = ResourceManager.Instance();
                _resolveComputeShaderResourceId = resourceManager.CreateComputeShaderFromFile(sourcePath, entryPoint, debugName, null);
            }
        }
       
        
        
        private void ResolveDepthBuffer()
        {
            var resourceManager = ResourceManager.Instance();
            var device = ResourceManager.Device;
            var deviceContext = device.ImmediateContext;
            var csStage = deviceContext.ComputeShader;
            var prevShader = csStage.Get();
            var prevUavs = csStage.GetUnorderedAccessViews(0, 1);
            var prevSrvs = csStage.GetShaderResources(0, 1);
            
            ComputeShader resolveShader = resourceManager.GetComputeShader(_resolveComputeShaderResourceId);
            csStage.Set(resolveShader);

            const int threadNumX = 16, threadNumY = 16;
            csStage.SetShaderResource(0, _depthBufferSrv);
            csStage.SetUnorderedAccessView(0, _resolvedDepthBufferUav, 0);
            int dispatchCountX = _depthBuffer.Description.Width / threadNumX ;
            int dispatchCountY = _depthBuffer.Description.Height / threadNumY;
            deviceContext.Dispatch(dispatchCountX, dispatchCountY, 1);
            
            // Restore prev setup
            csStage.SetUnorderedAccessView(0, prevUavs[0]);
            csStage.SetShaderResource(0, prevSrvs[0]);
            csStage.Set(prevShader);
        }
        
        
        private bool UpdateTextures(Device device, Size2 size, Format colorFormat, Format depthFormat, bool generateMips)
        {
            int w = Math.Max(size.Width, size.Height);
            int mipLevels = generateMips ? (int)MathUtils.Log2(w) + 1 : 1;
            // Log.Debug($"miplevel: {mipLevels}, w: {w}");
            bool wasChanged= false;

            bool colorFormatChanged = _multiSampledColorBuffer == null
                                      || _multiSampledColorBuffer.Description.Format != colorFormat
                                      || _multiSampledColorBuffer.Description.MipLevels != mipLevels
                                      || _multiSampledColorBuffer.Description.Width != size.Width
                                      || _multiSampledColorBuffer.Description.Height != size.Height
                                      || _multiSampledColorBuffer.Description.SampleDescription.Count != _sampleCount;

            //bool useMultiSampling = _sampleCount > 1;

            if (colorFormatChanged)
            {
                wasChanged = true;
                // Color / Multi sampling
                Utilities.Dispose(ref _multiSampledColorBufferSrv);
                Utilities.Dispose(ref _multiSampledColorBufferRtv);
                Utilities.Dispose(ref _multiSampledColorBuffer);

                try
                {
                    var texture2DDescription = new Texture2DDescription
                                                   {
                                                       ArraySize = 1,
                                                       BindFlags = BindFlags.RenderTarget | BindFlags.ShaderResource,
                                                       CpuAccessFlags = CpuAccessFlags.None,
                                                       Format = colorFormat,
                                                       Width = size.Width,
                                                       Height = size.Height,
                                                       MipLevels = !DownSamplingRequired ? mipLevels : 1,
                                                       OptionFlags = !DownSamplingRequired && generateMips 
                                                                         ? ResourceOptionFlags.GenerateMipMaps 
                                                                         : ResourceOptionFlags.None,
                                                       SampleDescription = new SampleDescription(_sampleCount, 0),
                                                       Usage = ResourceUsage.Default,
                                                   };
                    _multiSampledColorBuffer = new Texture2D(device, texture2DDescription);

                    _multiSampledColorBufferSrv = new ShaderResourceView(device, _multiSampledColorBuffer);
                    _multiSampledColorBufferRtv = new RenderTargetView(device, _multiSampledColorBuffer,
                                                                       new RenderTargetViewDescription
                                                                           {
                                                                               Format = colorFormat,
                                                                               Dimension = DownSamplingRequired
                                                                                               ? RenderTargetViewDimension.Texture2DMultisampled
                                                                                               : RenderTargetViewDimension.Texture2D
                                                                           });

                    //_multiSampledColorBufferRtv = new RenderTargetView(device, _multiSampledColorBuffer);
                    _wasClearedOnce = false;
                }
                catch (Exception e)
                {
                    Log.Error("Error creating color render target." + e.Message, this);
                    Utilities.Dispose(ref _multiSampledColorBufferSrv);
                    Utilities.Dispose(ref _multiSampledColorBufferRtv);
                    Utilities.Dispose(ref _multiSampledColorBuffer);
                }

                // Color / Down sampled
                if (_resolvedColorBuffer != null)
                {
                    Utilities.Dispose(ref _resolvedColorBufferSrv);
                    Utilities.Dispose(ref _resolvedColorBufferRtv);
                    Utilities.Dispose(ref _resolvedColorBuffer);
                }

                if (DownSamplingRequired)
                {
                    try
                    {
                        _resolvedColorBuffer = new Texture2D(device,
                                                             new Texture2DDescription
                                                                 {
                                                                     ArraySize = 1,
                                                                     BindFlags = BindFlags.RenderTarget | BindFlags.ShaderResource | BindFlags.UnorderedAccess,
                                                                     CpuAccessFlags = CpuAccessFlags.None,
                                                                     Format = colorFormat,
                                                                     Width = size.Width,
                                                                     Height = size.Height,
                                                                     MipLevels = mipLevels,
                                                                     OptionFlags =
                                                                         generateMips ? ResourceOptionFlags.GenerateMipMaps : ResourceOptionFlags.None,
                                                                     SampleDescription = new SampleDescription(1, 0),
                                                                     Usage = ResourceUsage.Default
                                                                 });
                        _resolvedColorBufferSrv = new ShaderResourceView(device, _resolvedColorBuffer);
                        _resolvedColorBufferRtv = new RenderTargetView(device, _resolvedColorBuffer);
                        _wasClearedOnce = false;
                    }
                    catch
                    {
                        Log.Error("Error creating color render target.", this);
                        Utilities.Dispose(ref _resolvedColorBufferSrv);
                        Utilities.Dispose(ref _resolvedColorBufferRtv);
                        Utilities.Dispose(ref _resolvedColorBuffer);
                    }
                }

                _wasClearedOnce = false;
            }

            var depthRequired = depthFormat != Format.Unknown;
            var depthInitialized = _depthBuffer != null;

            bool depthFormatChanged = _depthBuffer == null
                                      || _depthBuffer.Description.Width != size.Width
                                      || _depthBuffer.Description.Height != size.Height
                                      || _depthBuffer.Description.SampleDescription.Count != _sampleCount
                                      || _depthBuffer.Description.Format != depthFormat;

            if (depthFormatChanged || (!depthRequired && depthInitialized))
            {
                Utilities.Dispose(ref _depthBufferDsv);
                Utilities.Dispose(ref _depthBufferSrv);
                Utilities.Dispose(ref _depthBuffer);
                Utilities.Dispose(ref _resolvedDepthBufferUav);
                Utilities.Dispose(ref _resolvedDepthBuffer);
            }

            if (depthRequired && (depthFormatChanged || !depthInitialized))
            {
                wasChanged = true;
                // Depth / Multi sampled
                try
                {
                    _depthBuffer = new Texture2D(device,
                                                             new Texture2DDescription
                                                                 {
                                                                     ArraySize = 1,
                                                                     BindFlags = BindFlags.DepthStencil | BindFlags.ShaderResource,
                                                                     CpuAccessFlags = CpuAccessFlags.None,
                                                                     Format = Format.R32_Typeless,
                                                                     Width = size.Width,
                                                                     Height = size.Height,
                                                                     MipLevels = DownSamplingRequired ? 1: mipLevels,
                                                                     OptionFlags = ResourceOptionFlags.None,
                                                                     SampleDescription = new SampleDescription(_sampleCount, 0),
                                                                     Usage = ResourceUsage.Default
                                                                 });

                    _depthBufferDsv = new DepthStencilView(device,
                                                                       _depthBuffer,
                                                                       new DepthStencilViewDescription
                                                                           {
                                                                               Format = Format.D32_Float,
                                                                               Dimension = DownSamplingRequired
                                                                                               ? DepthStencilViewDimension.Texture2DMultisampled
                                                                                               : DepthStencilViewDimension.Texture2D
                                                                           });
                    if (DownSamplingRequired)
                    {
                        var viewDesc = new ShaderResourceViewDescription
                                           {
                                               Format = Format.R32_Float,
                                               Dimension = ShaderResourceViewDimension.Texture2DMultisampled
                                           };
                        _depthBufferSrv = new ShaderResourceView(device, _depthBuffer, viewDesc);
                    }
                }
                catch
                {
<<<<<<< HEAD
                    Utilities.Dispose(ref _depthBufferDsv);
                    Utilities.Dispose(ref _depthBufferSrv);
                    Utilities.Dispose(ref _depthBuffer);
                    Log.Error("Error  creating multisampled depth/stencil buffer.", SymbolChildId);
=======
                    Utilities.Dispose(ref _multiSampledDepthBufferDsv);
                    Utilities.Dispose(ref _multiSampledDepthBufferSrv);
                    Utilities.Dispose(ref _multiSampledDepthBuffer);
                    Log.Error("Error  creating multisampled depth/stencil buffer.", this);
>>>>>>> cd4fb204
                }

                if (DownSamplingRequired)
                {
                    try
                    {
                        _resolvedDepthBuffer = new Texture2D(device,
                                                             new Texture2DDescription
                                                                 {
                                                                     ArraySize = 1,
                                                                     BindFlags = BindFlags.ShaderResource | BindFlags.UnorderedAccess,
                                                                     CpuAccessFlags = CpuAccessFlags.None,
                                                                     Format = Format.R32_Float,
                                                                     Width = size.Width,
                                                                     Height = size.Height,
                                                                     MipLevels = mipLevels,
                                                                     OptionFlags = ResourceOptionFlags.None,
                                                                     SampleDescription = new SampleDescription(1, 0),
                                                                     Usage = ResourceUsage.Default
                                                                 });

                        _resolvedDepthBufferUav = new UnorderedAccessView(device, _resolvedDepthBuffer);
                    }
                    catch
                    {
                        Utilities.Dispose(ref _resolvedDepthBufferUav);
                        Utilities.Dispose(ref _resolvedDepthBuffer);
                        Log.Error("Error creating depth/stencil downsampling buffer.", this);
                    }
                }
            }

            return wasChanged;
        }

        private enum Samples
        {
            No_MSAA = 1,
            MSAA_2Samples =2,
            MSAA_4Samples = 4,
            MSAA_8Samples = 8,
        }
        
        private Texture2D _multiSampledColorBuffer;
        private ShaderResourceView _multiSampledColorBufferSrv;
        private RenderTargetView _multiSampledColorBufferRtv;

        private Texture2D _resolvedColorBuffer;
        private ShaderResourceView _resolvedColorBufferSrv;
        private RenderTargetView _resolvedColorBufferRtv;

        private Texture2D _depthBuffer;
        private DepthStencilView _depthBufferDsv;
        private ShaderResourceView _depthBufferSrv;

        private Texture2D _resolvedDepthBuffer;
        private UnorderedAccessView _resolvedDepthBufferUav;

        private bool _wasClearedOnce;

        private Texture2D ColorTexture => _sampleCount > 1 ? _resolvedColorBuffer : _multiSampledColorBuffer ;
        private Texture2D DepthTexture => _sampleCount > 1 ? _resolvedDepthBuffer : _depthBuffer;
        private bool DownSamplingRequired => _sampleCount > 1;
        private int _sampleCount;

        [Input(Guid = "4da253b7-4953-439a-b03f-1d515a78bddf")]
        public readonly InputSlot<Command> Command = new InputSlot<Command>();

        [Input(Guid = "03749b41-cc3c-4f38-aea6-d7cea19fc073")]
        public readonly InputSlot<SharpDX.Size2> Resolution = new InputSlot<SharpDX.Size2>();

        [Input(Guid = "8bb4a4e5-0c88-4d99-a5b2-2c9e22bd301f")]
        public readonly InputSlot<System.Numerics.Vector4> ClearColor = new InputSlot<System.Numerics.Vector4>();

        [Input(Guid = "ec46bef4-8dce-4eb4-bfe8-e35a5ac416ec")]
        public readonly InputSlot<SharpDX.DXGI.Format> TextureFormat = new InputSlot<SharpDX.DXGI.Format>();

        // [Input(Guid = "2d54adbb-04c7-4f92-babd-9822953aa4cd")]
        // public readonly InputSlot<SharpDX.DXGI.Format> DepthFormat = new InputSlot<SharpDX.DXGI.Format>();
        
        [Input(Guid = "6EA4F801-FF52-4266-A41F-B9EF02C68510")]
        public readonly InputSlot<bool> WithDepthBuffer = new InputSlot<bool>();
        
        [Input(Guid = "aacafc4d-f47f-4893-9a6e-98db306a8901")]
        public readonly InputSlot<bool> Clear = new InputSlot<bool>();

        [Input(Guid = "f0cf3325-4967-4419-9beb-036cd6dbfd6a")]
        public readonly InputSlot<bool> GenerateMips = new InputSlot<bool>();

        [Input(Guid = "07AD28AD-FF5F-4CA9-B7BB-F7F8B16A6434")]
        public readonly InputSlot<RenderTargetReference> TextureReference = new InputSlot<RenderTargetReference>();

        [Input(Guid = "E882E0F0-03F9-46E6-AC7A-709E6FA66613", MappedType = typeof(Samples))]
        public readonly InputSlot<int> Multisampling = new InputSlot<int>();
        
        [Input(Guid = "ABEBB02B-BCAA-42C7-8EB8-DA3C1B2FC840", MappedType = typeof(Samples))]
        public readonly InputSlot<bool> EnableUpdate = new();
        
    }
}<|MERGE_RESOLUTION|>--- conflicted
+++ resolved
@@ -88,7 +88,7 @@
                 context.BypassCameras = false;
 
                 deviceContext.Rasterizer.SetViewport(new SharpDX.Viewport(0, 0, size.Width, size.Height, 0.0f, 1.0f));
-                deviceContext.OutputMerger.SetTargets(_depthBufferDsv, _multiSampledColorBufferRtv);
+                deviceContext.OutputMerger.SetTargets(_multiSampledDepthBufferDsv, _multiSampledColorBufferRtv);
 
                 // Clear
 
@@ -97,9 +97,9 @@
                     try
                     {
                         deviceContext.ClearRenderTargetView(_multiSampledColorBufferRtv, new Color(clearColor.X, clearColor.Y, clearColor.Z, clearColor.W));
-                        if (_depthBufferDsv != null)
+                        if (_multiSampledDepthBufferDsv != null)
                         {
-                            deviceContext.ClearDepthStencilView(_depthBufferDsv, DepthStencilClearFlags.Depth, 1.0f, 0);
+                            deviceContext.ClearDepthStencilView(_multiSampledDepthBufferDsv, DepthStencilClearFlags.Depth, 1.0f, 0);
                         }
 
                         _wasClearedOnce = true;
@@ -205,10 +205,10 @@
             csStage.Set(resolveShader);
 
             const int threadNumX = 16, threadNumY = 16;
-            csStage.SetShaderResource(0, _depthBufferSrv);
+            csStage.SetShaderResource(0, _multiSampledDepthBufferSrv);
             csStage.SetUnorderedAccessView(0, _resolvedDepthBufferUav, 0);
-            int dispatchCountX = _depthBuffer.Description.Width / threadNumX ;
-            int dispatchCountY = _depthBuffer.Description.Height / threadNumY;
+            int dispatchCountX = _multiSampledDepthBuffer.Description.Width / threadNumX ;
+            int dispatchCountY = _multiSampledDepthBuffer.Description.Height / threadNumY;
             deviceContext.Dispatch(dispatchCountX, dispatchCountY, 1);
             
             // Restore prev setup
@@ -326,19 +326,19 @@
             }
 
             var depthRequired = depthFormat != Format.Unknown;
-            var depthInitialized = _depthBuffer != null;
-
-            bool depthFormatChanged = _depthBuffer == null
-                                      || _depthBuffer.Description.Width != size.Width
-                                      || _depthBuffer.Description.Height != size.Height
-                                      || _depthBuffer.Description.SampleDescription.Count != _sampleCount
-                                      || _depthBuffer.Description.Format != depthFormat;
+            var depthInitialized = _multiSampledDepthBuffer != null;
+
+            bool depthFormatChanged = _multiSampledDepthBuffer == null
+                                      || _multiSampledDepthBuffer.Description.Width != size.Width
+                                      || _multiSampledDepthBuffer.Description.Height != size.Height
+                                      || _multiSampledDepthBuffer.Description.SampleDescription.Count != _sampleCount
+                                      || _multiSampledDepthBuffer.Description.Format != depthFormat;
 
             if (depthFormatChanged || (!depthRequired && depthInitialized))
             {
-                Utilities.Dispose(ref _depthBufferDsv);
-                Utilities.Dispose(ref _depthBufferSrv);
-                Utilities.Dispose(ref _depthBuffer);
+                Utilities.Dispose(ref _multiSampledDepthBufferDsv);
+                Utilities.Dispose(ref _multiSampledDepthBufferSrv);
+                Utilities.Dispose(ref _multiSampledDepthBuffer);
                 Utilities.Dispose(ref _resolvedDepthBufferUav);
                 Utilities.Dispose(ref _resolvedDepthBuffer);
             }
@@ -349,7 +349,7 @@
                 // Depth / Multi sampled
                 try
                 {
-                    _depthBuffer = new Texture2D(device,
+                    _multiSampledDepthBuffer = new Texture2D(device,
                                                              new Texture2DDescription
                                                                  {
                                                                      ArraySize = 1,
@@ -364,8 +364,8 @@
                                                                      Usage = ResourceUsage.Default
                                                                  });
 
-                    _depthBufferDsv = new DepthStencilView(device,
-                                                                       _depthBuffer,
+                    _multiSampledDepthBufferDsv = new DepthStencilView(device,
+                                                                       _multiSampledDepthBuffer,
                                                                        new DepthStencilViewDescription
                                                                            {
                                                                                Format = Format.D32_Float,
@@ -380,22 +380,15 @@
                                                Format = Format.R32_Float,
                                                Dimension = ShaderResourceViewDimension.Texture2DMultisampled
                                            };
-                        _depthBufferSrv = new ShaderResourceView(device, _depthBuffer, viewDesc);
+                        _multiSampledDepthBufferSrv = new ShaderResourceView(device, _multiSampledDepthBuffer, viewDesc);
                     }
                 }
                 catch
                 {
-<<<<<<< HEAD
-                    Utilities.Dispose(ref _depthBufferDsv);
-                    Utilities.Dispose(ref _depthBufferSrv);
-                    Utilities.Dispose(ref _depthBuffer);
-                    Log.Error("Error  creating multisampled depth/stencil buffer.", SymbolChildId);
-=======
                     Utilities.Dispose(ref _multiSampledDepthBufferDsv);
                     Utilities.Dispose(ref _multiSampledDepthBufferSrv);
                     Utilities.Dispose(ref _multiSampledDepthBuffer);
                     Log.Error("Error  creating multisampled depth/stencil buffer.", this);
->>>>>>> cd4fb204
                 }
 
                 if (DownSamplingRequired)
@@ -447,9 +440,9 @@
         private ShaderResourceView _resolvedColorBufferSrv;
         private RenderTargetView _resolvedColorBufferRtv;
 
-        private Texture2D _depthBuffer;
-        private DepthStencilView _depthBufferDsv;
-        private ShaderResourceView _depthBufferSrv;
+        private Texture2D _multiSampledDepthBuffer;
+        private DepthStencilView _multiSampledDepthBufferDsv;
+        private ShaderResourceView _multiSampledDepthBufferSrv;
 
         private Texture2D _resolvedDepthBuffer;
         private UnorderedAccessView _resolvedDepthBufferUav;
@@ -457,7 +450,7 @@
         private bool _wasClearedOnce;
 
         private Texture2D ColorTexture => _sampleCount > 1 ? _resolvedColorBuffer : _multiSampledColorBuffer ;
-        private Texture2D DepthTexture => _sampleCount > 1 ? _resolvedDepthBuffer : _depthBuffer;
+        private Texture2D DepthTexture => _sampleCount > 1 ? _resolvedDepthBuffer : _multiSampledDepthBuffer;
         private bool DownSamplingRequired => _sampleCount > 1;
         private int _sampleCount;
 
