--- conflicted
+++ resolved
@@ -85,13 +85,7 @@
     {
       "Id": "677d91e1-1aea-4555-aeaf-7ae819f6c8a0"/*LFO*/,
       "SymbolId": "c5e39c67-256f-4cb9-a635-b62a0d9c796c",
-      "InputValues": [
-        {
-          "Id": "a4d48d80-936c-4bbb-a2e8-32f86edd4ab2"/*Rate*/,
-          "Type": "System.Single",
-          "Value": 0.25
-        }
-      ],
+      "InputValues": [],
       "Outputs": []
     },
     {
@@ -112,7 +106,7 @@
                     "R": 0.08296943,
                     "G": 0.96395963,
                     "B": 1.0,
-                    "A": 0.057416268
+                    "A": 1.0
                   }
                 },
                 {
@@ -122,7 +116,7 @@
                     "R": 0.0011250746,
                     "G": 0.21396877,
                     "B": 0.2576419,
-                    "A": 0.0
+                    "A": 1.0
                   }
                 },
                 {
@@ -132,7 +126,7 @@
                     "R": 0.94323146,
                     "G": 0.71669114,
                     "B": 0.0,
-                    "A": 0.019138755
+                    "A": 1.0
                   }
                 }
               ]
@@ -449,6 +443,102 @@
       "Outputs": []
     },
     {
+      "Id": "9fb371a8-275b-458c-b3ef-e995c839a60c"/*SampleGradient*/,
+      "SymbolId": "8211249d-7a26-4ad0-8d84-56da72a5c536",
+      "InputValues": [
+        {
+          "Id": "eff10fad-cf95-4133-91db-efc41258cd1b"/*Gradient*/,
+          "Type": "T3.Core.DataTypes.Gradient",
+          "Value": {
+            "Gradient": {
+              "Interpolation": "Linear",
+              "Steps": [
+                {
+                  "Id": "c50eec68-6ec1-4e58-8120-c13be992386b",
+                  "NormalizedPosition": 0.0,
+                  "Color": {
+                    "R": 1.0,
+                    "G": 0.63558984,
+                    "B": 0.08296943,
+                    "A": 1.0
+                  }
+                },
+                {
+                  "Id": "a8f6e377-b5d3-4e39-ad7e-8fc5230b7cf1",
+                  "NormalizedPosition": 0.9130435,
+                  "Color": {
+                    "R": 0.0011250746,
+                    "G": 0.21396877,
+                    "B": 0.2576419,
+                    "A": 1.0
+                  }
+                },
+                {
+                  "Id": "f080f701-4357-44da-9271-137f642466a0",
+                  "NormalizedPosition": 1.0,
+                  "Color": {
+                    "R": 0.884874,
+                    "G": 0.61435467,
+                    "B": 0.036258638,
+                    "A": 1.0
+                  }
+                }
+              ]
+            }
+          }
+        }
+      ],
+      "Outputs": []
+    },
+    {
+      "Id": "6d3e07f7-4dae-426b-8ffe-1bc5f441def6"/*SampleGradient*/,
+      "SymbolId": "8211249d-7a26-4ad0-8d84-56da72a5c536",
+      "InputValues": [
+        {
+          "Id": "eff10fad-cf95-4133-91db-efc41258cd1b"/*Gradient*/,
+          "Type": "T3.Core.DataTypes.Gradient",
+          "Value": {
+            "Gradient": {
+              "Interpolation": "Linear",
+              "Steps": [
+                {
+                  "Id": "c50eec68-6ec1-4e58-8120-c13be992386b",
+                  "NormalizedPosition": 0.0,
+                  "Color": {
+                    "R": 1.0,
+                    "G": 0.63558984,
+                    "B": 0.08296943,
+                    "A": 1.0
+                  }
+                },
+                {
+                  "Id": "a8f6e377-b5d3-4e39-ad7e-8fc5230b7cf1",
+                  "NormalizedPosition": 0.9130435,
+                  "Color": {
+                    "R": 0.0011250746,
+                    "G": 0.21396877,
+                    "B": 0.2576419,
+                    "A": 1.0
+                  }
+                },
+                {
+                  "Id": "f080f701-4357-44da-9271-137f642466a0",
+                  "NormalizedPosition": 1.0,
+                  "Color": {
+                    "R": 0.884874,
+                    "G": 0.61435467,
+                    "B": 0.036258638,
+                    "A": 1.0
+                  }
+                }
+              ]
+            }
+          }
+        }
+      ],
+      "Outputs": []
+    },
+    {
       "Id": "37009d3c-12bc-47d5-a427-ef06ce03517d"/*ToUpperCase*/,
       "SymbolId": "acdd78b1-4e66-4fd0-a36b-5318670fefd4",
       "InputValues": [],
@@ -499,18 +589,6 @@
       "Outputs": []
     },
     {
-<<<<<<< HEAD
-      "Id": "08222f1f-7522-4f56-8d12-2ae89b7acc10"/*ColorGrade*/,
-      "SymbolId": "42d86738-d644-47c8-ab92-cc426d958e51",
-      "InputValues": [
-        {
-          "Id": "be4dc864-a5f9-4356-91f9-58de8056a3a8"/*Gamma*/,
-          "Type": "System.Numerics.Vector4",
-          "Value": {
-            "X": 0.27964202,
-            "Y": 0.4454984,
-            "Z": 0.5,
-=======
       "Id": "36b17bb8-64d2-4ff8-b88f-e15840a0ca08"/*ColorGrade*/,
       "SymbolId": "42d86738-d644-47c8-ab92-cc426d958e51",
       "InputValues": [
@@ -531,7 +609,6 @@
             "X": 0.42583734,
             "Y": 0.42583734,
             "Z": 0.42583734,
->>>>>>> 68e28d13
             "W": 0.506
           }
         },
@@ -539,15 +616,9 @@
           "Id": "e8cc8a26-313e-4399-b800-901019bbaa78"/*Lift*/,
           "Type": "System.Numerics.Vector4",
           "Value": {
-<<<<<<< HEAD
-            "X": 0.37,
-            "Y": 0.37,
-            "Z": 0.37,
-=======
             "X": 0.25369552,
             "Y": 0.4323124,
             "Z": 0.5,
->>>>>>> 68e28d13
             "W": 0.25
           }
         }
@@ -555,25 +626,18 @@
       "Outputs": []
     },
     {
-<<<<<<< HEAD
-      "Id": "4faa6284-8336-40c5-b40a-f2ad3c411589"/*Grain*/,
-=======
       "Id": "81374032-d61c-4d87-b25e-bf192007064f"/*Grain*/,
->>>>>>> 68e28d13
       "SymbolId": "b5102fba-f05b-43fc-aa1d-613fe1d68ad2",
       "InputValues": [
         {
           "Id": "195da7e0-5279-4900-80cd-5635e96ab454"/*Amount*/,
           "Type": "System.Single",
           "Value": 0.01
-<<<<<<< HEAD
-=======
         },
         {
           "Id": "f1334f45-4335-4198-9b6e-ab9e8384aa32"/*Speed*/,
           "Type": "System.Single",
           "Value": 5.6
->>>>>>> 68e28d13
         }
       ],
       "Outputs": []
@@ -581,21 +645,10 @@
   ],
   "Connections": [
     {
-<<<<<<< HEAD
-      "SourceParentOrChildId": "08222f1f-7522-4f56-8d12-2ae89b7acc10",
-      "SourceSlotId": "1680781d-af5e-4b77-beb6-3e4a12d73d59",
-=======
       "SourceParentOrChildId": "81374032-d61c-4d87-b25e-bf192007064f",
       "SourceSlotId": "df388f27-f5b6-417b-87a7-a6a59b625128",
->>>>>>> 68e28d13
       "TargetParentOrChildId": "00000000-0000-0000-0000-000000000000",
       "TargetSlotId": "ad10e89c-3350-495d-a992-5f7d371defc8"
-    },
-    {
-      "SourceParentOrChildId": "4faa6284-8336-40c5-b40a-f2ad3c411589",
-      "SourceSlotId": "df388f27-f5b6-417b-87a7-a6a59b625128",
-      "TargetParentOrChildId": "08222f1f-7522-4f56-8d12-2ae89b7acc10",
-      "TargetSlotId": "777b2c27-a3c8-40d0-a196-80a08af51296"
     },
     {
       "SourceParentOrChildId": "37009d3c-12bc-47d5-a427-ef06ce03517d",
@@ -656,12 +709,6 @@
       "SourceSlotId": "3f8b20a7-c8b8-45ab-86a1-0efcd927358e",
       "TargetParentOrChildId": "4648ded7-ed33-4a19-9a72-38c5e15f431a",
       "TargetSlotId": "5d73ebe6-9aa0-471a-ae6b-3f5bfd5a0f9c"
-    },
-    {
-      "SourceParentOrChildId": "5c08ec7f-be20-4698-b900-8293a1331e47",
-      "SourceSlotId": "7a4c4feb-be2f-463e-96c6-cd9a6bad77a2",
-      "TargetParentOrChildId": "4faa6284-8336-40c5-b40a-f2ad3c411589",
-      "TargetSlotId": "4525c76c-cdcf-47f3-aa96-335cfc5b5c1b"
     },
     {
       "SourceParentOrChildId": "c6b4d085-c1e6-48ec-ad39-0ac807768f2b",
