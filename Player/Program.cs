--- conflicted
+++ resolved
@@ -218,18 +218,6 @@
                 {
                     if (File.Exists(_soundtrack.FilePath))
                     {
-<<<<<<< HEAD
-                        _playback.Bpm = _soundtrack.Bpm;
-                        // Trigger loading clip
-                        AudioEngine.UseAudioClip(_soundtrack, 0);
-                        AudioEngine.CompleteFrame(_playback); // Initialize
-                        prerenderRequired = true;
-                    }
-                    else
-                    {
-                        Log.Warning($"Can't find soundtrack {_soundtrack.FilePath}");
-                        _soundtrack = null;
-=======
                         if (File.Exists(_soundtrack.FilePath))
                         {
                             _playback.Bpm = _soundtrack.Bpm;
@@ -243,7 +231,6 @@
                             Log.Warning($"Can't find soundtrack {_soundtrack.FilePath}");
                             _soundtrack = null;
                         }
->>>>>>> 96084b2d
                     }
                 }
 
