using System;
using System.Diagnostics;
using System.Drawing;
using System.IO;
using System.Linq;
using System.Reflection;
using System.Threading;
using System.Windows.Forms;
using CommandLine;
using CommandLine.Text;
using ManagedBass;
using SharpDX;
using SharpDX.Direct3D;
using SharpDX.Direct3D11;
using SharpDX.DXGI;
using SharpDX.Windows;
using T3.Core.Animation;
using T3.Core.Audio;
using T3.Core.IO;
using T3.Core.Logging;
using T3.Core.Operator;
using T3.Core.Operator.Slots;
using T3.Core.Resource;
using Color = SharpDX.Color;
using Device = SharpDX.Direct3D11.Device;
using Vector2 = System.Numerics.Vector2;

namespace T3.Player
{
    internal static class Program
    {
        private class Options
        {
            [Option(Default = false, Required = false, HelpText = "Disable vsync")]
            public bool NoVsync { get; set; }

            [Option(Default = 1920, Required = false, HelpText = "Defines the width")]
            public int Width { get; set; }

            [Option(Default = 1080, Required = false, HelpText = "Defines the height")]
            public int Height { get; set; }

            public Size Size => new Size(Width, Height);

            [Option(Default = false, Required = false, HelpText = "Run in windowed mode")]
            public bool Windowed { get; set; }

            [Option(Default = false, Required = false, HelpText = "Loops the demo")]
            public bool Loop { get; set; }

            [Option(Default = true, Required = false, HelpText = "Show log messages.")]
            public bool Logging { get; set; }
        }

        [STAThread]
        private static void Main(string[] args)
        {
            var fileWriter = FileWriter.CreateDefault();
            try
            {

                Log.AddWriter(new ConsoleWriter());
                Log.AddWriter(fileWriter);

                var _ = new ProjectSettings(saveOnQuit: false);

                Options options = ParseCommandLine(args);
                if (options == null)
                    return;

                _vsync = !options.NoVsync;
                Log.Debug($"using vsync: {_vsync}, windowed: {options.Windowed}, size: {options.Size}, loop: {options.Loop}, logging: {options.Logging}");

                // Todo: Should use correct title
                var form = new RenderForm("still::partial")
                               {
                                   ClientSize = options.Size,
                                   AllowUserResizing = false,
                                   Icon = new Icon(@"Resources\t3-editor\images\t3.ico")
                               };

                // SwapChain description
                var desc = new SwapChainDescription()
                               {
                                   BufferCount = 3,
                                   ModeDescription = new ModeDescription(form.ClientSize.Width, form.ClientSize.Height,
                                                                         new Rational(60, 1), Format.R8G8B8A8_UNorm),
                                   IsWindowed = options.Windowed,
                                   OutputHandle = form.Handle,
                                   SampleDescription = new SampleDescription(1, 0),
                                   SwapEffect = SwapEffect.FlipDiscard,
                                   Flags = SwapChainFlags.AllowModeSwitch,
                                   Usage = Usage.RenderTargetOutput
                               };

                // Create Device and SwapChain
                #if DEBUG || FORCE_D3D_DEBUG
            var deviceCreationFlags = DeviceCreationFlags.Debug;
                #else
                var deviceCreationFlags = DeviceCreationFlags.None;
                #endif
                Device.CreateWithSwapChain(DriverType.Hardware, deviceCreationFlags, desc, out var device, out _swapChain);
                var context = device.ImmediateContext;

                if (_swapChain.IsFullScreen)
                {
                    Cursor.Hide();
                }

                // Ignore all windows events
                var factory = _swapChain.GetParent<Factory>();
                factory.MakeWindowAssociation(form.Handle, WindowAssociationFlags.IgnoreAll);

                bool startedWindowed = options.Windowed;

                form.KeyDown += HandleKeyDown;
                form.KeyUp += HandleKeyUp;

                form.KeyUp += (sender, keyArgs) =>
                              {
                                  if (startedWindowed && keyArgs.Alt && keyArgs.KeyCode == Keys.Enter)
                                  {
                                      _swapChain.IsFullScreen = !_swapChain.IsFullScreen;
                                      RebuildBackBuffer(form, device, ref _renderView, ref _backBuffer, ref _swapChain);
                                      if (_swapChain.IsFullScreen)
                                      {
                                          Cursor.Hide();
                                      }
                                      else
                                      {
                                          Cursor.Show();
                                      }
                                  }

                                  if (ProjectSettings.Config.EnablePlaybackControlWithKeyboard)
                                  {
                                      switch (keyArgs.KeyCode)
                                      {
                                          case Keys.Left:
                                              Playback.Current.TimeInBars -= 4;
                                              break;
                                          case Keys.Right:
                                              Playback.Current.TimeInBars += 4;
                                              break;
                                          case Keys.Space:
                                              Playback.Current.PlaybackSpeed = Math.Abs(Playback.Current.PlaybackSpeed) > 0.01f ? 0 : 1;
                                              break;
                                      }
                                  }

                                  if (keyArgs.KeyCode == Keys.Escape)
                                  {
                                      Application.Exit();
                                  }
                              };

                form.MouseMove += MouseMoveHandler;
                form.MouseClick += MouseMoveHandler;

                // New RenderTargetView from the backbuffer
                _backBuffer = Texture2D.FromSwapChain<Texture2D>(_swapChain, 0);
                _renderView = new RenderTargetView(device, _backBuffer);

                ResourceManager.Init(device);
                ResourceManager resourceManager = ResourceManager.Instance();
                FullScreenVertexShaderId =
                    resourceManager.CreateVertexShaderFromFile(@"Resources\lib\dx11\fullscreen-texture.hlsl", "vsMain", "vs-fullscreen-texture", () => { });
                FullScreenPixelShaderId =
                    resourceManager.CreatePixelShaderFromFile(@"Resources\lib\dx11\fullscreen-texture.hlsl", "psMain", "ps-fullscreen-texture", () => { });

                Assembly operatorsAssembly;
                try
                {
                    operatorsAssembly = Assembly.LoadFrom("Operators.dll");
                }
                catch (Exception e)
                {
                    Log.Debug($"Error loading operator assembly: '{e.Message}'");
                    return;
                }

                _model = new Model(operatorsAssembly);
                _model.Load(enableLog: false);

                var symbols = SymbolRegistry.Entries;
                var demoSymbol = symbols.First(entry => entry.Value.Name == ProjectSettings.Config.MainOperatorName).Value;

                var playbackSettings = demoSymbol.PlaybackSettings;
                _playback = new Playback
                                {
                                    Settings = playbackSettings
                                };

                // Create instance of project op, all children are create automatically
                _project = demoSymbol.CreateInstance(Guid.NewGuid());
                _evalContext = new EvaluationContext();

                var prerenderRequired = false;

                Bass.Free();
                Bass.Init();

                // Init wasapi input if required
                if (playbackSettings != null && playbackSettings.AudioSource == PlaybackSettings.AudioSources.ProjectSoundTrack)
                {
<<<<<<< HEAD
                    if (File.Exists(_soundtrack.FilePath))
                    {
                        _playback.Bpm = _soundtrack.Bpm;
                        // Trigger loading clip
                        AudioEngine.UseAudioClip(_soundtrack, 0);
                        AudioEngine.CompleteFrame(_playback, Playback.LastFrameDuration); // Initialize
                        prerenderRequired = true;
                    }
                    else
=======
                    if (playbackSettings.GetMainSoundtrack(out _soundtrack))
>>>>>>> ff76b104
                    {
                        if (File.Exists(_soundtrack.FilePath))
                        {
                            _playback.Bpm = _soundtrack.Bpm;
                            // Trigger loading clip
                            AudioEngine.UseAudioClip(_soundtrack, 0);
                            AudioEngine.CompleteFrame(_playback); // Initialize
                            prerenderRequired = true;
                        }
                        else
                        {
                            Log.Warning($"Can't find soundtrack {_soundtrack.FilePath}");
                            _soundtrack = null;
                        }
                    }
                }

                var rasterizerDesc = new RasterizerStateDescription()
                                         {
                                             FillMode = FillMode.Solid,
                                             CullMode = CullMode.None,
                                             IsScissorEnabled = false,
                                             IsDepthClipEnabled = false
                                         };
                var rasterizerState = new RasterizerState(device, rasterizerDesc);

                // Sample some frames to preload all shaders and resources
                if (prerenderRequired)
                {
                    _playback.PlaybackSpeed = 0.1f;
                    for (double timeInSecs = 0; timeInSecs < _soundtrack.LengthInSeconds; timeInSecs += 2.0)
                    {
                        Playback.Current.TimeInSecs = timeInSecs;
                        Log.Info($"Pre-evaluate at: {timeInSecs:0.00}s / {Playback.Current.TimeInBars:0.00} bars");

                        DirtyFlag.IncrementGlobalTicks();
                        DirtyFlag.InvalidationRefFrame++;

                        context.Rasterizer.SetViewport(new Viewport(0, 0, form.ClientSize.Width, form.ClientSize.Height, 0.0f, 1.0f));
                        context.OutputMerger.SetTargets(_renderView);

                        _evalContext.Reset();
                        _evalContext.RequestedResolution = new Size2(options.Width, options.Height);

                        if (_project.Outputs[0] is Slot<Texture2D> textureOutput)
                        {
                            textureOutput.Invalidate();
                            textureOutput.GetValue(_evalContext);

                            var tex = textureOutput.GetValue(_evalContext);
                            if (tex == null)
                            {
                                Log.Error("Failed to initialize texture");
                            }
                        }

                        Thread.Sleep(20);
                        _swapChain.Present(1, PresentFlags.None);
                    }
                }

                // Start playback           
                _playback.Update();
                _playback.TimeInBars = 0;
                _playback.PlaybackSpeed = 1.0;

                var stopwatch = new Stopwatch();
                stopwatch.Start();

                // Main loop
                RenderLoop.Run(form, () =>
                                     {
                                         WasapiAudioInput.StartFrame(_playback.Settings);
                                         _playback.Update();

                                         //Log.Debug($" render at playback time {_playback.TimeInSecs:0.00}s");
                                         if (_soundtrack != null)
                                         {
                                             AudioEngine.UseAudioClip(_soundtrack, _playback.TimeInSecs);
                                             if (_playback.TimeInSecs >= _soundtrack.LengthInSeconds + _soundtrack.StartTime)
                                             {
                                                 if (options.Loop)
                                                 {
                                                     _playback.TimeInSecs = 0.0;
                                                 }
                                                 else
                                                 {
                                                     Application.Exit();
                                                 }
                                             }
                                         }
<<<<<<< HEAD
                                     }
                                     
                                     // Update
                                     AudioEngine.CompleteFrame(_playback, Playback.LastFrameDuration); 
                                     
                                     DirtyFlag.IncrementGlobalTicks();
                                     DirtyFlag.InvalidationRefFrame++;
=======
>>>>>>> ff76b104

                                         // Update
                                         AudioEngine.CompleteFrame(_playback);

                                         DirtyFlag.IncrementGlobalTicks();
                                         DirtyFlag.InvalidationRefFrame++;

                                         context.Rasterizer.SetViewport(new Viewport(0, 0, form.ClientSize.Width, form.ClientSize.Height, 0.0f, 1.0f));
                                         context.OutputMerger.SetTargets(_renderView);

                                         _evalContext.Reset();
                                         _evalContext.RequestedResolution = new Size2(options.Width, options.Height);

                                         if (_project.Outputs[0] is Slot<Texture2D> textureOutput)
                                         {
                                             textureOutput.Invalidate();
                                             Texture2D tex = textureOutput.GetValue(_evalContext);
                                             if (tex != null)
                                             {
                                                 context.Rasterizer.State = rasterizerState;
                                                 if (ResourceManager.ResourcesById[FullScreenVertexShaderId] is VertexShaderResource vsr)
                                                     context.VertexShader.Set(vsr.VertexShader);
                                                 if (ResourceManager.ResourcesById[FullScreenPixelShaderId] is PixelShaderResource psr)
                                                     context.PixelShader.Set(psr.PixelShader);
                                                 var srv = new ShaderResourceView(device, tex);
                                                 context.PixelShader.SetShaderResource(0, srv);

                                                 context.InputAssembler.PrimitiveTopology = PrimitiveTopology.TriangleList;
                                                 context.ClearRenderTargetView(_renderView, new Color(0.45f, 0.55f, 0.6f, 1.0f));
                                                 context.Draw(3, 0);
                                                 context.PixelShader.SetShaderResource(0, null);
                                             }
                                         }

                                         _swapChain.Present(_vsync ? 1 : 0, PresentFlags.None);
                                     });

                // Release all resources
                _renderView.Dispose();
                _backBuffer.Dispose();
                context.ClearState();
                context.Flush();
                device.Dispose();
                context.Dispose();
            }
            catch (Exception e)
            {
                Log.Error("Exception in main loop: " + e);
                fileWriter.Dispose(); // flush and close
            }
        }

        private static void MouseMoveHandler(object sender, MouseEventArgs e)
        {
            if (sender is not Form form)
                return;

            var relativePosition = new Vector2((float)e.X / form.Size.Width,
                                               (float)e.Y / form.Size.Height);

            MouseInput.Set(relativePosition, (e.Button & MouseButtons.Left) != 0);
        }
        

        private static void HandleKeyDown(object sender, KeyEventArgs e)
        {
            var keyIndex = (int)e.KeyCode;
            if (keyIndex >= T3.Core.IO.KeyHandler.PressedKeys.Length)
            {
                Log.Warning($"Ignoring out of range key code {e.KeyCode} with index {keyIndex}");
            }
            else
            {
                T3.Core.IO.KeyHandler.PressedKeys[keyIndex] = true;
            }
        }

        private static void HandleKeyUp(object sender, KeyEventArgs e)
        {
            var keyIndex = (int)e.KeyCode;
            if (keyIndex < T3.Core.IO.KeyHandler.PressedKeys.Length)
            {
                T3.Core.IO.KeyHandler.PressedKeys[keyIndex] = false;
            }
        }

        private static void RebuildBackBuffer(RenderForm form, Device device, ref RenderTargetView rtv, ref Texture2D buffer, ref SwapChain swapChain)
        {
            rtv.Dispose();
            buffer.Dispose();
            swapChain.ResizeBuffers(3, form.ClientSize.Width, form.ClientSize.Height, Format.Unknown, SwapChainFlags.AllowModeSwitch);
            buffer = Texture2D.FromSwapChain<Texture2D>(swapChain, 0);
            rtv = new RenderTargetView(device, buffer);
        }

        private static Options ParseCommandLine(string[] args)
        {
            Options parsedOptions = null;
            var parser = new Parser(config =>
                                    {
                                        config.HelpWriter = null;
                                        config.AutoVersion = false;
                                    });
            var parserResult = parser.ParseArguments<Options>(args);
            var helpText = HelpText.AutoBuild(parserResult,
                                              h =>
                                              {
                                                  h.AdditionalNewLineAfterOption = false;

                                                  // Todo: This should use information from the main operator
                                                  h.Heading = $"still::{ProjectSettings.Config.MainOperatorName} - v0.1";

                                                  // Todo: This should use information from the main operator
                                                  h.Copyright = "Author";
                                                  h.AutoVersion = false;
                                                  return h;
                                              },
                                              e => e);

            parserResult.WithParsed(o => { parsedOptions = o; })
                        .WithNotParsed(o => { Log.Debug(helpText); });
            return parsedOptions;
        }

        // Private static bool _inResize;
        private static bool _vsync;
        private static SwapChain _swapChain;
        private static RenderTargetView _renderView;
        private static Texture2D _backBuffer;
        private static Model _model;
        private static Instance _project;
        private static EvaluationContext _evalContext;
        private static Playback _playback;
        private static AudioClip _soundtrack;
        private static uint FullScreenVertexShaderId { get; set; }
        private static uint FullScreenPixelShaderId { get; set; }
    }
}<|MERGE_RESOLUTION|>--- conflicted
+++ resolved
@@ -52,6 +52,7 @@
             public bool Logging { get; set; }
         }
 
+
         [STAThread]
         private static void Main(string[] args)
         {
@@ -203,26 +204,14 @@
                 // Init wasapi input if required
                 if (playbackSettings != null && playbackSettings.AudioSource == PlaybackSettings.AudioSources.ProjectSoundTrack)
                 {
-<<<<<<< HEAD
-                    if (File.Exists(_soundtrack.FilePath))
-                    {
-                        _playback.Bpm = _soundtrack.Bpm;
-                        // Trigger loading clip
-                        AudioEngine.UseAudioClip(_soundtrack, 0);
-                        AudioEngine.CompleteFrame(_playback, Playback.LastFrameDuration); // Initialize
-                        prerenderRequired = true;
-                    }
-                    else
-=======
                     if (playbackSettings.GetMainSoundtrack(out _soundtrack))
->>>>>>> ff76b104
                     {
                         if (File.Exists(_soundtrack.FilePath))
                         {
                             _playback.Bpm = _soundtrack.Bpm;
                             // Trigger loading clip
                             AudioEngine.UseAudioClip(_soundtrack, 0);
-                            AudioEngine.CompleteFrame(_playback); // Initialize
+                            AudioEngine.CompleteFrame(_playback, Playback.LastFrameDuration); // Initialize
                             prerenderRequired = true;
                         }
                         else
@@ -307,19 +296,9 @@
                                                  }
                                              }
                                          }
-<<<<<<< HEAD
-                                     }
-                                     
-                                     // Update
-                                     AudioEngine.CompleteFrame(_playback, Playback.LastFrameDuration); 
-                                     
-                                     DirtyFlag.IncrementGlobalTicks();
-                                     DirtyFlag.InvalidationRefFrame++;
-=======
->>>>>>> ff76b104
 
                                          // Update
-                                         AudioEngine.CompleteFrame(_playback);
+                                         AudioEngine.CompleteFrame(_playback, Playback.LastFrameDuration);
 
                                          DirtyFlag.IncrementGlobalTicks();
                                          DirtyFlag.InvalidationRefFrame++;
