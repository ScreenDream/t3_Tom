--- conflicted
+++ resolved
@@ -10,11 +10,7 @@
     <ItemGroup>
       <PackageReference Include="ManagedBass" Version="3.1.1" />
       <PackageReference Include="ManagedBass.Wasapi" Version="3.1.1" />
-<<<<<<< HEAD
-      <PackageReference Include="Newtonsoft.Json" Version="13.0.2" />
-=======
       <PackageReference Include="Newtonsoft.Json" Version="13.0.3" />
->>>>>>> ff76b104
       <PackageReference Include="SharpDX.D3DCompiler" Version="4.2.0" />
       <PackageReference Include="SharpDX.Direct2D1" Version="4.2.0" />
       <PackageReference Include="SharpDX.Direct3D11" Version="4.2.0" />
