--- conflicted
+++ resolved
@@ -1,22 +1,8 @@
 using System;
 using System.Collections.Generic;
-<<<<<<< HEAD
-using System.Linq;
-using ManagedBass;
-using Newtonsoft.Json;
-using Newtonsoft.Json.Linq;
-using T3.Core.Animation;
-using T3.Core.IO;
-using T3.Core.Logging;
-using T3.Core.Model;
-using T3.Core.Operator;
-using T3.Core.Resource;
-using T3.Serialization;
-=======
 using ManagedBass;
 using T3.Core.Animation;
 using T3.Core.Operator;
->>>>>>> 85046bd4
 
 namespace T3.Core.Audio
 {
@@ -35,42 +21,7 @@
             if (ClipStreams.TryGetValue(clip.Id, out var stream))
             {
                 Bass.StreamFree(stream.StreamHandle);
-<<<<<<< HEAD
-                _clipPlaybacks.Remove(clip.Id);
-            }
-
-            UseAudioClip(clip, 0);
-        }
-
-        public static void prepareRecording(Playback playback, double fps)
-        {
-            _bassUpdateThreads = Bass.GetConfig(Configuration.UpdateThreads);
-            _bassUpdatePeriod = Bass.GetConfig(Configuration.UpdatePeriod);
-            _bassGlobalStreamVolume = Bass.GetConfig(Configuration.GlobalStreamVolume);
-
-            // turn off automatic sound generation
-            Bass.Pause();
-            Bass.Configure(Configuration.UpdateThreads, false);
-            Bass.Configure(Configuration.UpdatePeriod, 0);
-            Bass.Configure(Configuration.GlobalStreamVolume, 0);
-
-            // TODO: Find this in Managed Bass library. It doesn't seem to be present.
-            int tailAttribute = (int)16;
-
-            foreach (var (audioClipId, clipStream) in _clipPlaybacks)
-            {
-                _oldBufferInSeconds = Bass.ChannelGetAttribute(clipStream.StreamHandle, ChannelAttribute.Buffer);
-
-                Bass.ChannelSetAttribute(clipStream.StreamHandle, ChannelAttribute.Volume, 1.0);
-                Bass.ChannelSetAttribute(clipStream.StreamHandle, ChannelAttribute.Buffer, 1.0 / fps);
-                Bass.ChannelSetAttribute(clipStream.StreamHandle, (ChannelAttribute) tailAttribute, 2.0 / fps);
-                Bass.ChannelStop(clipStream.StreamHandle);
-                clipStream.UpdateTimeRecord(playback, fps, true);
-                Bass.ChannelPlay(clipStream.StreamHandle);
-                Bass.ChannelPause(clipStream.StreamHandle);
-=======
                 ClipStreams.Remove(clip.Id);
->>>>>>> 85046bd4
             }
 
             UseAudioClip(clip, 0);
@@ -108,11 +59,7 @@
             _lastPlaybackSpeed = playback.PlaybackSpeed;
 
             var handledMainSoundtrack = false;
-<<<<<<< HEAD
-            foreach (var (audioClipId, clipStream) in _clipPlaybacks)
-=======
             foreach (var (audioClipId, clipStream) in ClipStreams)
->>>>>>> 85046bd4
             {
                 clipStream.IsInUse = _updatedClipTimes.ContainsKey(clipStream.AudioClip);
                 if (!clipStream.IsInUse && clipStream.AudioClip.DiscardAfterUse)
@@ -205,249 +152,5 @@
         private static bool _bassInitialized;
         public static readonly Dictionary<Guid, AudioClipStream> ClipStreams = new();
         private static readonly Dictionary<AudioClip, double> _updatedClipTimes = new();
-<<<<<<< HEAD
-        private static readonly Dictionary<AudioClip, byte[]> _fifoBuffers = new();
-
-        // to save bass state before recording
-        private static int _bassUpdatePeriod; // initial Bass library update period in MS
-        private static int _bassGlobalStreamVolume; // initial Bass library sample volume (range 0 to 10000)
-        private static int _bassUpdateThreads; // initial Bass library update threads
-    }
-
-    public class AudioClipStream
-    {
-        public AudioClip AudioClip;
-
-        public double Duration;
-        public int StreamHandle;
-        public bool IsInUse;
-        public bool IsNew = true;
-        public float DefaultPlaybackFrequency { get; private set; }
-        public double TargetTime { get; set; }
-
-        private readonly Instance _instance;
-
-        public void UpdatePlaybackSpeed(double newSpeed)
-        {
-            if (newSpeed == 0.0)
-            {
-                // Stop
-                Bass.ChannelStop(StreamHandle);
-            }
-            else if (newSpeed < 0.0)
-            {
-                // Play backwards
-                Bass.ChannelSetAttribute(StreamHandle, ChannelAttribute.ReverseDirection, -1);
-                Bass.ChannelSetAttribute(StreamHandle, ChannelAttribute.Frequency, DefaultPlaybackFrequency * -newSpeed);
-                Bass.ChannelPlay(StreamHandle);
-            }
-            else
-            {
-                // Play forward
-                Bass.ChannelSetAttribute(StreamHandle, ChannelAttribute.ReverseDirection, 1);
-                Bass.ChannelSetAttribute(StreamHandle, ChannelAttribute.Frequency, DefaultPlaybackFrequency * newSpeed);
-                Bass.ChannelPlay(StreamHandle);
-            }
-        }
-
-
-        public static AudioClipStream LoadClip(AudioClip clip)
-        {
-            var relativePath = clip.FilePath;
-
-            Log.Debug($"Loading audioClip {relativePath} ...");
-            
-            if(!clip.TryGetAbsoluteFilePath(out var absolutePath))
-            {
-                Log.Error($"AudioClip file '{relativePath}' not found.");
-                return null;
-            }
-            
-            var streamHandle = Bass.CreateStream(absolutePath, 0, 0, BassFlags.Prescan | BassFlags.Float);
-            Bass.ChannelGetAttribute(streamHandle, ChannelAttribute.Frequency, out var defaultPlaybackFrequency);
-            Bass.ChannelSetAttribute(streamHandle, ChannelAttribute.Volume, AudioEngine.IsMuted ? 0 : 1);
-            var bytes = Bass.ChannelGetLength(streamHandle);
-            if (bytes < 0)
-            {
-                Log.Error($"Failed to initialize audio playback for \"{absolutePath}\".");
-            }
-
-            var duration = (float)Bass.ChannelBytes2Seconds(streamHandle, bytes);
-
-            var stream = new AudioClipStream()
-                             {
-                                 AudioClip = clip,
-                                 StreamHandle = streamHandle,
-                                 DefaultPlaybackFrequency = defaultPlaybackFrequency,
-                                 Duration = duration,
-                             };
-
-            clip.LengthInSeconds = duration;
-            return stream;
-        }
-
-        private const double AudioSyncingOffset = -2.0 / 60.0;
-        private const double AudioTriggerDelayOffset = 2.0 / 60.0;
-        private const double RecordSyncingOffset = -1.0 / 60.0;
-
-        /// <summary>
-        /// We try to find a compromise between letting bass play the audio clip in the correct playback speed which
-        /// eventually will drift away from Tooll's Playback time. If the delta between playback and audio-clip time exceeds
-        /// a threshold, we resync.
-        /// Frequent resync causes audio glitches.
-        /// Too large of a threshold can disrupt syncing and increase latency.
-        /// </summary>
-        /// <param name="playback"></param>
-        public void UpdateTimeLive(Playback playback)
-        {
-            if (playback.PlaybackSpeed == 0)
-            {
-                Bass.ChannelPause(StreamHandle);
-                return;
-            }
-            
-            var localTargetTimeInSecs = TargetTime - playback.SecondsFromBars(AudioClip.StartTime);
-            var isOutOfBounds = localTargetTimeInSecs < 0 || localTargetTimeInSecs >= AudioClip.LengthInSeconds;
-            var isPlaying = Bass.ChannelIsActive(StreamHandle) == PlaybackState.Playing;
-
-            if (isOutOfBounds)
-            {
-                if (isPlaying)
-                {
-                    //Log.Debug("Pausing");
-                    Bass.ChannelPause(StreamHandle);
-                }
-                return;
-            }
-
-            if (!isPlaying)
-            {
-                //Log.Debug("Restarting");
-                Bass.ChannelPlay(StreamHandle);
-            }
-
-            var currentStreamPos = Bass.ChannelGetPosition(StreamHandle);
-            var currentPos = Bass.ChannelBytes2Seconds(StreamHandle, currentStreamPos) - AudioSyncingOffset;
-            var soundDelta = (currentPos - localTargetTimeInSecs) * playback.PlaybackSpeed;
-
-            // we may not fall behind or skip ahead in playback
-            var maxSoundDelta = ProjectSettings.Config.AudioResyncThreshold * Math.Abs(playback.PlaybackSpeed);
-            if (Math.Abs(soundDelta) <= maxSoundDelta)
-                return;
-
-            // Resync
-            //Log.Debug($"Sound delta {soundDelta:0.000}s for {AudioClip.FilePath}");
-            var resyncOffset = AudioTriggerDelayOffset * playback.PlaybackSpeed + AudioSyncingOffset;
-            var newStreamPos = Bass.ChannelSeconds2Bytes(StreamHandle, localTargetTimeInSecs + resyncOffset);
-            Bass.ChannelSetPosition(StreamHandle, newStreamPos, PositionFlags.Bytes);
-        }
-
-        /// <summary>
-        /// Update time when recoding, returns number of bytes of the position from the stream start
-        /// </summary>
-        /// <param name="playback"></param>
-        public long UpdateTimeRecord(Playback playback, double fps, bool reinitialize)
-        {
-            // offset timing dependent on position in clip
-            var localTargetTimeInSecs = playback.TimeInSecs - playback.SecondsFromBars(AudioClip.StartTime) + RecordSyncingOffset;
-            long newStreamPos = 0;
-            if (localTargetTimeInSecs < 0)
-                newStreamPos = -Bass.ChannelSeconds2Bytes(StreamHandle, -localTargetTimeInSecs);
-            else
-                newStreamPos = Bass.ChannelSeconds2Bytes(StreamHandle, localTargetTimeInSecs);
-
-            // re-initialize playback?
-            if (reinitialize)
-            {
-                var flags = PositionFlags.Bytes | PositionFlags.MixerNoRampIn | PositionFlags.Decode;
-
-                Bass.ChannelSetAttribute(StreamHandle, ChannelAttribute.NoRamp, 1);
-                Bass.ChannelSetAttribute(StreamHandle, ChannelAttribute.Volume, 1);
-                Bass.ChannelSetAttribute(StreamHandle, ChannelAttribute.ReverseDirection, 1);
-                Bass.ChannelSetAttribute(StreamHandle, ChannelAttribute.Frequency, DefaultPlaybackFrequency);
-                Bass.ChannelSetPosition(StreamHandle, Math.Max(newStreamPos, 0), flags);
-            }
-
-            return newStreamPos;
-        }
-
-        public void Disable()
-        {
-            Bass.StreamFree(StreamHandle);
-        }
-    }
-
-    public class AudioClip
-    {
-        #region serialized attributes
-        public Guid Id;
-        public string FilePath;
-        public double StartTime;
-        public double EndTime;
-        public float Bpm = 120;
-        public bool DiscardAfterUse = true;
-        public bool IsSoundtrack = false;
-        #endregion
-
-        /// <summary>
-        /// Is initialized after loading...
-        /// </summary>
-        public double LengthInSeconds;
-        
-        private readonly SymbolPackage _symbolPackage;
-        
-        public AudioClip(SymbolPackage symbolPackage)
-        {
-            _symbolPackage = symbolPackage;
-        }
-
-        public bool TryGetAbsoluteFilePath(out string absolutePath)
-        {
-            return ResourceManager.TryResolvePath(FilePath, [_symbolPackage], out absolutePath, out _);
-        }
-
-        #region serialization
-        public static AudioClip FromJson(JToken jToken, SymbolPackage symbolPackage)
-        {
-            var idToken = jToken[nameof(Id)];
-
-            var idString = idToken?.Value<string>();
-            if (idString == null)
-                return null;
-
-            var path = jToken[nameof(FilePath)]?.Value<string>();
-
-            var newAudioClip = new AudioClip(symbolPackage)
-                                   {
-                                       Id = Guid.Parse(idString),
-                                       FilePath = path,
-                                       StartTime = jToken[nameof(StartTime)]?.Value<double>() ?? 0,
-                                       EndTime = jToken[nameof(EndTime)]?.Value<double>() ?? 0,
-                                       Bpm = jToken[nameof(Bpm)]?.Value<float>() ?? 0,
-                                       DiscardAfterUse = jToken[nameof(DiscardAfterUse)]?.Value<bool>() ?? true,
-                                       IsSoundtrack = jToken[nameof(IsSoundtrack)]?.Value<bool>() ?? true,
-                                   };
-
-            return newAudioClip;
-        }
-
-        public void ToJson(JsonTextWriter writer)
-        {
-            //writer.WritePropertyName(Id.ToString());
-            writer.WriteStartObject();
-            {
-                writer.WriteValue(nameof(Id), Id);
-                writer.WriteValue(nameof(StartTime), StartTime);
-                writer.WriteValue(nameof(EndTime), EndTime);
-                writer.WriteValue(nameof(Bpm), Bpm);
-                writer.WriteValue(nameof(DiscardAfterUse), DiscardAfterUse);
-                writer.WriteValue(nameof(IsSoundtrack), IsSoundtrack);
-                writer.WriteObject(nameof(FilePath), FilePath);
-            }
-            writer.WriteEndObject();
-        }
-        #endregion
-=======
->>>>>>> 85046bd4
     }
 }