using System;
using System.Collections.Concurrent;
using System.Collections.Generic;
using System.Diagnostics;
using System.Linq;
using System.Linq.Expressions;
using System.Reflection;
using T3.Core.Logging;
using T3.Core.Model;
using T3.Core.Operator.Attributes;
using T3.Core.Operator.Slots;
using T3.Core.Utils;

namespace T3.Core.Operator
{
    /// <summary>
    /// Represents the definition of an operator. It can include:
    /// - <see cref="SymbolChild"/>s that references other Symbols
    /// - <see cref="Connection"/>s that connect these children
    /// </summary>
    /// <remarks>
    /// - There can be multiple <see cref="Instance"/>s of a symbol.
    /// </remarks>
    public sealed class Symbol : IDisposable
    {
        public Guid Id { get; set; }
        public string Name { get; set; }
        public string Namespace { get; set; }
        public string PendingSource { get; set; }
        public string SymbolFilePath { get; set; }
        public SymbolPackage SymbolPackage { get; set; }

        public readonly List<Instance> InstancesOfSymbol = new();
        public readonly List<SymbolChild> Children = new();
        public readonly List<Connection> Connections = new();

        /// <summary>
        /// Inputs of this symbol. input values are the default values (exist only once per symbol)
        /// </summary>
        public readonly List<InputDefinition> InputDefinitions = new();

        public readonly List<OutputDefinition> OutputDefinitions = new();

        public Type InstanceType { get; private set; }

        public Animator Animator { get; } = new();

        public PlaybackSettings PlaybackSettings { get; set; } = new();

        #region public API =======================================================================
        internal void SetChildren(IReadOnlyCollection<SymbolChild> children, bool setChildrensParent)
        {
            Children.AddRange(children);

            if (!setChildrensParent)
                return;

            foreach (var child in Children)
            {
                child.Parent = this;
            }
        }

        public void ForEachSymbolChildInstanceWithId(Guid id, Action<Instance> handler)
        {
            var matchingInstances = from symbolInstance in InstancesOfSymbol
                                    from childInstance in symbolInstance.Children
                                    where childInstance.SymbolChildId == id
                                    select childInstance;

            foreach (var childInstance in matchingInstances)
            {
                handler(childInstance);
            }
        }

        public Symbol(Type instanceType, Guid symbolId, SymbolPackage symbolPackage, Guid[] orderedInputIds = null)
        {
            Name = instanceType.Name;
            Id = symbolId;

            UpdateType(instanceType, symbolPackage, out var isObject);

            if (isObject)
                return;

            if (symbolPackage != null)
            {
                UpdateInstanceType();
                return;
            }

            // input identified by base interface

            var fieldInfos = instanceType.GetFields(BindingFlags.Instance | BindingFlags.Public);
            var inputInfos = fieldInfos.Where(field => field.FieldType.IsAssignableTo(typeof(IInputSlot)));
            var inputDefs = new List<InputDefinition>();
            foreach (var inputInfo in inputInfos)
            {
                var customAttributes = inputInfo.GetCustomAttributes(typeof(InputAttribute), false);
                Debug.Assert(customAttributes.Length == 1);
                var attribute = (InputAttribute)customAttributes[0];
                var isMultiInput = inputInfo.FieldType.GetGenericTypeDefinition() == typeof(MultiInputSlot<>);
                var valueType = inputInfo.FieldType.GetGenericArguments()[0];

                if (!TypeNameRegistry.Entries.ContainsKey(valueType))
                {
                    Log.Error($"Skipping input {Name}.{inputInfo.Name} with undefined type {valueType}...");
                    continue;
                }

                var inputDef = CreateInputDefinition(attribute.Id, inputInfo.Name, isMultiInput, valueType);
                inputDefs.Add(inputDef);
            }

            // add in order for input ids that are given
            if (orderedInputIds != null)
            {
                foreach (Guid id in orderedInputIds)
                {
                    var inputDefinition = inputDefs.Find(inputDef => inputDef != null && inputDef.Id == id);

                    if (inputDefinition != null)
                    {
                        InputDefinitions.Add(inputDefinition);
                        inputDefs.Remove(inputDefinition);
                    }
                }
            }

            // add the ones where no id was available to the end
            InputDefinitions.AddRange(inputDefs);

            // outputs identified by attribute
            var outputs = (from field in fieldInfos
                           let attributes = field.GetCustomAttributes(typeof(OutputAttribute), false)
                           from attr in attributes
                           select (field, attributes)).ToArray();
            foreach (var (output, attributes) in outputs)
            {
                var valueType = output.FieldType.GenericTypeArguments[0];
                var attribute = (OutputAttribute)attributes.First();
                var outputDataType = GetOutputDataType(output);

                if (!TypeNameRegistry.Entries.ContainsKey(valueType))
                {
                    Log.Error($"Skipping output {Name}.{output.Name} with undefined type {valueType}...");
                    continue;
                }

                OutputDefinitions.Add(new OutputDefinition
                                          {
                                              Id = attribute.Id,
                                              Name = output.Name,
                                              ValueType = valueType,
                                              OutputDataType = outputDataType,
                                              DirtyFlagTrigger = attribute.DirtyFlagTrigger
                                          });
            }
        }

        public void UpdateType(Type instanceType, SymbolPackage symbolPackage, out bool isObject)
        {
            InstanceType = instanceType;
            SymbolPackage = symbolPackage;
            Name = instanceType.Name;

            isObject = instanceType == typeof(object);
            if (isObject || symbolPackage == null)
                return;

            // set the static TypeSymbol field so that instances can access their resources in their constructor
            var genericType = symbolPackage.AssemblyInformation.GenericTypes[instanceType];
            var staticFieldInfos = genericType.GetFields(BindingFlags.Static | BindingFlags.NonPublic);
            var staticSymbolField = staticFieldInfos.Single(x => x.Name == "_typeSymbol");
            staticSymbolField.SetValue(null, this);
        }

        private static Type GetOutputDataType(FieldInfo output)
        {
            Type outputDataInterfaceType = (from interfaceType in output.FieldType.GetInterfaces()
                                            where interfaceType.IsGenericType && interfaceType.GetGenericTypeDefinition() == typeof(IOutputDataUser<>)
                                            select interfaceType).SingleOrDefault();
            return outputDataInterfaceType?.GetGenericArguments().Single();
        }

        public void Dispose()
        {
            InstancesOfSymbol.ForEach(instance => instance.Dispose());
        }

        private class ConnectionEntry
        {
            public Connection Connection { get; set; }
            public int MultiInputIndex { get; set; }
        }

        public int GetMultiInputIndexFor(Connection con)
        {
            return Connections.FindAll(c => c.TargetParentOrChildId == con.TargetParentOrChildId
                                            && c.TargetSlotId == con.TargetSlotId)
                              .FindIndex(cc => cc == con); // todo: fix this mess! connection rework!
        }

        public void UpdateInstanceType()
        {
            var instanceType = InstanceType;

            var newInstanceSymbolChildren = new List<(SymbolChild, Instance, List<ConnectionEntry>)>();

            // check if inputs have changed
            var inputs = SymbolPackage.AssemblyInformation.InputFields[instanceType];

            // todo: it's probably better to first check if there's a change and only then allocate
            var oldInputDefinitions = new List<InputDefinition>(InputDefinitions);
            InputDefinitions.Clear();
            foreach (var (info, attribute) in inputs)
            {
                var alreadyExistingInput = oldInputDefinitions.FirstOrDefault(i => i.Id == attribute.Id);
                if (alreadyExistingInput != null)
                {
                    alreadyExistingInput.Name = info.Name;
                    alreadyExistingInput.IsMultiInput = info.FieldType.GetGenericTypeDefinition() == typeof(MultiInputSlot<>);
                    InputDefinitions.Add(alreadyExistingInput);
                    oldInputDefinitions.Remove(alreadyExistingInput);
                }
                else
                {
                    var isMultiInput = info.FieldType.GetGenericTypeDefinition() == typeof(MultiInputSlot<>);
                    var valueType = info.FieldType.GetGenericArguments()[0];
                    var inputDef = CreateInputDefinition(attribute.Id, info.Name, isMultiInput, valueType);
                    InputDefinitions.Add(inputDef);
                }
            }

            // check if outputs have changed
            var outputs = SymbolPackage.AssemblyInformation.OutputFields[instanceType];
            var oldOutputDefinitions = new List<OutputDefinition>(OutputDefinitions);
            OutputDefinitions.Clear();
            foreach (var (output, attribute) in outputs)
            {
                var alreadyExistingOutput = oldOutputDefinitions.FirstOrDefault(o => o.Id == attribute.Id);
                if (alreadyExistingOutput != null)
                {
                    OutputDefinitions.Add(alreadyExistingOutput);
                    oldOutputDefinitions.Remove(alreadyExistingOutput);
                }
                else
                {
                    var valueType = output.FieldType.GenericTypeArguments[0];
                    var outputDataType = GetOutputDataType(output);
                    OutputDefinitions.Add(new OutputDefinition
                                              {
                                                  Id = attribute.Id,
                                                  Name = output.Name,
                                                  ValueType = valueType,
                                                  OutputDataType = outputDataType,
                                                  DirtyFlagTrigger = attribute.DirtyFlagTrigger
                                              });
                }
            }

            var connectionsToRemoveWithinSymbol = new List<Connection>();
            foreach (var con in Connections)
            {
                foreach (var input in oldInputDefinitions)
                {
                    if (con.SourceSlotId == input.Id)
                        connectionsToRemoveWithinSymbol.Add(con);
                }

                foreach (var output in oldOutputDefinitions)
                {
                    if (con.TargetSlotId == output.Id)
                        connectionsToRemoveWithinSymbol.Add(con);
                }
            }

            connectionsToRemoveWithinSymbol = connectionsToRemoveWithinSymbol.Distinct().ToList(); // remove possible duplicates
            connectionsToRemoveWithinSymbol.Reverse(); // reverse order to have always valid multi input indices
            var connectionEntriesToRemove = new List<ConnectionEntry>(connectionsToRemoveWithinSymbol.Count);
            foreach (var con in connectionsToRemoveWithinSymbol)
            {
                var entry = new ConnectionEntry
                                {
                                    Connection = con,
                                    MultiInputIndex = Connections.FindAll(c => c.TargetParentOrChildId == con.TargetParentOrChildId
                                                                               && c.TargetSlotId == con.TargetSlotId)
                                                                 .FindIndex(cc => cc == con) // todo: fix this mess! connection rework!
                                };
                connectionEntriesToRemove.Add(entry);
            }

            foreach (var entry in connectionEntriesToRemove)
            {
                RemoveConnection(entry.Connection, entry.MultiInputIndex);
            }

            // first remove relevant connections from instances and update symbol child input values if needed
            foreach (var instance in InstancesOfSymbol)
            {
                var parent = instance.Parent;
                if (parent == null)
                {
                    Log.Error($"Warning: Instance {instance} has no parent. Skipping.");
                    continue;
                }

                if (!parent.Children.Contains(instance))
                {
                    // This happens when recompiling ops...
                    Log.Error($"Warning: Skipping no longer valid instance of {instance.Symbol} in {parent.Symbol}");
                    continue;
                }

                var parentSymbol = parent.Symbol;
                // get all connections that belong to this instance
                var connectionsToReplace = parentSymbol.Connections.FindAll(c => c.SourceParentOrChildId == instance.SymbolChildId ||
                                                                                 c.TargetParentOrChildId == instance.SymbolChildId);
                // first remove those connections where the inputs/outputs doesn't exist anymore
                var connectionsToRemove =
                    connectionsToReplace.FindAll(c =>
                                                 {
                                                     return oldOutputDefinitions.FirstOrDefault(output => output.Id == c.SourceSlotId ||
                                                                                                    output.Id == c.TargetSlotId) != null ||
                                                            oldInputDefinitions.FirstOrDefault(input => input.Id == c.SourceSlotId ||
                                                                                                        input.Id == c.TargetSlotId) != null;
                                                 });

                foreach (var connection in connectionsToRemove)
                {
                    parentSymbol.RemoveConnection(connection);
                    connectionsToReplace.Remove(connection);
                }

                // now create the entries for those that will be reconnected after the instance has been replaced. Take care of the multi input order
                connectionsToReplace.Reverse();
                var connectionEntriesToReplace = new List<ConnectionEntry>(connectionsToReplace.Count);
                foreach (var con in connectionsToReplace)
                {
                    var entry = new ConnectionEntry
                                    {
                                        Connection = con,
                                        MultiInputIndex = parentSymbol.Connections.FindAll(c => c.TargetParentOrChildId == con.TargetParentOrChildId
                                                                                                && c.TargetSlotId == con.TargetSlotId)
                                                                      .FindIndex(cc => cc == con) // todo: fix this mess! connection rework!
                                    };
                    connectionEntriesToReplace.Add(entry);
                }

                foreach (var entry in connectionEntriesToReplace)
                {
                    parentSymbol.RemoveConnection(entry.Connection, entry.MultiInputIndex);
                }

                connectionEntriesToReplace.Reverse(); // restore original order

                var symbolChild = parentSymbol.Children.SingleOrDefault(child => child.Id == instance.SymbolChildId);
                if (symbolChild == null)
                {
                    Log.Error($"Can't find SymnbolChild with id {instance.SymbolChildId} in {parentSymbol}");
                    continue;
                }
                // update inputs of symbol child
                var oldChildInputs = new Dictionary<Guid, SymbolChild.Input>(symbolChild.Inputs);
                symbolChild.Inputs.Clear();
                foreach (var inputDefinition in InputDefinitions)
                {
                    var inputId = inputDefinition.Id;
                    var inputToAdd = oldChildInputs.TryGetValue(inputId, out var oldInput)
                                         ? oldInput
                                         : new SymbolChild.Input(inputDefinition);

                    symbolChild.Inputs.Add(inputId, inputToAdd);
                }

                // update output of symbol child
                var oldChildOutputs = new Dictionary<Guid, SymbolChild.Output>(symbolChild.Outputs);
                symbolChild.Outputs.Clear();
                foreach (var outputDefinition in OutputDefinitions)
                {
                    if (!oldChildOutputs.TryGetValue(outputDefinition.Id, out var output))
                    {
                        OutputDefinition.TryGetNewValueType(outputDefinition, out var outputData);
                        output = new SymbolChild.Output(outputDefinition, outputData);
                    }

                    symbolChild.Outputs.Add(outputDefinition.Id, output);
                }

                newInstanceSymbolChildren.Add((symbolChild, parent, connectionEntriesToReplace));
            }

            var instanceList = InstancesOfSymbol;
            // now remove the old instances itself...
            for (var index = instanceList.Count - 1; index >= 0; index--)
            {
                var instance = instanceList[index];
                instance.Parent?.Children.Remove(instance);
                instance.Dispose();
                instanceList.RemoveAt(index);
            }

            // ... and create the new ones...
            foreach (var (symbolChild, parent, _) in newInstanceSymbolChildren)
            {
                CreateAndAddNewChildInstance(symbolChild, parent);
            }

            // ... and add the connections again
            newInstanceSymbolChildren.Reverse(); // process reverse that multi input index are correct
            foreach (var (_, parent, connectionsToReplace) in newInstanceSymbolChildren)
            {
                foreach (var entry in connectionsToReplace)
                {
                    parent.Symbol.AddConnection(entry.Connection, entry.MultiInputIndex);
                }
            }
        }

        private static InputDefinition CreateInputDefinition(Guid id, string name, bool isMultiInput, Type valueType)
        {
            // create new input definition
            try
            {
                InputValue defaultValue = InputValueCreators.Entries[valueType]();
                return new InputDefinition { Id = id, Name = name, DefaultValue = defaultValue, IsMultiInput = isMultiInput };
            }
            catch
            {
                Log.Error("Can't create default value for " + valueType);
                return null;
            }
        }

        public void SwapInputs(int indexA, int indexB)
        {
            InputDefinitions.Swap(indexA, indexB);

            foreach (var instance in InstancesOfSymbol)
            {
                instance.Inputs.Swap(indexA, indexB);
            }
        }

        public void SortInputSlotsByDefinitionOrder()
        {
            foreach (var instance in InstancesOfSymbol)
            {
                SortInputSlotsByDefinitionOrder(instance.Inputs);
            }
        }

        private void SortInputSlotsByDefinitionOrder(List<IInputSlot> inputs)
        {
            // order the inputs by the given input definitions. original order is coming from code, but input def order is the relevant one
            int numInputs = inputs.Count;
            var lastIndex = numInputs - 1;

            var inputDefinitions = InputDefinitions;
            for (int i = 0; i < lastIndex; i++)
            {
                Guid inputId = inputDefinitions[i].Id;
                if (inputs[i].Id != inputId)
                {
                    int index = inputs.FindIndex(i + 1, input => input.Id == inputId);
                    Debug.Assert(index >= 0);
                    inputs.Swap(i, index);
                    Debug.Assert(inputId == inputs[i].Id);
                }
            }

            #if DEBUG
            if (numInputs > 0)
            {
                Debug.Assert(inputs.Count == InputDefinitions.Count);
            }
            #endif
        }

        public Instance CreateInstance(Guid id, Instance parent)
        {
<<<<<<< HEAD
            var newInstance = SymbolPackage.AssemblyInformation.Constructors[InstanceType].Invoke() as Instance;
=======
            Instance newInstance = null;
            try
            {
                newInstance = Activator.CreateInstance(InstanceType) as Instance;
            }
            catch (TargetInvocationException e)
            {
                Log.Error($"Failed to create instance of " + InstanceType + " for symbol " + Name + " with id " + id + ": " + e.InnerException.Message);
                return null;
            }
>>>>>>> 12048b79
            Debug.Assert(newInstance != null);
            newInstance.SymbolChildId = id;
            newInstance.Parent = parent;

            SortInputSlotsByDefinitionOrder(newInstance.Inputs);
            InstancesOfSymbol.Add(newInstance);

            foreach (var child in Children)
            {
                CreateAndAddNewChildInstance(child, newInstance);
            }

            // create connections between instances
            if (Connections.Count != 0)
            {
                var conHashToCount = new Dictionary<ulong, int>(Connections.Count);
                for (var index = 0; index < Connections.Count; index++) // warning: the order in which these are processed matters
                {
                    var connection = Connections[index];
                    ulong highPart = 0xFFFFFFFF & (ulong)connection.TargetSlotId.GetHashCode();
                    ulong lowPart = 0xFFFFFFFF & (ulong)connection.TargetParentOrChildId.GetHashCode();
                    ulong hash = (highPart << 32) | lowPart;
                    if (!conHashToCount.TryGetValue(hash, out int count))
                        conHashToCount.Add(hash, 0);

                    var valid = newInstance.TryAddConnection(connection, count);
                    if (!valid)
                    {
                        Log.Warning("Skipping connection to no longer existing targets");
                        Connections.RemoveAt(index);
                        index--;
                        continue;
                    }

                    conHashToCount[hash] = count + 1;
                }
            }

            // connect animations if available
            Animator.CreateUpdateActionsForExistingCurves(newInstance.Children);

            return newInstance;
        }

        private static Instance CreateAndAddNewChildInstance(SymbolChild symbolChild, Instance parentInstance)
        {
            var childSymbol = symbolChild.Symbol;
            var childInstance = childSymbol.CreateInstance(symbolChild.Id, parentInstance);

            // set up the inputs for the child instance
            for (int i = 0; i < childSymbol.InputDefinitions.Count; i++)
            {
                if (i >= childInstance.Inputs.Count)
                {
                    Log.Warning($"Skipping undefined input index");
                    continue;
                }
                
                var inputDefinitionId = childSymbol.InputDefinitions[i].Id;
                var inputSlot = childInstance.Inputs[i];
                if (!symbolChild.Inputs.TryGetValue(inputDefinitionId, out var input))
                {
                    Log.Warning($"Skipping undefined input: {inputDefinitionId}");
                    continue;
                }
                inputSlot.Input = input;
                inputSlot.Id = inputDefinitionId;
            }

            // set up the outputs for the child instance
            for (int i = 0; i < childSymbol.OutputDefinitions.Count; i++)
            {
                Debug.Assert(i < childInstance.Outputs.Count);
                var outputSlot = childInstance.Outputs[i];
                var outputDefinition = childSymbol.OutputDefinitions[i];
                outputSlot.Id = outputDefinition.Id;
                var symbolChildOutput = symbolChild.Outputs[outputSlot.Id];
                if (outputDefinition.OutputDataType != null)
                {
                    // output is using data, so link it
                    if (outputSlot is IOutputDataUser outputDataConsumer)
                    {
                        outputDataConsumer.SetOutputData(symbolChildOutput.OutputData);
                    }
                }

                outputSlot.DirtyFlag.Trigger = symbolChildOutput.DirtyFlagTrigger;
                outputSlot.IsDisabled = symbolChildOutput.IsDisabled;
            }

            parentInstance.Children.Add(childInstance);

            if (symbolChild.IsBypassed)
            {
                symbolChild.IsBypassed = true;
            }

            return childInstance;
        }

        private static void RemoveChildInstance(SymbolChild childToRemove, Instance parentInstance)
        {
            var childInstanceToRemove = parentInstance.Children.Single(child => child.SymbolChildId == childToRemove.Id);
            parentInstance.Children.Remove(childInstanceToRemove);
        }

        public bool IsTargetMultiInput(Connection connection)
        {
            var childInputTarget = (from child in Children
                                    where child.Id == connection.TargetParentOrChildId
                                    where child.Inputs.ContainsKey(connection.TargetSlotId)
                                    select child.Inputs[connection.TargetSlotId]).SingleOrDefault();
            bool isMultiInput = childInputTarget?.InputDefinition.IsMultiInput ?? false;

            return isMultiInput;
        }

        /// <summary>
        /// Add connection to symbol and its instances
        /// </summary>
        /// <remarks>All connections of a symbol are stored in a single List, from which sorting of multi-inputs
        /// is define. That why inserting connections for those requires to first find the correct index within that
        /// larger list. 
        /// </remarks>
        public void AddConnection(Connection connection, int multiInputIndex = 0)
        {
            var isMultiInput = IsTargetMultiInput(connection);

            // Check if another connection is already existing to the target input, ignoring multi inputs for now
            var connectionsAtInput = Connections.FindAll(c =>
                                                             c.TargetParentOrChildId == connection.TargetParentOrChildId &&
                                                             c.TargetSlotId == connection.TargetSlotId);

            if (multiInputIndex > connectionsAtInput.Count)
            {
                Log.Error($"Trying to add a connection at the index {multiInputIndex}. Out of bound of the {connectionsAtInput.Count} existing connections.");
                return;
            }

            if (!isMultiInput)
            {
                // Replace existing on single inputs
                if (connectionsAtInput.Count > 0)
                {
                    RemoveConnection(connectionsAtInput[0]);
                }

                Connections.Add(connection);
            }
            else
            {
                var insertBefore = multiInputIndex < connectionsAtInput.Count;
                if (insertBefore)
                {
                    // Use the target index to find the existing successor among the connections
                    var existingConnection = connectionsAtInput[multiInputIndex];

                    // ReSharper disable once PossibleUnintendedReferenceComparison
                    var insertIndex = Connections.FindIndex(c => c == existingConnection);

                    Connections.Insert(insertIndex, connection);
                }
                else
                {
                    if (connectionsAtInput.Count == 0)
                    {
                        Connections.Add(connection);
                    }
                    else
                    {
                        var existingConnection = connectionsAtInput[^1];

                        // ReSharper disable once PossibleUnintendedReferenceComparison
                        var insertIndex = Connections.FindIndex(c => c == existingConnection);
                        Connections.Insert(insertIndex + 1, connection);
                    }
                }
            }

            foreach (var instance in InstancesOfSymbol)
            {
                instance.TryAddConnection(connection, multiInputIndex);
            }
        }

        public void RemoveConnection(Connection connection, int multiInputIndex = 0)
        {
            var connectionsAtInput = Connections.FindAll(c =>
                                                             c.TargetParentOrChildId == connection.TargetParentOrChildId &&
                                                             c.TargetSlotId == connection.TargetSlotId);

            if (connectionsAtInput.Count == 0 || multiInputIndex >= connectionsAtInput.Count)
            {
                Log.Error($"Trying to remove a connection that doesn't exist. Index {multiInputIndex} of {connectionsAtInput.Count}");
                return;
            }

            var existingConnection = connectionsAtInput[multiInputIndex];

            // ReSharper disable once PossibleUnintendedReferenceComparison
            var connectionIndex = Connections.FindIndex(c => c == existingConnection); // == is intended
            if (connectionIndex == -1)
                return;

            //Log.Info($"Remove  MI with index {multiInputIndex} at existing index {connectionsIndex}");
            Connections.RemoveAt(connectionIndex);
            foreach (var instance in InstancesOfSymbol)
            {
                instance.RemoveConnection(connection, multiInputIndex);
            }
        }

        public SymbolChild AddChild(Symbol symbol, Guid addedChildId, string name = null)
        {
            var newChild = new SymbolChild(symbol, addedChildId, this)
                               {
                                   Name = name
                               };
            Children.Add(newChild);

            var childInstances = new List<Instance>(InstancesOfSymbol.Count);
            foreach (var instance in InstancesOfSymbol)
            {
                var newChildInstance = CreateAndAddNewChildInstance(newChild, instance);
                childInstances.Add(newChildInstance);
            }

            Animator.CreateUpdateActionsForExistingCurves(childInstances);
            return newChild;
        }

        public void CreateOrUpdateActionsForAnimatedChildren()
        {
            foreach (var symbolInstance in InstancesOfSymbol)
            {
                Animator.CreateUpdateActionsForExistingCurves(symbolInstance.Children);
            }
        }

        public void CreateAnimationUpdateActionsForSymbolInstances()
        {
            var parents = new HashSet<Symbol>();
            foreach (var instance in InstancesOfSymbol)
            {
                parents.Add(instance.Parent.Symbol);
            }

            foreach (var parentSymbol in parents)
            {
                parentSymbol.CreateOrUpdateActionsForAnimatedChildren();
            }
        }

        public void RemoveChild(Guid childId)
        {
            // first remove all connections to or from the child
            Connections.RemoveAll(c => c.SourceParentOrChildId == childId || c.TargetParentOrChildId == childId);

            var childToRemove = Children.Single(child => child.Id == childId);
            foreach (var instance in InstancesOfSymbol)
            {
                RemoveChildInstance(childToRemove, instance);
            }

            Children.Remove(childToRemove);
        }

        public InputDefinition GetInputMatchingType(Type type)
        {
            foreach (var inputDefinition in InputDefinitions)
            {
                if (type == null || inputDefinition.DefaultValue.ValueType == type)
                    return inputDefinition;
            }

            return null;
        }

        public OutputDefinition GetOutputMatchingType(Type type)
        {
            foreach (var outputDefinition in OutputDefinitions)
            {
                if (type == null || outputDefinition.ValueType == type)
                    return outputDefinition;
            }

            return null;
        }
        #endregion

        #region sub classses =============================================================================
        /// <summary>
        /// Options on the visual presentation of <see cref="Symbol"/> input.
        /// </summary>
        public sealed class InputDefinition
        {
            public Guid Id { get; set; }
            public string Name { get; set; }
            public InputValue DefaultValue { get; set; }
            public bool IsMultiInput { get; set; }
        }

        public sealed class OutputDefinition
        {
            public Guid Id { get; set; }
            public string Name { get; set; }
            public Type ValueType { get; set; }
            public Type OutputDataType { get; set; }
            public DirtyFlagTrigger DirtyFlagTrigger { get; set; }

            private static readonly ConcurrentDictionary<Type, Func<object>> OutputValueConstructors = new();

            public static bool TryGetNewValueType(OutputDefinition def, out IOutputData newData)
            {
                return TryCreateOutputType(def, out newData, def.ValueType);
            }
            
            public static bool TryGetNewOutputDataType(OutputDefinition def, out IOutputData newData)
            {
                return TryCreateOutputType(def, out newData, def.OutputDataType);
            }

            private static bool TryCreateOutputType(OutputDefinition def, out IOutputData newData, Type valueType)
            {
                if (valueType == null)
                {
                    newData = null;
                    return false;
                }
                
                if (OutputValueConstructors.TryGetValue(valueType, out var constructor))
                {
                    newData = (IOutputData)constructor();
                    return true;
                }

                if (!valueType.IsAssignableTo(typeof(IOutputData)))
                {
                    Log.Warning($"Value type {valueType} for output {def.Name} is not an {nameof(IOutputData)}");
                    newData = null;
                    return false;
                }

                constructor = Expression.Lambda<Func<object>>(Expression.New(valueType)).Compile();
                OutputValueConstructors[valueType] = constructor;
                newData = (IOutputData)constructor();
                return true;
            }
        }

        public class Connection
        {
            public Guid SourceParentOrChildId { get; }
            public Guid SourceSlotId { get; }
            public Guid TargetParentOrChildId { get; }
            public Guid TargetSlotId { get; }

            public Connection(Guid sourceParentOrChildId, Guid sourceSlotId, Guid targetParentOrChildId, Guid targetSlotId)
            {
                SourceParentOrChildId = sourceParentOrChildId;
                SourceSlotId = sourceSlotId;
                TargetParentOrChildId = targetParentOrChildId;
                TargetSlotId = targetSlotId;
            }

            public override int GetHashCode()
            {
                int hash = SourceParentOrChildId.GetHashCode();
                hash = hash * 31 + SourceSlotId.GetHashCode();
                hash = hash * 31 + TargetParentOrChildId.GetHashCode();
                hash = hash * 31 + TargetSlotId.GetHashCode();
                return hash;
            }

            public override bool Equals(object other)
            {
                return GetHashCode() == other?.GetHashCode();
            }

            public bool IsSourceOf(Guid sourceParentOrChildId, Guid sourceSlotId)
            {
                return SourceParentOrChildId == sourceParentOrChildId && SourceSlotId == sourceSlotId;
            }

            public bool IsTargetOf(Guid targetParentOrChildId, Guid targetSlotId)
            {
                return TargetParentOrChildId == targetParentOrChildId && TargetSlotId == targetSlotId;
            }

            public bool IsConnectedToSymbolOutput => TargetParentOrChildId == Guid.Empty;
            public bool IsConnectedToSymbolInput => SourceParentOrChildId == Guid.Empty;
        }
        #endregion

        public void InvalidateInputInAllChildInstances(IInputSlot inputSlot)
        {
            var childId = inputSlot.Parent.SymbolChildId;
            var inputId = inputSlot.Id;
            InvalidateInputInAllChildInstances(inputId, childId);
        }

        public void InvalidateInputInAllChildInstances(Guid inputId, Guid childId)
        {
            foreach (var symbolInstance in InstancesOfSymbol)
            {
                var childInstance = symbolInstance.Children.Single(c => c.SymbolChildId == childId);
                var slot = childInstance.Inputs.Single(i => i.Id == inputId);
                slot.DirtyFlag.Invalidate();
            }
        }

        /// <summary>
        /// Invalidates all instances of a symbol input (e.g. if that input's default was modified)
        /// </summary>
        public void InvalidateInputDefaultInInstances(IInputSlot inputSlot)
        {
            var inputId = inputSlot.Id;
            foreach (var symbolInstance in InstancesOfSymbol)
            {
                var slot = symbolInstance.Inputs.Single(i => i.Id == inputId);
                if (!slot.Input.IsDefault)
                    continue;

                slot.DirtyFlag.Invalidate();
            }
        }
    }
}<|MERGE_RESOLUTION|>--- conflicted
+++ resolved
@@ -1,924 +1,918 @@
-using System;
-using System.Collections.Concurrent;
-using System.Collections.Generic;
-using System.Diagnostics;
-using System.Linq;
-using System.Linq.Expressions;
-using System.Reflection;
-using T3.Core.Logging;
-using T3.Core.Model;
-using T3.Core.Operator.Attributes;
-using T3.Core.Operator.Slots;
-using T3.Core.Utils;
-
-namespace T3.Core.Operator
-{
-    /// <summary>
-    /// Represents the definition of an operator. It can include:
-    /// - <see cref="SymbolChild"/>s that references other Symbols
-    /// - <see cref="Connection"/>s that connect these children
-    /// </summary>
-    /// <remarks>
-    /// - There can be multiple <see cref="Instance"/>s of a symbol.
-    /// </remarks>
-    public sealed class Symbol : IDisposable
-    {
-        public Guid Id { get; set; }
-        public string Name { get; set; }
-        public string Namespace { get; set; }
-        public string PendingSource { get; set; }
-        public string SymbolFilePath { get; set; }
-        public SymbolPackage SymbolPackage { get; set; }
-
-        public readonly List<Instance> InstancesOfSymbol = new();
-        public readonly List<SymbolChild> Children = new();
-        public readonly List<Connection> Connections = new();
-
-        /// <summary>
-        /// Inputs of this symbol. input values are the default values (exist only once per symbol)
-        /// </summary>
-        public readonly List<InputDefinition> InputDefinitions = new();
-
-        public readonly List<OutputDefinition> OutputDefinitions = new();
-
-        public Type InstanceType { get; private set; }
-
-        public Animator Animator { get; } = new();
-
-        public PlaybackSettings PlaybackSettings { get; set; } = new();
-
-        #region public API =======================================================================
-        internal void SetChildren(IReadOnlyCollection<SymbolChild> children, bool setChildrensParent)
-        {
-            Children.AddRange(children);
-
-            if (!setChildrensParent)
-                return;
-
-            foreach (var child in Children)
-            {
-                child.Parent = this;
-            }
-        }
-
-        public void ForEachSymbolChildInstanceWithId(Guid id, Action<Instance> handler)
-        {
-            var matchingInstances = from symbolInstance in InstancesOfSymbol
-                                    from childInstance in symbolInstance.Children
-                                    where childInstance.SymbolChildId == id
-                                    select childInstance;
-
-            foreach (var childInstance in matchingInstances)
-            {
-                handler(childInstance);
-            }
-        }
-
-        public Symbol(Type instanceType, Guid symbolId, SymbolPackage symbolPackage, Guid[] orderedInputIds = null)
-        {
-            Name = instanceType.Name;
-            Id = symbolId;
-
-            UpdateType(instanceType, symbolPackage, out var isObject);
-
-            if (isObject)
-                return;
-
-            if (symbolPackage != null)
-            {
-                UpdateInstanceType();
-                return;
-            }
-
-            // input identified by base interface
-
-            var fieldInfos = instanceType.GetFields(BindingFlags.Instance | BindingFlags.Public);
-            var inputInfos = fieldInfos.Where(field => field.FieldType.IsAssignableTo(typeof(IInputSlot)));
-            var inputDefs = new List<InputDefinition>();
-            foreach (var inputInfo in inputInfos)
-            {
-                var customAttributes = inputInfo.GetCustomAttributes(typeof(InputAttribute), false);
-                Debug.Assert(customAttributes.Length == 1);
-                var attribute = (InputAttribute)customAttributes[0];
-                var isMultiInput = inputInfo.FieldType.GetGenericTypeDefinition() == typeof(MultiInputSlot<>);
-                var valueType = inputInfo.FieldType.GetGenericArguments()[0];
-
-                if (!TypeNameRegistry.Entries.ContainsKey(valueType))
-                {
-                    Log.Error($"Skipping input {Name}.{inputInfo.Name} with undefined type {valueType}...");
-                    continue;
-                }
-
-                var inputDef = CreateInputDefinition(attribute.Id, inputInfo.Name, isMultiInput, valueType);
-                inputDefs.Add(inputDef);
-            }
-
-            // add in order for input ids that are given
-            if (orderedInputIds != null)
-            {
-                foreach (Guid id in orderedInputIds)
-                {
-                    var inputDefinition = inputDefs.Find(inputDef => inputDef != null && inputDef.Id == id);
-
-                    if (inputDefinition != null)
-                    {
-                        InputDefinitions.Add(inputDefinition);
-                        inputDefs.Remove(inputDefinition);
-                    }
-                }
-            }
-
-            // add the ones where no id was available to the end
-            InputDefinitions.AddRange(inputDefs);
-
-            // outputs identified by attribute
-            var outputs = (from field in fieldInfos
-                           let attributes = field.GetCustomAttributes(typeof(OutputAttribute), false)
-                           from attr in attributes
-                           select (field, attributes)).ToArray();
-            foreach (var (output, attributes) in outputs)
-            {
-                var valueType = output.FieldType.GenericTypeArguments[0];
-                var attribute = (OutputAttribute)attributes.First();
-                var outputDataType = GetOutputDataType(output);
-
-                if (!TypeNameRegistry.Entries.ContainsKey(valueType))
-                {
-                    Log.Error($"Skipping output {Name}.{output.Name} with undefined type {valueType}...");
-                    continue;
-                }
-
-                OutputDefinitions.Add(new OutputDefinition
-                                          {
-                                              Id = attribute.Id,
-                                              Name = output.Name,
-                                              ValueType = valueType,
-                                              OutputDataType = outputDataType,
-                                              DirtyFlagTrigger = attribute.DirtyFlagTrigger
-                                          });
-            }
-        }
-
-        public void UpdateType(Type instanceType, SymbolPackage symbolPackage, out bool isObject)
-        {
-            InstanceType = instanceType;
-            SymbolPackage = symbolPackage;
-            Name = instanceType.Name;
-
-            isObject = instanceType == typeof(object);
-            if (isObject || symbolPackage == null)
-                return;
-
-            // set the static TypeSymbol field so that instances can access their resources in their constructor
-            var genericType = symbolPackage.AssemblyInformation.GenericTypes[instanceType];
-            var staticFieldInfos = genericType.GetFields(BindingFlags.Static | BindingFlags.NonPublic);
-            var staticSymbolField = staticFieldInfos.Single(x => x.Name == "_typeSymbol");
-            staticSymbolField.SetValue(null, this);
-        }
-
-        private static Type GetOutputDataType(FieldInfo output)
-        {
-            Type outputDataInterfaceType = (from interfaceType in output.FieldType.GetInterfaces()
-                                            where interfaceType.IsGenericType && interfaceType.GetGenericTypeDefinition() == typeof(IOutputDataUser<>)
-                                            select interfaceType).SingleOrDefault();
-            return outputDataInterfaceType?.GetGenericArguments().Single();
-        }
-
-        public void Dispose()
-        {
-            InstancesOfSymbol.ForEach(instance => instance.Dispose());
-        }
-
-        private class ConnectionEntry
-        {
-            public Connection Connection { get; set; }
-            public int MultiInputIndex { get; set; }
-        }
-
-        public int GetMultiInputIndexFor(Connection con)
-        {
-            return Connections.FindAll(c => c.TargetParentOrChildId == con.TargetParentOrChildId
-                                            && c.TargetSlotId == con.TargetSlotId)
-                              .FindIndex(cc => cc == con); // todo: fix this mess! connection rework!
-        }
-
-        public void UpdateInstanceType()
-        {
-            var instanceType = InstanceType;
-
-            var newInstanceSymbolChildren = new List<(SymbolChild, Instance, List<ConnectionEntry>)>();
-
-            // check if inputs have changed
-            var inputs = SymbolPackage.AssemblyInformation.InputFields[instanceType];
-
-            // todo: it's probably better to first check if there's a change and only then allocate
-            var oldInputDefinitions = new List<InputDefinition>(InputDefinitions);
-            InputDefinitions.Clear();
-            foreach (var (info, attribute) in inputs)
-            {
-                var alreadyExistingInput = oldInputDefinitions.FirstOrDefault(i => i.Id == attribute.Id);
-                if (alreadyExistingInput != null)
-                {
-                    alreadyExistingInput.Name = info.Name;
-                    alreadyExistingInput.IsMultiInput = info.FieldType.GetGenericTypeDefinition() == typeof(MultiInputSlot<>);
-                    InputDefinitions.Add(alreadyExistingInput);
-                    oldInputDefinitions.Remove(alreadyExistingInput);
-                }
-                else
-                {
-                    var isMultiInput = info.FieldType.GetGenericTypeDefinition() == typeof(MultiInputSlot<>);
-                    var valueType = info.FieldType.GetGenericArguments()[0];
-                    var inputDef = CreateInputDefinition(attribute.Id, info.Name, isMultiInput, valueType);
-                    InputDefinitions.Add(inputDef);
-                }
-            }
-
-            // check if outputs have changed
-            var outputs = SymbolPackage.AssemblyInformation.OutputFields[instanceType];
-            var oldOutputDefinitions = new List<OutputDefinition>(OutputDefinitions);
-            OutputDefinitions.Clear();
-            foreach (var (output, attribute) in outputs)
-            {
-                var alreadyExistingOutput = oldOutputDefinitions.FirstOrDefault(o => o.Id == attribute.Id);
-                if (alreadyExistingOutput != null)
-                {
-                    OutputDefinitions.Add(alreadyExistingOutput);
-                    oldOutputDefinitions.Remove(alreadyExistingOutput);
-                }
-                else
-                {
-                    var valueType = output.FieldType.GenericTypeArguments[0];
-                    var outputDataType = GetOutputDataType(output);
-                    OutputDefinitions.Add(new OutputDefinition
-                                              {
-                                                  Id = attribute.Id,
-                                                  Name = output.Name,
-                                                  ValueType = valueType,
-                                                  OutputDataType = outputDataType,
-                                                  DirtyFlagTrigger = attribute.DirtyFlagTrigger
-                                              });
-                }
-            }
-
-            var connectionsToRemoveWithinSymbol = new List<Connection>();
-            foreach (var con in Connections)
-            {
-                foreach (var input in oldInputDefinitions)
-                {
-                    if (con.SourceSlotId == input.Id)
-                        connectionsToRemoveWithinSymbol.Add(con);
-                }
-
-                foreach (var output in oldOutputDefinitions)
-                {
-                    if (con.TargetSlotId == output.Id)
-                        connectionsToRemoveWithinSymbol.Add(con);
-                }
-            }
-
-            connectionsToRemoveWithinSymbol = connectionsToRemoveWithinSymbol.Distinct().ToList(); // remove possible duplicates
-            connectionsToRemoveWithinSymbol.Reverse(); // reverse order to have always valid multi input indices
-            var connectionEntriesToRemove = new List<ConnectionEntry>(connectionsToRemoveWithinSymbol.Count);
-            foreach (var con in connectionsToRemoveWithinSymbol)
-            {
-                var entry = new ConnectionEntry
-                                {
-                                    Connection = con,
-                                    MultiInputIndex = Connections.FindAll(c => c.TargetParentOrChildId == con.TargetParentOrChildId
-                                                                               && c.TargetSlotId == con.TargetSlotId)
-                                                                 .FindIndex(cc => cc == con) // todo: fix this mess! connection rework!
-                                };
-                connectionEntriesToRemove.Add(entry);
-            }
-
-            foreach (var entry in connectionEntriesToRemove)
-            {
-                RemoveConnection(entry.Connection, entry.MultiInputIndex);
-            }
-
-            // first remove relevant connections from instances and update symbol child input values if needed
-            foreach (var instance in InstancesOfSymbol)
-            {
-                var parent = instance.Parent;
-                if (parent == null)
-                {
-                    Log.Error($"Warning: Instance {instance} has no parent. Skipping.");
-                    continue;
-                }
-
-                if (!parent.Children.Contains(instance))
-                {
-                    // This happens when recompiling ops...
-                    Log.Error($"Warning: Skipping no longer valid instance of {instance.Symbol} in {parent.Symbol}");
-                    continue;
-                }
-
-                var parentSymbol = parent.Symbol;
-                // get all connections that belong to this instance
-                var connectionsToReplace = parentSymbol.Connections.FindAll(c => c.SourceParentOrChildId == instance.SymbolChildId ||
-                                                                                 c.TargetParentOrChildId == instance.SymbolChildId);
-                // first remove those connections where the inputs/outputs doesn't exist anymore
-                var connectionsToRemove =
-                    connectionsToReplace.FindAll(c =>
-                                                 {
-                                                     return oldOutputDefinitions.FirstOrDefault(output => output.Id == c.SourceSlotId ||
-                                                                                                    output.Id == c.TargetSlotId) != null ||
-                                                            oldInputDefinitions.FirstOrDefault(input => input.Id == c.SourceSlotId ||
-                                                                                                        input.Id == c.TargetSlotId) != null;
-                                                 });
-
-                foreach (var connection in connectionsToRemove)
-                {
-                    parentSymbol.RemoveConnection(connection);
-                    connectionsToReplace.Remove(connection);
-                }
-
-                // now create the entries for those that will be reconnected after the instance has been replaced. Take care of the multi input order
-                connectionsToReplace.Reverse();
-                var connectionEntriesToReplace = new List<ConnectionEntry>(connectionsToReplace.Count);
-                foreach (var con in connectionsToReplace)
-                {
-                    var entry = new ConnectionEntry
-                                    {
-                                        Connection = con,
-                                        MultiInputIndex = parentSymbol.Connections.FindAll(c => c.TargetParentOrChildId == con.TargetParentOrChildId
-                                                                                                && c.TargetSlotId == con.TargetSlotId)
-                                                                      .FindIndex(cc => cc == con) // todo: fix this mess! connection rework!
-                                    };
-                    connectionEntriesToReplace.Add(entry);
-                }
-
-                foreach (var entry in connectionEntriesToReplace)
-                {
-                    parentSymbol.RemoveConnection(entry.Connection, entry.MultiInputIndex);
-                }
-
-                connectionEntriesToReplace.Reverse(); // restore original order
-
-                var symbolChild = parentSymbol.Children.SingleOrDefault(child => child.Id == instance.SymbolChildId);
-                if (symbolChild == null)
-                {
-                    Log.Error($"Can't find SymnbolChild with id {instance.SymbolChildId} in {parentSymbol}");
-                    continue;
-                }
-                // update inputs of symbol child
-                var oldChildInputs = new Dictionary<Guid, SymbolChild.Input>(symbolChild.Inputs);
-                symbolChild.Inputs.Clear();
-                foreach (var inputDefinition in InputDefinitions)
-                {
-                    var inputId = inputDefinition.Id;
-                    var inputToAdd = oldChildInputs.TryGetValue(inputId, out var oldInput)
-                                         ? oldInput
-                                         : new SymbolChild.Input(inputDefinition);
-
-                    symbolChild.Inputs.Add(inputId, inputToAdd);
-                }
-
-                // update output of symbol child
-                var oldChildOutputs = new Dictionary<Guid, SymbolChild.Output>(symbolChild.Outputs);
-                symbolChild.Outputs.Clear();
-                foreach (var outputDefinition in OutputDefinitions)
-                {
-                    if (!oldChildOutputs.TryGetValue(outputDefinition.Id, out var output))
-                    {
-                        OutputDefinition.TryGetNewValueType(outputDefinition, out var outputData);
-                        output = new SymbolChild.Output(outputDefinition, outputData);
-                    }
-
-                    symbolChild.Outputs.Add(outputDefinition.Id, output);
-                }
-
-                newInstanceSymbolChildren.Add((symbolChild, parent, connectionEntriesToReplace));
-            }
-
-            var instanceList = InstancesOfSymbol;
-            // now remove the old instances itself...
-            for (var index = instanceList.Count - 1; index >= 0; index--)
-            {
-                var instance = instanceList[index];
-                instance.Parent?.Children.Remove(instance);
-                instance.Dispose();
-                instanceList.RemoveAt(index);
-            }
-
-            // ... and create the new ones...
-            foreach (var (symbolChild, parent, _) in newInstanceSymbolChildren)
-            {
-                CreateAndAddNewChildInstance(symbolChild, parent);
-            }
-
-            // ... and add the connections again
-            newInstanceSymbolChildren.Reverse(); // process reverse that multi input index are correct
-            foreach (var (_, parent, connectionsToReplace) in newInstanceSymbolChildren)
-            {
-                foreach (var entry in connectionsToReplace)
-                {
-                    parent.Symbol.AddConnection(entry.Connection, entry.MultiInputIndex);
-                }
-            }
-        }
-
-        private static InputDefinition CreateInputDefinition(Guid id, string name, bool isMultiInput, Type valueType)
-        {
-            // create new input definition
-            try
-            {
-                InputValue defaultValue = InputValueCreators.Entries[valueType]();
-                return new InputDefinition { Id = id, Name = name, DefaultValue = defaultValue, IsMultiInput = isMultiInput };
-            }
-            catch
-            {
-                Log.Error("Can't create default value for " + valueType);
-                return null;
-            }
-        }
-
-        public void SwapInputs(int indexA, int indexB)
-        {
-            InputDefinitions.Swap(indexA, indexB);
-
-            foreach (var instance in InstancesOfSymbol)
-            {
-                instance.Inputs.Swap(indexA, indexB);
-            }
-        }
-
-        public void SortInputSlotsByDefinitionOrder()
-        {
-            foreach (var instance in InstancesOfSymbol)
-            {
-                SortInputSlotsByDefinitionOrder(instance.Inputs);
-            }
-        }
-
-        private void SortInputSlotsByDefinitionOrder(List<IInputSlot> inputs)
-        {
-            // order the inputs by the given input definitions. original order is coming from code, but input def order is the relevant one
-            int numInputs = inputs.Count;
-            var lastIndex = numInputs - 1;
-
-            var inputDefinitions = InputDefinitions;
-            for (int i = 0; i < lastIndex; i++)
-            {
-                Guid inputId = inputDefinitions[i].Id;
-                if (inputs[i].Id != inputId)
-                {
-                    int index = inputs.FindIndex(i + 1, input => input.Id == inputId);
-                    Debug.Assert(index >= 0);
-                    inputs.Swap(i, index);
-                    Debug.Assert(inputId == inputs[i].Id);
-                }
-            }
-
-            #if DEBUG
-            if (numInputs > 0)
-            {
-                Debug.Assert(inputs.Count == InputDefinitions.Count);
-            }
-            #endif
-        }
-
-        public Instance CreateInstance(Guid id, Instance parent)
-        {
-<<<<<<< HEAD
-            var newInstance = SymbolPackage.AssemblyInformation.Constructors[InstanceType].Invoke() as Instance;
-=======
-            Instance newInstance = null;
-            try
-            {
-                newInstance = Activator.CreateInstance(InstanceType) as Instance;
-            }
-            catch (TargetInvocationException e)
-            {
-                Log.Error($"Failed to create instance of " + InstanceType + " for symbol " + Name + " with id " + id + ": " + e.InnerException.Message);
-                return null;
-            }
->>>>>>> 12048b79
-            Debug.Assert(newInstance != null);
-            newInstance.SymbolChildId = id;
-            newInstance.Parent = parent;
-
-            SortInputSlotsByDefinitionOrder(newInstance.Inputs);
-            InstancesOfSymbol.Add(newInstance);
-
-            foreach (var child in Children)
-            {
-                CreateAndAddNewChildInstance(child, newInstance);
-            }
-
-            // create connections between instances
-            if (Connections.Count != 0)
-            {
-                var conHashToCount = new Dictionary<ulong, int>(Connections.Count);
-                for (var index = 0; index < Connections.Count; index++) // warning: the order in which these are processed matters
-                {
-                    var connection = Connections[index];
-                    ulong highPart = 0xFFFFFFFF & (ulong)connection.TargetSlotId.GetHashCode();
-                    ulong lowPart = 0xFFFFFFFF & (ulong)connection.TargetParentOrChildId.GetHashCode();
-                    ulong hash = (highPart << 32) | lowPart;
-                    if (!conHashToCount.TryGetValue(hash, out int count))
-                        conHashToCount.Add(hash, 0);
-
-                    var valid = newInstance.TryAddConnection(connection, count);
-                    if (!valid)
-                    {
-                        Log.Warning("Skipping connection to no longer existing targets");
-                        Connections.RemoveAt(index);
-                        index--;
-                        continue;
-                    }
-
-                    conHashToCount[hash] = count + 1;
-                }
-            }
-
-            // connect animations if available
-            Animator.CreateUpdateActionsForExistingCurves(newInstance.Children);
-
-            return newInstance;
-        }
-
-        private static Instance CreateAndAddNewChildInstance(SymbolChild symbolChild, Instance parentInstance)
-        {
-            var childSymbol = symbolChild.Symbol;
-            var childInstance = childSymbol.CreateInstance(symbolChild.Id, parentInstance);
-
-            // set up the inputs for the child instance
-            for (int i = 0; i < childSymbol.InputDefinitions.Count; i++)
-            {
-                if (i >= childInstance.Inputs.Count)
-                {
-                    Log.Warning($"Skipping undefined input index");
-                    continue;
-                }
-                
-                var inputDefinitionId = childSymbol.InputDefinitions[i].Id;
-                var inputSlot = childInstance.Inputs[i];
-                if (!symbolChild.Inputs.TryGetValue(inputDefinitionId, out var input))
-                {
-                    Log.Warning($"Skipping undefined input: {inputDefinitionId}");
-                    continue;
-                }
-                inputSlot.Input = input;
-                inputSlot.Id = inputDefinitionId;
-            }
-
-            // set up the outputs for the child instance
-            for (int i = 0; i < childSymbol.OutputDefinitions.Count; i++)
-            {
-                Debug.Assert(i < childInstance.Outputs.Count);
-                var outputSlot = childInstance.Outputs[i];
-                var outputDefinition = childSymbol.OutputDefinitions[i];
-                outputSlot.Id = outputDefinition.Id;
-                var symbolChildOutput = symbolChild.Outputs[outputSlot.Id];
-                if (outputDefinition.OutputDataType != null)
-                {
-                    // output is using data, so link it
-                    if (outputSlot is IOutputDataUser outputDataConsumer)
-                    {
-                        outputDataConsumer.SetOutputData(symbolChildOutput.OutputData);
-                    }
-                }
-
-                outputSlot.DirtyFlag.Trigger = symbolChildOutput.DirtyFlagTrigger;
-                outputSlot.IsDisabled = symbolChildOutput.IsDisabled;
-            }
-
-            parentInstance.Children.Add(childInstance);
-
-            if (symbolChild.IsBypassed)
-            {
-                symbolChild.IsBypassed = true;
-            }
-
-            return childInstance;
-        }
-
-        private static void RemoveChildInstance(SymbolChild childToRemove, Instance parentInstance)
-        {
-            var childInstanceToRemove = parentInstance.Children.Single(child => child.SymbolChildId == childToRemove.Id);
-            parentInstance.Children.Remove(childInstanceToRemove);
-        }
-
-        public bool IsTargetMultiInput(Connection connection)
-        {
-            var childInputTarget = (from child in Children
-                                    where child.Id == connection.TargetParentOrChildId
-                                    where child.Inputs.ContainsKey(connection.TargetSlotId)
-                                    select child.Inputs[connection.TargetSlotId]).SingleOrDefault();
-            bool isMultiInput = childInputTarget?.InputDefinition.IsMultiInput ?? false;
-
-            return isMultiInput;
-        }
-
-        /// <summary>
-        /// Add connection to symbol and its instances
-        /// </summary>
-        /// <remarks>All connections of a symbol are stored in a single List, from which sorting of multi-inputs
-        /// is define. That why inserting connections for those requires to first find the correct index within that
-        /// larger list. 
-        /// </remarks>
-        public void AddConnection(Connection connection, int multiInputIndex = 0)
-        {
-            var isMultiInput = IsTargetMultiInput(connection);
-
-            // Check if another connection is already existing to the target input, ignoring multi inputs for now
-            var connectionsAtInput = Connections.FindAll(c =>
-                                                             c.TargetParentOrChildId == connection.TargetParentOrChildId &&
-                                                             c.TargetSlotId == connection.TargetSlotId);
-
-            if (multiInputIndex > connectionsAtInput.Count)
-            {
-                Log.Error($"Trying to add a connection at the index {multiInputIndex}. Out of bound of the {connectionsAtInput.Count} existing connections.");
-                return;
-            }
-
-            if (!isMultiInput)
-            {
-                // Replace existing on single inputs
-                if (connectionsAtInput.Count > 0)
-                {
-                    RemoveConnection(connectionsAtInput[0]);
-                }
-
-                Connections.Add(connection);
-            }
-            else
-            {
-                var insertBefore = multiInputIndex < connectionsAtInput.Count;
-                if (insertBefore)
-                {
-                    // Use the target index to find the existing successor among the connections
-                    var existingConnection = connectionsAtInput[multiInputIndex];
-
-                    // ReSharper disable once PossibleUnintendedReferenceComparison
-                    var insertIndex = Connections.FindIndex(c => c == existingConnection);
-
-                    Connections.Insert(insertIndex, connection);
-                }
-                else
-                {
-                    if (connectionsAtInput.Count == 0)
-                    {
-                        Connections.Add(connection);
-                    }
-                    else
-                    {
-                        var existingConnection = connectionsAtInput[^1];
-
-                        // ReSharper disable once PossibleUnintendedReferenceComparison
-                        var insertIndex = Connections.FindIndex(c => c == existingConnection);
-                        Connections.Insert(insertIndex + 1, connection);
-                    }
-                }
-            }
-
-            foreach (var instance in InstancesOfSymbol)
-            {
-                instance.TryAddConnection(connection, multiInputIndex);
-            }
-        }
-
-        public void RemoveConnection(Connection connection, int multiInputIndex = 0)
-        {
-            var connectionsAtInput = Connections.FindAll(c =>
-                                                             c.TargetParentOrChildId == connection.TargetParentOrChildId &&
-                                                             c.TargetSlotId == connection.TargetSlotId);
-
-            if (connectionsAtInput.Count == 0 || multiInputIndex >= connectionsAtInput.Count)
-            {
-                Log.Error($"Trying to remove a connection that doesn't exist. Index {multiInputIndex} of {connectionsAtInput.Count}");
-                return;
-            }
-
-            var existingConnection = connectionsAtInput[multiInputIndex];
-
-            // ReSharper disable once PossibleUnintendedReferenceComparison
-            var connectionIndex = Connections.FindIndex(c => c == existingConnection); // == is intended
-            if (connectionIndex == -1)
-                return;
-
-            //Log.Info($"Remove  MI with index {multiInputIndex} at existing index {connectionsIndex}");
-            Connections.RemoveAt(connectionIndex);
-            foreach (var instance in InstancesOfSymbol)
-            {
-                instance.RemoveConnection(connection, multiInputIndex);
-            }
-        }
-
-        public SymbolChild AddChild(Symbol symbol, Guid addedChildId, string name = null)
-        {
-            var newChild = new SymbolChild(symbol, addedChildId, this)
-                               {
-                                   Name = name
-                               };
-            Children.Add(newChild);
-
-            var childInstances = new List<Instance>(InstancesOfSymbol.Count);
-            foreach (var instance in InstancesOfSymbol)
-            {
-                var newChildInstance = CreateAndAddNewChildInstance(newChild, instance);
-                childInstances.Add(newChildInstance);
-            }
-
-            Animator.CreateUpdateActionsForExistingCurves(childInstances);
-            return newChild;
-        }
-
-        public void CreateOrUpdateActionsForAnimatedChildren()
-        {
-            foreach (var symbolInstance in InstancesOfSymbol)
-            {
-                Animator.CreateUpdateActionsForExistingCurves(symbolInstance.Children);
-            }
-        }
-
-        public void CreateAnimationUpdateActionsForSymbolInstances()
-        {
-            var parents = new HashSet<Symbol>();
-            foreach (var instance in InstancesOfSymbol)
-            {
-                parents.Add(instance.Parent.Symbol);
-            }
-
-            foreach (var parentSymbol in parents)
-            {
-                parentSymbol.CreateOrUpdateActionsForAnimatedChildren();
-            }
-        }
-
-        public void RemoveChild(Guid childId)
-        {
-            // first remove all connections to or from the child
-            Connections.RemoveAll(c => c.SourceParentOrChildId == childId || c.TargetParentOrChildId == childId);
-
-            var childToRemove = Children.Single(child => child.Id == childId);
-            foreach (var instance in InstancesOfSymbol)
-            {
-                RemoveChildInstance(childToRemove, instance);
-            }
-
-            Children.Remove(childToRemove);
-        }
-
-        public InputDefinition GetInputMatchingType(Type type)
-        {
-            foreach (var inputDefinition in InputDefinitions)
-            {
-                if (type == null || inputDefinition.DefaultValue.ValueType == type)
-                    return inputDefinition;
-            }
-
-            return null;
-        }
-
-        public OutputDefinition GetOutputMatchingType(Type type)
-        {
-            foreach (var outputDefinition in OutputDefinitions)
-            {
-                if (type == null || outputDefinition.ValueType == type)
-                    return outputDefinition;
-            }
-
-            return null;
-        }
-        #endregion
-
-        #region sub classses =============================================================================
-        /// <summary>
-        /// Options on the visual presentation of <see cref="Symbol"/> input.
-        /// </summary>
-        public sealed class InputDefinition
-        {
-            public Guid Id { get; set; }
-            public string Name { get; set; }
-            public InputValue DefaultValue { get; set; }
-            public bool IsMultiInput { get; set; }
-        }
-
-        public sealed class OutputDefinition
-        {
-            public Guid Id { get; set; }
-            public string Name { get; set; }
-            public Type ValueType { get; set; }
-            public Type OutputDataType { get; set; }
-            public DirtyFlagTrigger DirtyFlagTrigger { get; set; }
-
-            private static readonly ConcurrentDictionary<Type, Func<object>> OutputValueConstructors = new();
-
-            public static bool TryGetNewValueType(OutputDefinition def, out IOutputData newData)
-            {
-                return TryCreateOutputType(def, out newData, def.ValueType);
-            }
-            
-            public static bool TryGetNewOutputDataType(OutputDefinition def, out IOutputData newData)
-            {
-                return TryCreateOutputType(def, out newData, def.OutputDataType);
-            }
-
-            private static bool TryCreateOutputType(OutputDefinition def, out IOutputData newData, Type valueType)
-            {
-                if (valueType == null)
-                {
-                    newData = null;
-                    return false;
-                }
-                
-                if (OutputValueConstructors.TryGetValue(valueType, out var constructor))
-                {
-                    newData = (IOutputData)constructor();
-                    return true;
-                }
-
-                if (!valueType.IsAssignableTo(typeof(IOutputData)))
-                {
-                    Log.Warning($"Value type {valueType} for output {def.Name} is not an {nameof(IOutputData)}");
-                    newData = null;
-                    return false;
-                }
-
-                constructor = Expression.Lambda<Func<object>>(Expression.New(valueType)).Compile();
-                OutputValueConstructors[valueType] = constructor;
-                newData = (IOutputData)constructor();
-                return true;
-            }
-        }
-
-        public class Connection
-        {
-            public Guid SourceParentOrChildId { get; }
-            public Guid SourceSlotId { get; }
-            public Guid TargetParentOrChildId { get; }
-            public Guid TargetSlotId { get; }
-
-            public Connection(Guid sourceParentOrChildId, Guid sourceSlotId, Guid targetParentOrChildId, Guid targetSlotId)
-            {
-                SourceParentOrChildId = sourceParentOrChildId;
-                SourceSlotId = sourceSlotId;
-                TargetParentOrChildId = targetParentOrChildId;
-                TargetSlotId = targetSlotId;
-            }
-
-            public override int GetHashCode()
-            {
-                int hash = SourceParentOrChildId.GetHashCode();
-                hash = hash * 31 + SourceSlotId.GetHashCode();
-                hash = hash * 31 + TargetParentOrChildId.GetHashCode();
-                hash = hash * 31 + TargetSlotId.GetHashCode();
-                return hash;
-            }
-
-            public override bool Equals(object other)
-            {
-                return GetHashCode() == other?.GetHashCode();
-            }
-
-            public bool IsSourceOf(Guid sourceParentOrChildId, Guid sourceSlotId)
-            {
-                return SourceParentOrChildId == sourceParentOrChildId && SourceSlotId == sourceSlotId;
-            }
-
-            public bool IsTargetOf(Guid targetParentOrChildId, Guid targetSlotId)
-            {
-                return TargetParentOrChildId == targetParentOrChildId && TargetSlotId == targetSlotId;
-            }
-
-            public bool IsConnectedToSymbolOutput => TargetParentOrChildId == Guid.Empty;
-            public bool IsConnectedToSymbolInput => SourceParentOrChildId == Guid.Empty;
-        }
-        #endregion
-
-        public void InvalidateInputInAllChildInstances(IInputSlot inputSlot)
-        {
-            var childId = inputSlot.Parent.SymbolChildId;
-            var inputId = inputSlot.Id;
-            InvalidateInputInAllChildInstances(inputId, childId);
-        }
-
-        public void InvalidateInputInAllChildInstances(Guid inputId, Guid childId)
-        {
-            foreach (var symbolInstance in InstancesOfSymbol)
-            {
-                var childInstance = symbolInstance.Children.Single(c => c.SymbolChildId == childId);
-                var slot = childInstance.Inputs.Single(i => i.Id == inputId);
-                slot.DirtyFlag.Invalidate();
-            }
-        }
-
-        /// <summary>
-        /// Invalidates all instances of a symbol input (e.g. if that input's default was modified)
-        /// </summary>
-        public void InvalidateInputDefaultInInstances(IInputSlot inputSlot)
-        {
-            var inputId = inputSlot.Id;
-            foreach (var symbolInstance in InstancesOfSymbol)
-            {
-                var slot = symbolInstance.Inputs.Single(i => i.Id == inputId);
-                if (!slot.Input.IsDefault)
-                    continue;
-
-                slot.DirtyFlag.Invalidate();
-            }
-        }
-    }
+using System;
+using System.Collections.Concurrent;
+using System.Collections.Generic;
+using System.Diagnostics;
+using System.Linq;
+using System.Linq.Expressions;
+using System.Reflection;
+using T3.Core.Logging;
+using T3.Core.Model;
+using T3.Core.Operator.Attributes;
+using T3.Core.Operator.Slots;
+using T3.Core.Utils;
+
+namespace T3.Core.Operator
+{
+    /// <summary>
+    /// Represents the definition of an operator. It can include:
+    /// - <see cref="SymbolChild"/>s that references other Symbols
+    /// - <see cref="Connection"/>s that connect these children
+    /// </summary>
+    /// <remarks>
+    /// - There can be multiple <see cref="Instance"/>s of a symbol.
+    /// </remarks>
+    public sealed class Symbol : IDisposable
+    {
+        public Guid Id { get; set; }
+        public string Name { get; set; }
+        public string Namespace { get; set; }
+        public string PendingSource { get; set; }
+        public string SymbolFilePath { get; set; }
+        public SymbolPackage SymbolPackage { get; set; }
+
+        public readonly List<Instance> InstancesOfSymbol = new();
+        public readonly List<SymbolChild> Children = new();
+        public readonly List<Connection> Connections = new();
+
+        /// <summary>
+        /// Inputs of this symbol. input values are the default values (exist only once per symbol)
+        /// </summary>
+        public readonly List<InputDefinition> InputDefinitions = new();
+
+        public readonly List<OutputDefinition> OutputDefinitions = new();
+
+        public Type InstanceType { get; private set; }
+
+        public Animator Animator { get; } = new();
+
+        public PlaybackSettings PlaybackSettings { get; set; } = new();
+
+        #region public API =======================================================================
+        internal void SetChildren(IReadOnlyCollection<SymbolChild> children, bool setChildrensParent)
+        {
+            Children.AddRange(children);
+
+            if (!setChildrensParent)
+                return;
+
+            foreach (var child in Children)
+            {
+                child.Parent = this;
+            }
+        }
+
+        public void ForEachSymbolChildInstanceWithId(Guid id, Action<Instance> handler)
+        {
+            var matchingInstances = from symbolInstance in InstancesOfSymbol
+                                    from childInstance in symbolInstance.Children
+                                    where childInstance.SymbolChildId == id
+                                    select childInstance;
+
+            foreach (var childInstance in matchingInstances)
+            {
+                handler(childInstance);
+            }
+        }
+
+        public Symbol(Type instanceType, Guid symbolId, SymbolPackage symbolPackage, Guid[] orderedInputIds = null)
+        {
+            Name = instanceType.Name;
+            Id = symbolId;
+
+            UpdateType(instanceType, symbolPackage, out var isObject);
+
+            if (isObject)
+                return;
+
+            if (symbolPackage != null)
+            {
+                UpdateInstanceType();
+                return;
+            }
+
+            // input identified by base interface
+
+            var fieldInfos = instanceType.GetFields(BindingFlags.Instance | BindingFlags.Public);
+            var inputInfos = fieldInfos.Where(field => field.FieldType.IsAssignableTo(typeof(IInputSlot)));
+            var inputDefs = new List<InputDefinition>();
+            foreach (var inputInfo in inputInfos)
+            {
+                var customAttributes = inputInfo.GetCustomAttributes(typeof(InputAttribute), false);
+                Debug.Assert(customAttributes.Length == 1);
+                var attribute = (InputAttribute)customAttributes[0];
+                var isMultiInput = inputInfo.FieldType.GetGenericTypeDefinition() == typeof(MultiInputSlot<>);
+                var valueType = inputInfo.FieldType.GetGenericArguments()[0];
+
+                if (!TypeNameRegistry.Entries.ContainsKey(valueType))
+                {
+                    Log.Error($"Skipping input {Name}.{inputInfo.Name} with undefined type {valueType}...");
+                    continue;
+                }
+
+                var inputDef = CreateInputDefinition(attribute.Id, inputInfo.Name, isMultiInput, valueType);
+                inputDefs.Add(inputDef);
+            }
+
+            // add in order for input ids that are given
+            if (orderedInputIds != null)
+            {
+                foreach (Guid id in orderedInputIds)
+                {
+                    var inputDefinition = inputDefs.Find(inputDef => inputDef != null && inputDef.Id == id);
+
+                    if (inputDefinition != null)
+                    {
+                        InputDefinitions.Add(inputDefinition);
+                        inputDefs.Remove(inputDefinition);
+                    }
+                }
+            }
+
+            // add the ones where no id was available to the end
+            InputDefinitions.AddRange(inputDefs);
+
+            // outputs identified by attribute
+            var outputs = (from field in fieldInfos
+                           let attributes = field.GetCustomAttributes(typeof(OutputAttribute), false)
+                           from attr in attributes
+                           select (field, attributes)).ToArray();
+            foreach (var (output, attributes) in outputs)
+            {
+                var valueType = output.FieldType.GenericTypeArguments[0];
+                var attribute = (OutputAttribute)attributes.First();
+                var outputDataType = GetOutputDataType(output);
+
+                if (!TypeNameRegistry.Entries.ContainsKey(valueType))
+                {
+                    Log.Error($"Skipping output {Name}.{output.Name} with undefined type {valueType}...");
+                    continue;
+                }
+
+                OutputDefinitions.Add(new OutputDefinition
+                                          {
+                                              Id = attribute.Id,
+                                              Name = output.Name,
+                                              ValueType = valueType,
+                                              OutputDataType = outputDataType,
+                                              DirtyFlagTrigger = attribute.DirtyFlagTrigger
+                                          });
+            }
+        }
+
+        public void UpdateType(Type instanceType, SymbolPackage symbolPackage, out bool isObject)
+        {
+            InstanceType = instanceType;
+            SymbolPackage = symbolPackage;
+            Name = instanceType.Name;
+
+            isObject = instanceType == typeof(object);
+            if (isObject || symbolPackage == null)
+                return;
+
+            // set the static TypeSymbol field so that instances can access their resources in their constructor
+            var genericType = symbolPackage.AssemblyInformation.GenericTypes[instanceType];
+            var staticFieldInfos = genericType.GetFields(BindingFlags.Static | BindingFlags.NonPublic);
+            var staticSymbolField = staticFieldInfos.Single(x => x.Name == "_typeSymbol");
+            staticSymbolField.SetValue(null, this);
+        }
+
+        private static Type GetOutputDataType(FieldInfo output)
+        {
+            Type outputDataInterfaceType = (from interfaceType in output.FieldType.GetInterfaces()
+                                            where interfaceType.IsGenericType && interfaceType.GetGenericTypeDefinition() == typeof(IOutputDataUser<>)
+                                            select interfaceType).SingleOrDefault();
+            return outputDataInterfaceType?.GetGenericArguments().Single();
+        }
+
+        public void Dispose()
+        {
+            InstancesOfSymbol.ForEach(instance => instance.Dispose());
+        }
+
+        private class ConnectionEntry
+        {
+            public Connection Connection { get; set; }
+            public int MultiInputIndex { get; set; }
+        }
+
+        public int GetMultiInputIndexFor(Connection con)
+        {
+            return Connections.FindAll(c => c.TargetParentOrChildId == con.TargetParentOrChildId
+                                            && c.TargetSlotId == con.TargetSlotId)
+                              .FindIndex(cc => cc == con); // todo: fix this mess! connection rework!
+        }
+
+        public void UpdateInstanceType()
+        {
+            var instanceType = InstanceType;
+
+            var newInstanceSymbolChildren = new List<(SymbolChild, Instance, List<ConnectionEntry>)>();
+
+            // check if inputs have changed
+            var inputs = SymbolPackage.AssemblyInformation.InputFields[instanceType];
+
+            // todo: it's probably better to first check if there's a change and only then allocate
+            var oldInputDefinitions = new List<InputDefinition>(InputDefinitions);
+            InputDefinitions.Clear();
+            foreach (var (info, attribute) in inputs)
+            {
+                var alreadyExistingInput = oldInputDefinitions.FirstOrDefault(i => i.Id == attribute.Id);
+                if (alreadyExistingInput != null)
+                {
+                    alreadyExistingInput.Name = info.Name;
+                    alreadyExistingInput.IsMultiInput = info.FieldType.GetGenericTypeDefinition() == typeof(MultiInputSlot<>);
+                    InputDefinitions.Add(alreadyExistingInput);
+                    oldInputDefinitions.Remove(alreadyExistingInput);
+                }
+                else
+                {
+                    var isMultiInput = info.FieldType.GetGenericTypeDefinition() == typeof(MultiInputSlot<>);
+                    var valueType = info.FieldType.GetGenericArguments()[0];
+                    var inputDef = CreateInputDefinition(attribute.Id, info.Name, isMultiInput, valueType);
+                    InputDefinitions.Add(inputDef);
+                }
+            }
+
+            // check if outputs have changed
+            var outputs = SymbolPackage.AssemblyInformation.OutputFields[instanceType];
+            var oldOutputDefinitions = new List<OutputDefinition>(OutputDefinitions);
+            OutputDefinitions.Clear();
+            foreach (var (output, attribute) in outputs)
+            {
+                var alreadyExistingOutput = oldOutputDefinitions.FirstOrDefault(o => o.Id == attribute.Id);
+                if (alreadyExistingOutput != null)
+                {
+                    OutputDefinitions.Add(alreadyExistingOutput);
+                    oldOutputDefinitions.Remove(alreadyExistingOutput);
+                }
+                else
+                {
+                    var valueType = output.FieldType.GenericTypeArguments[0];
+                    var outputDataType = GetOutputDataType(output);
+                    OutputDefinitions.Add(new OutputDefinition
+                                              {
+                                                  Id = attribute.Id,
+                                                  Name = output.Name,
+                                                  ValueType = valueType,
+                                                  OutputDataType = outputDataType,
+                                                  DirtyFlagTrigger = attribute.DirtyFlagTrigger
+                                              });
+                }
+            }
+
+            var connectionsToRemoveWithinSymbol = new List<Connection>();
+            foreach (var con in Connections)
+            {
+                foreach (var input in oldInputDefinitions)
+                {
+                    if (con.SourceSlotId == input.Id)
+                        connectionsToRemoveWithinSymbol.Add(con);
+                }
+
+                foreach (var output in oldOutputDefinitions)
+                {
+                    if (con.TargetSlotId == output.Id)
+                        connectionsToRemoveWithinSymbol.Add(con);
+                }
+            }
+
+            connectionsToRemoveWithinSymbol = connectionsToRemoveWithinSymbol.Distinct().ToList(); // remove possible duplicates
+            connectionsToRemoveWithinSymbol.Reverse(); // reverse order to have always valid multi input indices
+            var connectionEntriesToRemove = new List<ConnectionEntry>(connectionsToRemoveWithinSymbol.Count);
+            foreach (var con in connectionsToRemoveWithinSymbol)
+            {
+                var entry = new ConnectionEntry
+                                {
+                                    Connection = con,
+                                    MultiInputIndex = Connections.FindAll(c => c.TargetParentOrChildId == con.TargetParentOrChildId
+                                                                               && c.TargetSlotId == con.TargetSlotId)
+                                                                 .FindIndex(cc => cc == con) // todo: fix this mess! connection rework!
+                                };
+                connectionEntriesToRemove.Add(entry);
+            }
+
+            foreach (var entry in connectionEntriesToRemove)
+            {
+                RemoveConnection(entry.Connection, entry.MultiInputIndex);
+            }
+
+            // first remove relevant connections from instances and update symbol child input values if needed
+            foreach (var instance in InstancesOfSymbol)
+            {
+                var parent = instance.Parent;
+                if (parent == null)
+                {
+                    Log.Error($"Warning: Instance {instance} has no parent. Skipping.");
+                    continue;
+                }
+
+                if (!parent.Children.Contains(instance))
+                {
+                    // This happens when recompiling ops...
+                    Log.Error($"Warning: Skipping no longer valid instance of {instance.Symbol} in {parent.Symbol}");
+                    continue;
+                }
+
+                var parentSymbol = parent.Symbol;
+                // get all connections that belong to this instance
+                var connectionsToReplace = parentSymbol.Connections.FindAll(c => c.SourceParentOrChildId == instance.SymbolChildId ||
+                                                                                 c.TargetParentOrChildId == instance.SymbolChildId);
+                // first remove those connections where the inputs/outputs doesn't exist anymore
+                var connectionsToRemove =
+                    connectionsToReplace.FindAll(c =>
+                                                 {
+                                                     return oldOutputDefinitions.FirstOrDefault(output => output.Id == c.SourceSlotId ||
+                                                                                                    output.Id == c.TargetSlotId) != null ||
+                                                            oldInputDefinitions.FirstOrDefault(input => input.Id == c.SourceSlotId ||
+                                                                                                        input.Id == c.TargetSlotId) != null;
+                                                 });
+
+                foreach (var connection in connectionsToRemove)
+                {
+                    parentSymbol.RemoveConnection(connection);
+                    connectionsToReplace.Remove(connection);
+                }
+
+                // now create the entries for those that will be reconnected after the instance has been replaced. Take care of the multi input order
+                connectionsToReplace.Reverse();
+                var connectionEntriesToReplace = new List<ConnectionEntry>(connectionsToReplace.Count);
+                foreach (var con in connectionsToReplace)
+                {
+                    var entry = new ConnectionEntry
+                                    {
+                                        Connection = con,
+                                        MultiInputIndex = parentSymbol.Connections.FindAll(c => c.TargetParentOrChildId == con.TargetParentOrChildId
+                                                                                                && c.TargetSlotId == con.TargetSlotId)
+                                                                      .FindIndex(cc => cc == con) // todo: fix this mess! connection rework!
+                                    };
+                    connectionEntriesToReplace.Add(entry);
+                }
+
+                foreach (var entry in connectionEntriesToReplace)
+                {
+                    parentSymbol.RemoveConnection(entry.Connection, entry.MultiInputIndex);
+                }
+
+                connectionEntriesToReplace.Reverse(); // restore original order
+
+                var symbolChild = parentSymbol.Children.SingleOrDefault(child => child.Id == instance.SymbolChildId);
+                if (symbolChild == null)
+                {
+                    Log.Error($"Can't find SymnbolChild with id {instance.SymbolChildId} in {parentSymbol}");
+                    continue;
+                }
+                // update inputs of symbol child
+                var oldChildInputs = new Dictionary<Guid, SymbolChild.Input>(symbolChild.Inputs);
+                symbolChild.Inputs.Clear();
+                foreach (var inputDefinition in InputDefinitions)
+                {
+                    var inputId = inputDefinition.Id;
+                    var inputToAdd = oldChildInputs.TryGetValue(inputId, out var oldInput)
+                                         ? oldInput
+                                         : new SymbolChild.Input(inputDefinition);
+
+                    symbolChild.Inputs.Add(inputId, inputToAdd);
+                }
+
+                // update output of symbol child
+                var oldChildOutputs = new Dictionary<Guid, SymbolChild.Output>(symbolChild.Outputs);
+                symbolChild.Outputs.Clear();
+                foreach (var outputDefinition in OutputDefinitions)
+                {
+                    if (!oldChildOutputs.TryGetValue(outputDefinition.Id, out var output))
+                    {
+                        OutputDefinition.TryGetNewValueType(outputDefinition, out var outputData);
+                        output = new SymbolChild.Output(outputDefinition, outputData);
+                    }
+
+                    symbolChild.Outputs.Add(outputDefinition.Id, output);
+                }
+
+                newInstanceSymbolChildren.Add((symbolChild, parent, connectionEntriesToReplace));
+            }
+
+            var instanceList = InstancesOfSymbol;
+            // now remove the old instances itself...
+            for (var index = instanceList.Count - 1; index >= 0; index--)
+            {
+                var instance = instanceList[index];
+                instance.Parent?.Children.Remove(instance);
+                instance.Dispose();
+                instanceList.RemoveAt(index);
+            }
+
+            // ... and create the new ones...
+            foreach (var (symbolChild, parent, _) in newInstanceSymbolChildren)
+            {
+                CreateAndAddNewChildInstance(symbolChild, parent);
+            }
+
+            // ... and add the connections again
+            newInstanceSymbolChildren.Reverse(); // process reverse that multi input index are correct
+            foreach (var (_, parent, connectionsToReplace) in newInstanceSymbolChildren)
+            {
+                foreach (var entry in connectionsToReplace)
+                {
+                    parent.Symbol.AddConnection(entry.Connection, entry.MultiInputIndex);
+                }
+            }
+        }
+
+        private static InputDefinition CreateInputDefinition(Guid id, string name, bool isMultiInput, Type valueType)
+        {
+            // create new input definition
+            try
+            {
+                InputValue defaultValue = InputValueCreators.Entries[valueType]();
+                return new InputDefinition { Id = id, Name = name, DefaultValue = defaultValue, IsMultiInput = isMultiInput };
+            }
+            catch
+            {
+                Log.Error("Can't create default value for " + valueType);
+                return null;
+            }
+        }
+
+        public void SwapInputs(int indexA, int indexB)
+        {
+            InputDefinitions.Swap(indexA, indexB);
+
+            foreach (var instance in InstancesOfSymbol)
+            {
+                instance.Inputs.Swap(indexA, indexB);
+            }
+        }
+
+        public void SortInputSlotsByDefinitionOrder()
+        {
+            foreach (var instance in InstancesOfSymbol)
+            {
+                SortInputSlotsByDefinitionOrder(instance.Inputs);
+            }
+        }
+
+        private void SortInputSlotsByDefinitionOrder(List<IInputSlot> inputs)
+        {
+            // order the inputs by the given input definitions. original order is coming from code, but input def order is the relevant one
+            int numInputs = inputs.Count;
+            var lastIndex = numInputs - 1;
+
+            var inputDefinitions = InputDefinitions;
+            for (int i = 0; i < lastIndex; i++)
+            {
+                Guid inputId = inputDefinitions[i].Id;
+                if (inputs[i].Id != inputId)
+                {
+                    int index = inputs.FindIndex(i + 1, input => input.Id == inputId);
+                    Debug.Assert(index >= 0);
+                    inputs.Swap(i, index);
+                    Debug.Assert(inputId == inputs[i].Id);
+                }
+            }
+
+            #if DEBUG
+            if (numInputs > 0)
+            {
+                Debug.Assert(inputs.Count == InputDefinitions.Count);
+            }
+            #endif
+        }
+
+        public Instance CreateInstance(Guid id, Instance parent)
+        {
+        
+        	if(!SymbolPackage.AssemblyInformation.Constructors.TryGetValue(InstanceType, out var constructor))
+        	{
+        		Log.Error($"Failed to create instance of " + InstanceType + " for symbol " + Name + " with id " + id + ": " + e.InnerException.Message);
+                return null;
+        	}
+        	
+            var newInstance = (Instance)constructor.Invoke();
+            Debug.Assert(newInstance != null);
+            newInstance.SymbolChildId = id;
+            newInstance.Parent = parent;
+
+            SortInputSlotsByDefinitionOrder(newInstance.Inputs);
+            InstancesOfSymbol.Add(newInstance);
+
+            foreach (var child in Children)
+            {
+                CreateAndAddNewChildInstance(child, newInstance);
+            }
+
+            // create connections between instances
+            if (Connections.Count != 0)
+            {
+                var conHashToCount = new Dictionary<ulong, int>(Connections.Count);
+                for (var index = 0; index < Connections.Count; index++) // warning: the order in which these are processed matters
+                {
+                    var connection = Connections[index];
+                    ulong highPart = 0xFFFFFFFF & (ulong)connection.TargetSlotId.GetHashCode();
+                    ulong lowPart = 0xFFFFFFFF & (ulong)connection.TargetParentOrChildId.GetHashCode();
+                    ulong hash = (highPart << 32) | lowPart;
+                    if (!conHashToCount.TryGetValue(hash, out int count))
+                        conHashToCount.Add(hash, 0);
+
+                    var valid = newInstance.TryAddConnection(connection, count);
+                    if (!valid)
+                    {
+                        Log.Warning("Skipping connection to no longer existing targets");
+                        Connections.RemoveAt(index);
+                        index--;
+                        continue;
+                    }
+
+                    conHashToCount[hash] = count + 1;
+                }
+            }
+
+            // connect animations if available
+            Animator.CreateUpdateActionsForExistingCurves(newInstance.Children);
+
+            return newInstance;
+        }
+
+        private static Instance CreateAndAddNewChildInstance(SymbolChild symbolChild, Instance parentInstance)
+        {
+            var childSymbol = symbolChild.Symbol;
+            var childInstance = childSymbol.CreateInstance(symbolChild.Id, parentInstance);
+
+            // set up the inputs for the child instance
+            for (int i = 0; i < childSymbol.InputDefinitions.Count; i++)
+            {
+                if (i >= childInstance.Inputs.Count)
+                {
+                    Log.Warning($"Skipping undefined input index");
+                    continue;
+                }
+                
+                var inputDefinitionId = childSymbol.InputDefinitions[i].Id;
+                var inputSlot = childInstance.Inputs[i];
+                if (!symbolChild.Inputs.TryGetValue(inputDefinitionId, out var input))
+                {
+                    Log.Warning($"Skipping undefined input: {inputDefinitionId}");
+                    continue;
+                }
+                inputSlot.Input = input;
+                inputSlot.Id = inputDefinitionId;
+            }
+
+            // set up the outputs for the child instance
+            for (int i = 0; i < childSymbol.OutputDefinitions.Count; i++)
+            {
+                Debug.Assert(i < childInstance.Outputs.Count);
+                var outputSlot = childInstance.Outputs[i];
+                var outputDefinition = childSymbol.OutputDefinitions[i];
+                outputSlot.Id = outputDefinition.Id;
+                var symbolChildOutput = symbolChild.Outputs[outputSlot.Id];
+                if (outputDefinition.OutputDataType != null)
+                {
+                    // output is using data, so link it
+                    if (outputSlot is IOutputDataUser outputDataConsumer)
+                    {
+                        outputDataConsumer.SetOutputData(symbolChildOutput.OutputData);
+                    }
+                }
+
+                outputSlot.DirtyFlag.Trigger = symbolChildOutput.DirtyFlagTrigger;
+                outputSlot.IsDisabled = symbolChildOutput.IsDisabled;
+            }
+
+            parentInstance.Children.Add(childInstance);
+
+            if (symbolChild.IsBypassed)
+            {
+                symbolChild.IsBypassed = true;
+            }
+
+            return childInstance;
+        }
+
+        private static void RemoveChildInstance(SymbolChild childToRemove, Instance parentInstance)
+        {
+            var childInstanceToRemove = parentInstance.Children.Single(child => child.SymbolChildId == childToRemove.Id);
+            parentInstance.Children.Remove(childInstanceToRemove);
+        }
+
+        public bool IsTargetMultiInput(Connection connection)
+        {
+            var childInputTarget = (from child in Children
+                                    where child.Id == connection.TargetParentOrChildId
+                                    where child.Inputs.ContainsKey(connection.TargetSlotId)
+                                    select child.Inputs[connection.TargetSlotId]).SingleOrDefault();
+            bool isMultiInput = childInputTarget?.InputDefinition.IsMultiInput ?? false;
+
+            return isMultiInput;
+        }
+
+        /// <summary>
+        /// Add connection to symbol and its instances
+        /// </summary>
+        /// <remarks>All connections of a symbol are stored in a single List, from which sorting of multi-inputs
+        /// is define. That why inserting connections for those requires to first find the correct index within that
+        /// larger list. 
+        /// </remarks>
+        public void AddConnection(Connection connection, int multiInputIndex = 0)
+        {
+            var isMultiInput = IsTargetMultiInput(connection);
+
+            // Check if another connection is already existing to the target input, ignoring multi inputs for now
+            var connectionsAtInput = Connections.FindAll(c =>
+                                                             c.TargetParentOrChildId == connection.TargetParentOrChildId &&
+                                                             c.TargetSlotId == connection.TargetSlotId);
+
+            if (multiInputIndex > connectionsAtInput.Count)
+            {
+                Log.Error($"Trying to add a connection at the index {multiInputIndex}. Out of bound of the {connectionsAtInput.Count} existing connections.");
+                return;
+            }
+
+            if (!isMultiInput)
+            {
+                // Replace existing on single inputs
+                if (connectionsAtInput.Count > 0)
+                {
+                    RemoveConnection(connectionsAtInput[0]);
+                }
+
+                Connections.Add(connection);
+            }
+            else
+            {
+                var insertBefore = multiInputIndex < connectionsAtInput.Count;
+                if (insertBefore)
+                {
+                    // Use the target index to find the existing successor among the connections
+                    var existingConnection = connectionsAtInput[multiInputIndex];
+
+                    // ReSharper disable once PossibleUnintendedReferenceComparison
+                    var insertIndex = Connections.FindIndex(c => c == existingConnection);
+
+                    Connections.Insert(insertIndex, connection);
+                }
+                else
+                {
+                    if (connectionsAtInput.Count == 0)
+                    {
+                        Connections.Add(connection);
+                    }
+                    else
+                    {
+                        var existingConnection = connectionsAtInput[^1];
+
+                        // ReSharper disable once PossibleUnintendedReferenceComparison
+                        var insertIndex = Connections.FindIndex(c => c == existingConnection);
+                        Connections.Insert(insertIndex + 1, connection);
+                    }
+                }
+            }
+
+            foreach (var instance in InstancesOfSymbol)
+            {
+                instance.TryAddConnection(connection, multiInputIndex);
+            }
+        }
+
+        public void RemoveConnection(Connection connection, int multiInputIndex = 0)
+        {
+            var connectionsAtInput = Connections.FindAll(c =>
+                                                             c.TargetParentOrChildId == connection.TargetParentOrChildId &&
+                                                             c.TargetSlotId == connection.TargetSlotId);
+
+            if (connectionsAtInput.Count == 0 || multiInputIndex >= connectionsAtInput.Count)
+            {
+                Log.Error($"Trying to remove a connection that doesn't exist. Index {multiInputIndex} of {connectionsAtInput.Count}");
+                return;
+            }
+
+            var existingConnection = connectionsAtInput[multiInputIndex];
+
+            // ReSharper disable once PossibleUnintendedReferenceComparison
+            var connectionIndex = Connections.FindIndex(c => c == existingConnection); // == is intended
+            if (connectionIndex == -1)
+                return;
+
+            //Log.Info($"Remove  MI with index {multiInputIndex} at existing index {connectionsIndex}");
+            Connections.RemoveAt(connectionIndex);
+            foreach (var instance in InstancesOfSymbol)
+            {
+                instance.RemoveConnection(connection, multiInputIndex);
+            }
+        }
+
+        public SymbolChild AddChild(Symbol symbol, Guid addedChildId, string name = null)
+        {
+            var newChild = new SymbolChild(symbol, addedChildId, this)
+                               {
+                                   Name = name
+                               };
+            Children.Add(newChild);
+
+            var childInstances = new List<Instance>(InstancesOfSymbol.Count);
+            foreach (var instance in InstancesOfSymbol)
+            {
+                var newChildInstance = CreateAndAddNewChildInstance(newChild, instance);
+                childInstances.Add(newChildInstance);
+            }
+
+            Animator.CreateUpdateActionsForExistingCurves(childInstances);
+            return newChild;
+        }
+
+        public void CreateOrUpdateActionsForAnimatedChildren()
+        {
+            foreach (var symbolInstance in InstancesOfSymbol)
+            {
+                Animator.CreateUpdateActionsForExistingCurves(symbolInstance.Children);
+            }
+        }
+
+        public void CreateAnimationUpdateActionsForSymbolInstances()
+        {
+            var parents = new HashSet<Symbol>();
+            foreach (var instance in InstancesOfSymbol)
+            {
+                parents.Add(instance.Parent.Symbol);
+            }
+
+            foreach (var parentSymbol in parents)
+            {
+                parentSymbol.CreateOrUpdateActionsForAnimatedChildren();
+            }
+        }
+
+        public void RemoveChild(Guid childId)
+        {
+            // first remove all connections to or from the child
+            Connections.RemoveAll(c => c.SourceParentOrChildId == childId || c.TargetParentOrChildId == childId);
+
+            var childToRemove = Children.Single(child => child.Id == childId);
+            foreach (var instance in InstancesOfSymbol)
+            {
+                RemoveChildInstance(childToRemove, instance);
+            }
+
+            Children.Remove(childToRemove);
+        }
+
+        public InputDefinition GetInputMatchingType(Type type)
+        {
+            foreach (var inputDefinition in InputDefinitions)
+            {
+                if (type == null || inputDefinition.DefaultValue.ValueType == type)
+                    return inputDefinition;
+            }
+
+            return null;
+        }
+
+        public OutputDefinition GetOutputMatchingType(Type type)
+        {
+            foreach (var outputDefinition in OutputDefinitions)
+            {
+                if (type == null || outputDefinition.ValueType == type)
+                    return outputDefinition;
+            }
+
+            return null;
+        }
+        #endregion
+
+        #region sub classses =============================================================================
+        /// <summary>
+        /// Options on the visual presentation of <see cref="Symbol"/> input.
+        /// </summary>
+        public sealed class InputDefinition
+        {
+            public Guid Id { get; set; }
+            public string Name { get; set; }
+            public InputValue DefaultValue { get; set; }
+            public bool IsMultiInput { get; set; }
+        }
+
+        public sealed class OutputDefinition
+        {
+            public Guid Id { get; set; }
+            public string Name { get; set; }
+            public Type ValueType { get; set; }
+            public Type OutputDataType { get; set; }
+            public DirtyFlagTrigger DirtyFlagTrigger { get; set; }
+
+            private static readonly ConcurrentDictionary<Type, Func<object>> OutputValueConstructors = new();
+
+            public static bool TryGetNewValueType(OutputDefinition def, out IOutputData newData)
+            {
+                return TryCreateOutputType(def, out newData, def.ValueType);
+            }
+            
+            public static bool TryGetNewOutputDataType(OutputDefinition def, out IOutputData newData)
+            {
+                return TryCreateOutputType(def, out newData, def.OutputDataType);
+            }
+
+            private static bool TryCreateOutputType(OutputDefinition def, out IOutputData newData, Type valueType)
+            {
+                if (valueType == null)
+                {
+                    newData = null;
+                    return false;
+                }
+                
+                if (OutputValueConstructors.TryGetValue(valueType, out var constructor))
+                {
+                    newData = (IOutputData)constructor();
+                    return true;
+                }
+
+                if (!valueType.IsAssignableTo(typeof(IOutputData)))
+                {
+                    Log.Warning($"Value type {valueType} for output {def.Name} is not an {nameof(IOutputData)}");
+                    newData = null;
+                    return false;
+                }
+
+                constructor = Expression.Lambda<Func<object>>(Expression.New(valueType)).Compile();
+                OutputValueConstructors[valueType] = constructor;
+                newData = (IOutputData)constructor();
+                return true;
+            }
+        }
+
+        public class Connection
+        {
+            public Guid SourceParentOrChildId { get; }
+            public Guid SourceSlotId { get; }
+            public Guid TargetParentOrChildId { get; }
+            public Guid TargetSlotId { get; }
+
+            public Connection(Guid sourceParentOrChildId, Guid sourceSlotId, Guid targetParentOrChildId, Guid targetSlotId)
+            {
+                SourceParentOrChildId = sourceParentOrChildId;
+                SourceSlotId = sourceSlotId;
+                TargetParentOrChildId = targetParentOrChildId;
+                TargetSlotId = targetSlotId;
+            }
+
+            public override int GetHashCode()
+            {
+                int hash = SourceParentOrChildId.GetHashCode();
+                hash = hash * 31 + SourceSlotId.GetHashCode();
+                hash = hash * 31 + TargetParentOrChildId.GetHashCode();
+                hash = hash * 31 + TargetSlotId.GetHashCode();
+                return hash;
+            }
+
+            public override bool Equals(object other)
+            {
+                return GetHashCode() == other?.GetHashCode();
+            }
+
+            public bool IsSourceOf(Guid sourceParentOrChildId, Guid sourceSlotId)
+            {
+                return SourceParentOrChildId == sourceParentOrChildId && SourceSlotId == sourceSlotId;
+            }
+
+            public bool IsTargetOf(Guid targetParentOrChildId, Guid targetSlotId)
+            {
+                return TargetParentOrChildId == targetParentOrChildId && TargetSlotId == targetSlotId;
+            }
+
+            public bool IsConnectedToSymbolOutput => TargetParentOrChildId == Guid.Empty;
+            public bool IsConnectedToSymbolInput => SourceParentOrChildId == Guid.Empty;
+        }
+        #endregion
+
+        public void InvalidateInputInAllChildInstances(IInputSlot inputSlot)
+        {
+            var childId = inputSlot.Parent.SymbolChildId;
+            var inputId = inputSlot.Id;
+            InvalidateInputInAllChildInstances(inputId, childId);
+        }
+
+        public void InvalidateInputInAllChildInstances(Guid inputId, Guid childId)
+        {
+            foreach (var symbolInstance in InstancesOfSymbol)
+            {
+                var childInstance = symbolInstance.Children.Single(c => c.SymbolChildId == childId);
+                var slot = childInstance.Inputs.Single(i => i.Id == inputId);
+                slot.DirtyFlag.Invalidate();
+            }
+        }
+
+        /// <summary>
+        /// Invalidates all instances of a symbol input (e.g. if that input's default was modified)
+        /// </summary>
+        public void InvalidateInputDefaultInInstances(IInputSlot inputSlot)
+        {
+            var inputId = inputSlot.Id;
+            foreach (var symbolInstance in InstancesOfSymbol)
+            {
+                var slot = symbolInstance.Inputs.Single(i => i.Id == inputId);
+                if (!slot.Input.IsDefault)
+                    continue;
+
+                slot.DirtyFlag.Invalidate();
+            }
+        }
+    }
 }