using ImGuiNET;
using SharpDX.Direct3D11;
using System;
using System.Diagnostics;
using System.Globalization;
using System.IO;
<<<<<<< HEAD
using System.Reflection;
=======
using System.Windows.Forms;
>>>>>>> 16ec276d
using T3.Core.IO;
using T3.Core.Logging;
using T3.Core.Model;
using T3.Core.Operator;
using T3.Core.Resource;
using T3.Core.SystemUi;
using T3.Editor.App;
using T3.Editor.Compilation;
using T3.Editor.Gui;
using T3.Editor.Gui.Graph.Interaction;
using T3.Editor.Gui.Interaction.Camera;
using T3.Editor.Gui.Interaction.StartupCheck;
using T3.Editor.Gui.Styling;
using T3.Editor.Gui.UiHelpers;
using T3.Editor.Gui.Windows;
using T3.Editor.SystemUi;
using T3.MsForms;
using T3.SystemUi;

namespace T3.Editor
{
    public static class Program
    {
        public static IUiContentDrawer<SharpDX.Direct3D11.Device, ImDrawDataPtr> UiContentContentDrawer;
        public static Device Device { get; private set; }

        public static readonly bool IsStandAlone = File.Exists("StartT3.exe");
        public const string Version = "3.8.2";

        /// <summary>
        /// Generate a release string with 
        /// </summary>
        public static string GetReleaseVersion(bool indicateDebugBuild = true)
        {
            var isDebug = "";
            #if DEBUG
            if (indicateDebugBuild)
            {
                isDebug = "Debug";
            }
            #endif

            var dev = IsStandAlone ? string.Empty : "Dev";
            return $"v{Version} {dev} {isDebug}";
        }

        [STAThread]
        private static void Main()
        {
            // Not calling this first will cause exceptions...
            EditorUi.Instance = new MsFormsEditor();
            ShaderCompiler.Instance = new DX11ShaderCompiler();
            
            StartupValidation.ValidateNotRunningFromSystemFolder();
            
            EditorUi.Instance.EnableDpiAwareScaling();

            var startupStopWatch = new Stopwatch();
            startupStopWatch.Start();

            CrashReporting.InitializeCrashReporting();

            ISplashScreen splashScreen = new SplashScreen.SplashScreen();

            try
            {
                splashScreen.Show("Resources/t3-editor/images/t3-SplashScreen.png");
            }
            catch (System.IO.FileNotFoundException e)
            {
                // Catching this exception will the validation check dialog allow to be shown later
                Log.Error("Failed to create splash screen. Please make sure to run from the correct working directory: " + e.Message);
            }
            
            Log.AddWriter(splashScreen);
            Log.AddWriter(new ConsoleWriter());
            Log.AddWriter(FileWriter.CreateDefault());
            Log.AddWriter(StatusErrorLine);
            Log.AddWriter(ConsoleLogWindow);
            Log.Debug($"Starting {Version}");

            if (IsStandAlone)
            {
                StartupValidation.ValidateCurrentStandAloneExecutable();
            }
            else
            {
                StartupValidation.CheckInstallation();
            }

            StartUp.FlagBeginStartupSequence();

            CultureInfo.CurrentCulture = new CultureInfo("en-US");

            var userSettings = new UserSettings(saveOnQuit: true);
            var projectSettings = new ProjectSettings(saveOnQuit: true);

            ProgramWindows.InitializeMainWindow(GetReleaseVersion(), out var device);

            Device = device;
            
            if(ShaderCompiler.Instance is not DX11ShaderCompiler shaderCompiler)
                throw new Exception("ShaderCompiler is not DX11ShaderCompiler");
            
            shaderCompiler.Device = device;

            UiContentContentDrawer = new WindowsUiContentDrawer();
            UiContentContentDrawer.Initialize(device, ProgramWindows.Main.Width, ProgramWindows.Main.Height);

            var spaceMouse = new SpaceMouse(ProgramWindows.Main.HwndHandle);
            CameraInteraction.ManipulationDevices = new ICameraManipulator[] { spaceMouse };
            ProgramWindows.SetInteractionDevices(spaceMouse);

            ResourceManager.Init(device);
            ResourceManager resourceManager = ResourceManager.Instance();
            SharedResources.Initialize(resourceManager);

            // Initialize UI and load complete symbol model
            try
            {
                T3Ui = new T3Ui();
            }
            catch (Exception e)
            {
                Log.Error(e.Message + "\n\n" + e.StackTrace);
                var innerException = e.InnerException != null ? e.InnerException.Message.Replace("\\r", "\r") : string.Empty;
                EditorUi.Instance
                        .ShowMessageBox($"Loading Operators failed:\n\n{e.Message}\n{innerException}\n\nThis is liked caused by a corrupted operator file.\nPlease try restarting and restore backup.",
                                        @"Error", PopUpButtons.Ok);
                EditorUi.Instance.ExitApplication();
                return;
            }

            SymbolAnalysis.UpdateUsagesOnly();

            ImGui.GetIO().ConfigFlags |= ImGuiConfigFlags.DpiEnableScaleFonts;
            ImGui.GetIO().ConfigFlags |= ImGuiConfigFlags.DpiEnableScaleViewports;

            UiContentUpdate.GenerateFontsWithScaleFactor(UserSettings.Config.UiScaleFactor);

            // Setup file watching the operator source
            T3Ui.Initialize();
            
            foreach (var (_, symbol) in SymbolRegistry.Entries)
            {
                var sourceFilePath = SymbolData.BuildFilepathForSymbol(symbol, SymbolData.SourceExtension);
                ResourceManager.Instance().CreateOperatorEntry(sourceFilePath, symbol.Id.ToString(), OperatorUpdating.ResourceUpdateHandler);
            }

            unsafe
            {
                // Disable ImGui ini file settings
                ImGui.GetIO().NativePtr->IniFilename = null;
            }

            Log.RemoveWriter(splashScreen);
            splashScreen.Close();
            splashScreen.Dispose();

            // Initialize optional Viewer Windows
            ProgramWindows.InitializeSecondaryViewerWindow("T3 Viewer", 640, 360);

            StartUp.FlagStartupSequenceComplete();

            startupStopWatch.Stop();
            Log.Debug($"Startup took {startupStopWatch.ElapsedMilliseconds}ms.");

            UiContentUpdate.StartMeasureFrame();

            T3Style.Apply();

            ProgramWindows.Main.RunRenderLoop(UiContentUpdate.RenderCallback);

            try
            {
                UiContentContentDrawer.Dispose();
            }
            catch (Exception e)
            {
                Log.Warning("Exception during shutdown: " + e.Message);
            }

            // Release all resources
            try
            {
                ProgramWindows.Release();
            }
            catch (Exception e)
            {
                Log.Warning("Exception freeing resources: " + e.Message);
            }

            Log.Debug("Shutdown complete");
        }


        // Main loop
        public static readonly StatusErrorLine StatusErrorLine = new();
        public static readonly ConsoleLogWindow ConsoleLogWindow = new();
        public static T3Ui T3Ui;
        public static string RequestImGuiLayoutUpdate;
    }
}<|MERGE_RESOLUTION|>--- conflicted
+++ resolved
@@ -1,214 +1,210 @@
-using ImGuiNET;
-using SharpDX.Direct3D11;
-using System;
-using System.Diagnostics;
-using System.Globalization;
-using System.IO;
-<<<<<<< HEAD
-using System.Reflection;
-=======
-using System.Windows.Forms;
->>>>>>> 16ec276d
-using T3.Core.IO;
-using T3.Core.Logging;
-using T3.Core.Model;
-using T3.Core.Operator;
-using T3.Core.Resource;
-using T3.Core.SystemUi;
-using T3.Editor.App;
-using T3.Editor.Compilation;
-using T3.Editor.Gui;
-using T3.Editor.Gui.Graph.Interaction;
-using T3.Editor.Gui.Interaction.Camera;
-using T3.Editor.Gui.Interaction.StartupCheck;
-using T3.Editor.Gui.Styling;
-using T3.Editor.Gui.UiHelpers;
-using T3.Editor.Gui.Windows;
-using T3.Editor.SystemUi;
-using T3.MsForms;
-using T3.SystemUi;
-
-namespace T3.Editor
-{
-    public static class Program
-    {
-        public static IUiContentDrawer<SharpDX.Direct3D11.Device, ImDrawDataPtr> UiContentContentDrawer;
-        public static Device Device { get; private set; }
-
-        public static readonly bool IsStandAlone = File.Exists("StartT3.exe");
-        public const string Version = "3.8.2";
-
-        /// <summary>
-        /// Generate a release string with 
-        /// </summary>
-        public static string GetReleaseVersion(bool indicateDebugBuild = true)
-        {
-            var isDebug = "";
-            #if DEBUG
-            if (indicateDebugBuild)
-            {
-                isDebug = "Debug";
-            }
-            #endif
-
-            var dev = IsStandAlone ? string.Empty : "Dev";
-            return $"v{Version} {dev} {isDebug}";
-        }
-
-        [STAThread]
-        private static void Main()
-        {
-            // Not calling this first will cause exceptions...
-            EditorUi.Instance = new MsFormsEditor();
-            ShaderCompiler.Instance = new DX11ShaderCompiler();
-            
-            StartupValidation.ValidateNotRunningFromSystemFolder();
-            
-            EditorUi.Instance.EnableDpiAwareScaling();
-
-            var startupStopWatch = new Stopwatch();
-            startupStopWatch.Start();
-
-            CrashReporting.InitializeCrashReporting();
-
-            ISplashScreen splashScreen = new SplashScreen.SplashScreen();
-
-            try
-            {
-                splashScreen.Show("Resources/t3-editor/images/t3-SplashScreen.png");
-            }
-            catch (System.IO.FileNotFoundException e)
-            {
-                // Catching this exception will the validation check dialog allow to be shown later
-                Log.Error("Failed to create splash screen. Please make sure to run from the correct working directory: " + e.Message);
-            }
-            
-            Log.AddWriter(splashScreen);
-            Log.AddWriter(new ConsoleWriter());
-            Log.AddWriter(FileWriter.CreateDefault());
-            Log.AddWriter(StatusErrorLine);
-            Log.AddWriter(ConsoleLogWindow);
-            Log.Debug($"Starting {Version}");
-
-            if (IsStandAlone)
-            {
-                StartupValidation.ValidateCurrentStandAloneExecutable();
-            }
-            else
-            {
-                StartupValidation.CheckInstallation();
-            }
-
-            StartUp.FlagBeginStartupSequence();
-
-            CultureInfo.CurrentCulture = new CultureInfo("en-US");
-
-            var userSettings = new UserSettings(saveOnQuit: true);
-            var projectSettings = new ProjectSettings(saveOnQuit: true);
-
-            ProgramWindows.InitializeMainWindow(GetReleaseVersion(), out var device);
-
-            Device = device;
-            
-            if(ShaderCompiler.Instance is not DX11ShaderCompiler shaderCompiler)
-                throw new Exception("ShaderCompiler is not DX11ShaderCompiler");
-            
-            shaderCompiler.Device = device;
-
-            UiContentContentDrawer = new WindowsUiContentDrawer();
-            UiContentContentDrawer.Initialize(device, ProgramWindows.Main.Width, ProgramWindows.Main.Height);
-
-            var spaceMouse = new SpaceMouse(ProgramWindows.Main.HwndHandle);
-            CameraInteraction.ManipulationDevices = new ICameraManipulator[] { spaceMouse };
-            ProgramWindows.SetInteractionDevices(spaceMouse);
-
-            ResourceManager.Init(device);
-            ResourceManager resourceManager = ResourceManager.Instance();
-            SharedResources.Initialize(resourceManager);
-
-            // Initialize UI and load complete symbol model
-            try
-            {
-                T3Ui = new T3Ui();
-            }
-            catch (Exception e)
-            {
-                Log.Error(e.Message + "\n\n" + e.StackTrace);
-                var innerException = e.InnerException != null ? e.InnerException.Message.Replace("\\r", "\r") : string.Empty;
-                EditorUi.Instance
-                        .ShowMessageBox($"Loading Operators failed:\n\n{e.Message}\n{innerException}\n\nThis is liked caused by a corrupted operator file.\nPlease try restarting and restore backup.",
-                                        @"Error", PopUpButtons.Ok);
-                EditorUi.Instance.ExitApplication();
-                return;
-            }
-
-            SymbolAnalysis.UpdateUsagesOnly();
-
-            ImGui.GetIO().ConfigFlags |= ImGuiConfigFlags.DpiEnableScaleFonts;
-            ImGui.GetIO().ConfigFlags |= ImGuiConfigFlags.DpiEnableScaleViewports;
-
-            UiContentUpdate.GenerateFontsWithScaleFactor(UserSettings.Config.UiScaleFactor);
-
-            // Setup file watching the operator source
-            T3Ui.Initialize();
-            
-            foreach (var (_, symbol) in SymbolRegistry.Entries)
-            {
-                var sourceFilePath = SymbolData.BuildFilepathForSymbol(symbol, SymbolData.SourceExtension);
-                ResourceManager.Instance().CreateOperatorEntry(sourceFilePath, symbol.Id.ToString(), OperatorUpdating.ResourceUpdateHandler);
-            }
-
-            unsafe
-            {
-                // Disable ImGui ini file settings
-                ImGui.GetIO().NativePtr->IniFilename = null;
-            }
-
-            Log.RemoveWriter(splashScreen);
-            splashScreen.Close();
-            splashScreen.Dispose();
-
-            // Initialize optional Viewer Windows
-            ProgramWindows.InitializeSecondaryViewerWindow("T3 Viewer", 640, 360);
-
-            StartUp.FlagStartupSequenceComplete();
-
-            startupStopWatch.Stop();
-            Log.Debug($"Startup took {startupStopWatch.ElapsedMilliseconds}ms.");
-
-            UiContentUpdate.StartMeasureFrame();
-
-            T3Style.Apply();
-
-            ProgramWindows.Main.RunRenderLoop(UiContentUpdate.RenderCallback);
-
-            try
-            {
-                UiContentContentDrawer.Dispose();
-            }
-            catch (Exception e)
-            {
-                Log.Warning("Exception during shutdown: " + e.Message);
-            }
-
-            // Release all resources
-            try
-            {
-                ProgramWindows.Release();
-            }
-            catch (Exception e)
-            {
-                Log.Warning("Exception freeing resources: " + e.Message);
-            }
-
-            Log.Debug("Shutdown complete");
-        }
-
-
-        // Main loop
-        public static readonly StatusErrorLine StatusErrorLine = new();
-        public static readonly ConsoleLogWindow ConsoleLogWindow = new();
-        public static T3Ui T3Ui;
-        public static string RequestImGuiLayoutUpdate;
-    }
+using ImGuiNET;
+using SharpDX.Direct3D11;
+using System;
+using System.Diagnostics;
+using System.Globalization;
+using System.IO;
+using System.Windows.Forms;
+using T3.Core.IO;
+using T3.Core.Logging;
+using T3.Core.Model;
+using T3.Core.Operator;
+using T3.Core.Resource;
+using T3.Core.SystemUi;
+using T3.Editor.App;
+using T3.Editor.Compilation;
+using T3.Editor.Gui;
+using T3.Editor.Gui.Graph.Interaction;
+using T3.Editor.Gui.Interaction.Camera;
+using T3.Editor.Gui.Interaction.StartupCheck;
+using T3.Editor.Gui.Styling;
+using T3.Editor.Gui.UiHelpers;
+using T3.Editor.Gui.Windows;
+using T3.Editor.SystemUi;
+using T3.MsForms;
+using T3.SystemUi;
+
+namespace T3.Editor
+{
+    public static class Program
+    {
+        public static IUiContentDrawer<SharpDX.Direct3D11.Device, ImDrawDataPtr> UiContentContentDrawer;
+        public static Device Device { get; private set; }
+
+        public static readonly bool IsStandAlone = File.Exists("StartT3.exe");
+        public const string Version = "3.8.2";
+
+        /// <summary>
+        /// Generate a release string with 
+        /// </summary>
+        public static string GetReleaseVersion(bool indicateDebugBuild = true)
+        {
+            var isDebug = "";
+            #if DEBUG
+            if (indicateDebugBuild)
+            {
+                isDebug = "Debug";
+            }
+            #endif
+
+            var dev = IsStandAlone ? string.Empty : "Dev";
+            return $"v{Version} {dev} {isDebug}";
+        }
+
+        [STAThread]
+        private static void Main()
+        {
+            // Not calling this first will cause exceptions...
+            EditorUi.Instance = new MsFormsEditor();
+            ShaderCompiler.Instance = new DX11ShaderCompiler();
+            
+            StartupValidation.ValidateNotRunningFromSystemFolder();
+            
+            EditorUi.Instance.EnableDpiAwareScaling();
+
+            var startupStopWatch = new Stopwatch();
+            startupStopWatch.Start();
+
+            CrashReporting.InitializeCrashReporting();
+
+            ISplashScreen splashScreen = new SplashScreen.SplashScreen();
+
+            try
+            {
+                splashScreen.Show("Resources/t3-editor/images/t3-SplashScreen.png");
+            }
+            catch (System.IO.FileNotFoundException e)
+            {
+                // Catching this exception will the validation check dialog allow to be shown later
+                Log.Error("Failed to create splash screen. Please make sure to run from the correct working directory: " + e.Message);
+            }
+            
+            Log.AddWriter(splashScreen);
+            Log.AddWriter(new ConsoleWriter());
+            Log.AddWriter(FileWriter.CreateDefault());
+            Log.AddWriter(StatusErrorLine);
+            Log.AddWriter(ConsoleLogWindow);
+            Log.Debug($"Starting {Version}");
+
+            if (IsStandAlone)
+            {
+                StartupValidation.ValidateCurrentStandAloneExecutable();
+            }
+            else
+            {
+                StartupValidation.CheckInstallation();
+            }
+
+            StartUp.FlagBeginStartupSequence();
+
+            CultureInfo.CurrentCulture = new CultureInfo("en-US");
+
+            var userSettings = new UserSettings(saveOnQuit: true);
+            var projectSettings = new ProjectSettings(saveOnQuit: true);
+
+            ProgramWindows.InitializeMainWindow(GetReleaseVersion(), out var device);
+
+            Device = device;
+            
+            if(ShaderCompiler.Instance is not DX11ShaderCompiler shaderCompiler)
+                throw new Exception("ShaderCompiler is not DX11ShaderCompiler");
+            
+            shaderCompiler.Device = device;
+
+            UiContentContentDrawer = new WindowsUiContentDrawer();
+            UiContentContentDrawer.Initialize(device, ProgramWindows.Main.Width, ProgramWindows.Main.Height);
+
+            var spaceMouse = new SpaceMouse(ProgramWindows.Main.HwndHandle);
+            CameraInteraction.ManipulationDevices = new ICameraManipulator[] { spaceMouse };
+            ProgramWindows.SetInteractionDevices(spaceMouse);
+
+            ResourceManager.Init(device);
+            ResourceManager resourceManager = ResourceManager.Instance();
+            SharedResources.Initialize(resourceManager);
+
+            // Initialize UI and load complete symbol model
+            try
+            {
+                T3Ui = new T3Ui();
+            }
+            catch (Exception e)
+            {
+                Log.Error(e.Message + "\n\n" + e.StackTrace);
+                var innerException = e.InnerException != null ? e.InnerException.Message.Replace("\\r", "\r") : string.Empty;
+                EditorUi.Instance
+                        .ShowMessageBox($"Loading Operators failed:\n\n{e.Message}\n{innerException}\n\nThis is liked caused by a corrupted operator file.\nPlease try restarting and restore backup.",
+                                        @"Error", PopUpButtons.Ok);
+                EditorUi.Instance.ExitApplication();
+                return;
+            }
+
+            SymbolAnalysis.UpdateUsagesOnly();
+
+            ImGui.GetIO().ConfigFlags |= ImGuiConfigFlags.DpiEnableScaleFonts;
+            ImGui.GetIO().ConfigFlags |= ImGuiConfigFlags.DpiEnableScaleViewports;
+
+            UiContentUpdate.GenerateFontsWithScaleFactor(UserSettings.Config.UiScaleFactor);
+
+            // Setup file watching the operator source
+            T3Ui.Initialize();
+            
+            foreach (var (_, symbol) in SymbolRegistry.Entries)
+            {
+                var sourceFilePath = SymbolData.BuildFilepathForSymbol(symbol, SymbolData.SourceExtension);
+                ResourceManager.Instance().CreateOperatorEntry(sourceFilePath, symbol.Id.ToString(), OperatorUpdating.ResourceUpdateHandler);
+            }
+
+            unsafe
+            {
+                // Disable ImGui ini file settings
+                ImGui.GetIO().NativePtr->IniFilename = null;
+            }
+
+            Log.RemoveWriter(splashScreen);
+            splashScreen.Close();
+            splashScreen.Dispose();
+
+            // Initialize optional Viewer Windows
+            ProgramWindows.InitializeSecondaryViewerWindow("T3 Viewer", 640, 360);
+
+            StartUp.FlagStartupSequenceComplete();
+
+            startupStopWatch.Stop();
+            Log.Debug($"Startup took {startupStopWatch.ElapsedMilliseconds}ms.");
+
+            UiContentUpdate.StartMeasureFrame();
+
+            T3Style.Apply();
+
+            ProgramWindows.Main.RunRenderLoop(UiContentUpdate.RenderCallback);
+
+            try
+            {
+                UiContentContentDrawer.Dispose();
+            }
+            catch (Exception e)
+            {
+                Log.Warning("Exception during shutdown: " + e.Message);
+            }
+
+            // Release all resources
+            try
+            {
+                ProgramWindows.Release();
+            }
+            catch (Exception e)
+            {
+                Log.Warning("Exception freeing resources: " + e.Message);
+            }
+
+            Log.Debug("Shutdown complete");
+        }
+
+
+        // Main loop
+        public static readonly StatusErrorLine StatusErrorLine = new();
+        public static readonly ConsoleLogWindow ConsoleLogWindow = new();
+        public static T3Ui T3Ui;
+        public static string RequestImGuiLayoutUpdate;
+    }
 }