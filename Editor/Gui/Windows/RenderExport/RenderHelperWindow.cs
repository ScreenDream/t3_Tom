using System;
using System.Collections.Generic;
using System.IO;
using SharpDX.Direct3D11;
using SharpDX.DXGI;
using T3.Core.Animation;
using T3.Core.Audio;
using T3.Core.Logging;
using T3.Core.Utils;
<<<<<<< HEAD
=======
using T3.Editor.Gui.Graph;
>>>>>>> 96084b2d
using T3.Editor.Gui.Interaction.Timing;
using T3.Editor.Gui.Styling;
using T3.Editor.SystemUi;
using T3.SystemUi;

namespace T3.Editor.Gui.Windows.RenderExport;

public abstract class RenderHelperWindow : Window
{
<<<<<<< HEAD
=======

    protected static int soundtrackChannels()
    {
        var primaryGraphWindow = GraphWindow.GetPrimaryGraphWindow();
        var composition = primaryGraphWindow?.GraphCanvas.CompositionOp;
        PlaybackUtils.FindPlaybackSettingsForInstance(composition, out var compWithSettings, out var settings);
        settings.GetMainSoundtrack(out var soundtrack);
        return AudioEngine.clipChannels(soundtrack);
    }

    protected static int soundtrackSampleRate()
    {
        var primaryGraphWindow = GraphWindow.GetPrimaryGraphWindow();
        var composition = primaryGraphWindow?.GraphCanvas.CompositionOp;
        PlaybackUtils.FindPlaybackSettingsForInstance(composition, out var compWithSettings, out var settings);
        settings.GetMainSoundtrack(out var soundtrack);
        return AudioEngine.clipSampleRate(soundtrack);
    }
>>>>>>> 96084b2d

    protected static void DrawTimeSetup()
    {
        FormInputs.SetIndentToParameters();
        
        // Convert times if reference time selection changed
        var oldTimeReference = _timeReference;

        if (FormInputs.AddEnumDropdown(ref _timeReference, "Time Format"))
        {
            _startTime = (float)ConvertReferenceTime(_startTime, oldTimeReference, _timeReference);
            _endTime = (float)ConvertReferenceTime(_endTime, oldTimeReference, _timeReference);
        }

        // Change FPS if required
        FormInputs.AddFloat("FPS", ref Fps, 0);
        if (Fps < 0) Fps = -Fps;
        if (Fps != 0)
        {
            _startTime = (float)ConvertFps(_startTime, _lastValidFps, Fps);
            _endTime = (float)ConvertFps(_endTime, _lastValidFps, Fps);
            _lastValidFps = Fps;
        }

        FormInputs.AddEnumDropdown(ref _timeRange, "Use Range");
        ApplyTimeRange();
        
        FormInputs.AddFloat($"Start in {_timeReference}", ref _startTime);
        FormInputs.AddFloat($"End in {_timeReference}", ref _endTime);


        var startTimeInSeconds = ReferenceTimeToSeconds(_startTime, _timeReference);
        var endTimeInSeconds = ReferenceTimeToSeconds(_endTime, _timeReference);
        FrameCount = (int)Math.Round((endTimeInSeconds - startTimeInSeconds) * Fps);

        if (FormInputs.AddInt($"Motion Blur Samples", ref _overrideMotionBlurSamples, -1, 50, 1,
                              "This requires a [RenderWithMotionBlur] operator. Please check its documentation."))
        {
            _overrideMotionBlurSamples = _overrideMotionBlurSamples.Clamp(-1, 50);
        }
    }

    protected static bool ValidateOrCreateTargetFolder(string targetFile)
    {
        var directory = Path.GetDirectoryName(targetFile);
        if (targetFile != directory && File.Exists(targetFile))
        {
            // FIXME: get a nicer popup window here...
            var result = EditorUi.Instance.ShowMessageBox("File exists. Overwrite?", "Render Video", PopUpButtons.YesNo);
            return (result == PopUpResult.Yes);
        }

        if (directory == null || Directory.Exists(directory))
            return true;

        try
        {
            Directory.CreateDirectory(directory);
        }
        catch (Exception e)
        {
            Log.Warning($"Failed to create target folder '{directory}': {e.Message}");
            return false;
        }

        return true;
    }
    

    private static void ApplyTimeRange()
    {
        switch (_timeRange)
        {
            case TimeRanges.Custom:
                break;
            case TimeRanges.Loop:
            {
                var playback = Playback.Current; // TODO, this should be non-static eventually
                var startInSeconds = playback.SecondsFromBars(playback.LoopRange.Start);
                var endInSeconds = playback.SecondsFromBars(playback.LoopRange.End);
                _startTime = (float)SecondsToReferenceTime(startInSeconds, _timeReference);
                _endTime = (float)SecondsToReferenceTime(endInSeconds, _timeReference);
                break;
            }
            case TimeRanges.Soundtrack:
            {
                if (PlaybackUtils.TryFindingSoundtrack(out var soundtrack))
                {
                    var playback = Playback.Current; // TODO, this should be non-static eventually
                    _startTime = (float)SecondsToReferenceTime(playback.SecondsFromBars(soundtrack.StartTime), _timeReference);
                    if (soundtrack.EndTime > 0)
                    {
                        _endTime = (float)SecondsToReferenceTime(playback.SecondsFromBars(soundtrack.EndTime), _timeReference);
                    }
                    else
                    {
                        _endTime = (float)SecondsToReferenceTime(soundtrack.LengthInSeconds, _timeReference);
                    }
                }
                break;
            }
            default:
                throw new ArgumentOutOfRangeException();
        }
    }

    private static double ConvertReferenceTime(double time,
                                               TimeReference oldTimeReference,
                                               TimeReference newTimeReference)
    {
        // Only convert time value if time reference changed
        if (oldTimeReference == newTimeReference) return time;

        var seconds = ReferenceTimeToSeconds(time, oldTimeReference);
        return SecondsToReferenceTime(seconds, newTimeReference);
    }

    private static double ConvertFps(double time, double oldFps, double newFps)
    {
        // Only convert FPS if values are valid
        if (oldFps == 0 || newFps == 0) return time;

        return time / oldFps * newFps;
    }

    private static double ReferenceTimeToSeconds(double time, TimeReference timeReference)
    {
        var playback = Playback.Current; // TODO, this should be non-static eventually
        switch (timeReference)
        {
            case TimeReference.Bars:
                return playback.SecondsFromBars(time);
            case TimeReference.Seconds:
                return time;
            case TimeReference.Frames:
                if (Fps != 0)
                    return time / Fps;
                else
                    return time / 60.0;
        }

        // This is an error, don't change the value
        return time;
    }

    private static double SecondsToReferenceTime(double timeInSeconds, TimeReference timeReference)
    {
        var playback = Playback.Current; // TODO, this should be non-static eventually
        switch (timeReference)
        {
            case TimeReference.Bars:
                return playback.BarsFromSeconds(timeInSeconds);
            case TimeReference.Seconds:
                return timeInSeconds;
            case TimeReference.Frames:
                if (Fps != 0)
                    return timeInSeconds * Fps;
                else
                    return timeInSeconds * 60.0;
        }

        // This is an error, don't change the value
        return timeInSeconds;
    }

    protected static void SetPlaybackTimeForThisFrame()
    {
        // get playback settings
        var primaryGraphWindow = GraphWindow.GetPrimaryGraphWindow();
        var composition = primaryGraphWindow?.GraphCanvas.CompositionOp;
        PlaybackUtils.FindPlaybackSettingsForInstance(composition, out var compWithSettings, out var settings);

        // change settings for all playback before calculating times
        Playback.Current.Bpm = settings.Bpm;
        Playback.Current.PlaybackSpeed = 0.0;
        Playback.Current.Settings = settings;

        // set user time in secs for video playback
        double startTimeInSeconds = ReferenceTimeToSeconds(_startTime, _timeReference);
        double endTimeInSeconds = startTimeInSeconds + (FrameCount - 1) / Fps;
        var oldTimeInSecs = Playback.Current.TimeInSecs;
        Playback.Current.TimeInSecs = MathUtils.Lerp(startTimeInSeconds, endTimeInSeconds, Progress);
        var adaptedDeltaTime = Math.Max(Playback.Current.TimeInSecs - oldTimeInSecs + _timingOverhang, 0.0);

        // set user time in secs for audio playback
        settings.GetMainSoundtrack(out var soundtrack);
        if (soundtrack != null)
            AudioEngine.UseAudioClip(soundtrack, Playback.Current.TimeInSecs);

        if (!_recording)
        {
            _timingOverhang = 0.0;
            adaptedDeltaTime = 1.0 / Fps;

            Playback.Current.IsLive = false;
            Playback.Current.PlaybackSpeed = 1.0;

            AudioEngine.prepareRecording(Playback.Current, Fps);

            double requestedEndTimeInSeconds = ReferenceTimeToSeconds(_endTime, _timeReference);
            double actualEndTimeInSeconds = startTimeInSeconds + FrameCount / Fps;

            Log.Debug($"Requested recording from {startTimeInSeconds:0.0000} to {requestedEndTimeInSeconds:0.0000} seconds");
            Log.Debug($"Actually recording from {startTimeInSeconds:0.0000} to {actualEndTimeInSeconds:0.0000} seconds due to frame raster");
            Log.Debug($"Using {Playback.Current.Bpm} bpm");

            _recording = true;
        }

        // update audio parameters, respecting looping etc.
        Playback.Current.Update(false);

        var bufferLengthInMS = (int)Math.Floor(1000.0 * adaptedDeltaTime);
        _timingOverhang = adaptedDeltaTime - (double)bufferLengthInMS / 1000.0;
        _timingOverhang = Math.Max(_timingOverhang, 0.0);

        AudioEngine.CompleteFrame(Playback.Current, (double)bufferLengthInMS / 1000.0);
    }

    protected static void ReleasePlaybackTime()
    {
        AudioEngine.endRecording(Playback.Current, Fps);

        Playback.Current.TimeInSecs = ReferenceTimeToSeconds(_endTime, _timeReference);
        Playback.Current.IsLive = true;
        Playback.Current.PlaybackSpeed = 0.0;
        Playback.Current.Update(false);

        _recording = false;
    }

    public override List<Window> GetInstances()
    {
        return new List<Window>();
    }

    protected static bool FindIssueWithTexture(Texture2D texture, List<Format> supportedInputFormats, out string warning)
    {
        if (texture == null || texture.IsDisposed)
        {
            warning = "You have selected an operator that does not render. " +
                      "Hint: Use a [RenderTarget] with format B8G8R8A8_UNorm for fast exports.";
            return true;
        }

<<<<<<< HEAD
        if (!supportedInputFormats.Contains(texture.Description.Format))
        {
            warning = $"Texture format {texture.Description.Format} is not supported. Please use [ConvertFormat] with "
                      + string.Join(", ", supportedInputFormats);
            return true;
        }

        warning = string.Empty;
        return false;
    }

    protected const string PreferredInputFormatHint = "Hint: Use a [ConvertFormat] with format B8G8R8A8_UNorm for fast exports.";

    protected static float Progress => (float)(FrameIndex / (double)FrameCount).Clamp(0, 1);

    private static TimeRanges _timeRange = TimeRanges.Custom;
    private static TimeReference _timeReference;
    private static float _startTime;
    private static float _endTime = 4.0f; // one Bar
=======
        // if (!supportedInputFormats.Contains(texture.Description.Format))
        // {
        //     warning = $"Texture format {texture.Description.Format} is not supported. Please use [ConvertFormat] with "
        //               + string.Join(", ", supportedInputFormats);
        //     return true;
        // }

        warning = string.Empty;
        return false;
    }

    protected const string PreferredInputFormatHint = "Hint: Use a [ConvertFormat] with format B8G8R8A8_UNorm for fast exports.";

    protected static double Progress => (FrameCount <= 1) ? 0 :
        ((double)FrameIndex / (double)(FrameCount - 1)).Clamp(0, 1);

    private static TimeRanges _timeRange = TimeRanges.Custom;
    private static TimeReference _timeReference;
    private static float _startTime;
    private static float _endTime = 4.0f; // four Bars
>>>>>>> 96084b2d
    protected static float Fps = 60.0f;
    private static float _lastValidFps = Fps;

    private static double _timingOverhang = 0.0; // time that could not be updated due to MS resolution (in seconds)
    private static bool _recording = false; // are we recording?
    public static bool IsExporting => _isExporting;

    // ReSharper disable once InconsistentNaming
    protected static bool _isExporting;
    public static int OverrideMotionBlurSamples => _overrideMotionBlurSamples;
    private static int _overrideMotionBlurSamples = -1;

    protected static int FrameIndex;
    protected static int FrameCount;
    
    private enum TimeReference
    {
        Bars,
        Seconds,
        Frames
    }

    private enum TimeRanges
    {
        Custom,
        Loop,
        Soundtrack,
    }

}<|MERGE_RESOLUTION|>--- conflicted
+++ resolved
@@ -1,360 +1,332 @@
-using System;
-using System.Collections.Generic;
-using System.IO;
-using SharpDX.Direct3D11;
-using SharpDX.DXGI;
-using T3.Core.Animation;
-using T3.Core.Audio;
-using T3.Core.Logging;
-using T3.Core.Utils;
-<<<<<<< HEAD
-=======
-using T3.Editor.Gui.Graph;
->>>>>>> 96084b2d
-using T3.Editor.Gui.Interaction.Timing;
-using T3.Editor.Gui.Styling;
-using T3.Editor.SystemUi;
-using T3.SystemUi;
-
-namespace T3.Editor.Gui.Windows.RenderExport;
-
-public abstract class RenderHelperWindow : Window
-{
-<<<<<<< HEAD
-=======
-
-    protected static int soundtrackChannels()
-    {
-        var primaryGraphWindow = GraphWindow.GetPrimaryGraphWindow();
-        var composition = primaryGraphWindow?.GraphCanvas.CompositionOp;
-        PlaybackUtils.FindPlaybackSettingsForInstance(composition, out var compWithSettings, out var settings);
-        settings.GetMainSoundtrack(out var soundtrack);
-        return AudioEngine.clipChannels(soundtrack);
-    }
-
-    protected static int soundtrackSampleRate()
-    {
-        var primaryGraphWindow = GraphWindow.GetPrimaryGraphWindow();
-        var composition = primaryGraphWindow?.GraphCanvas.CompositionOp;
-        PlaybackUtils.FindPlaybackSettingsForInstance(composition, out var compWithSettings, out var settings);
-        settings.GetMainSoundtrack(out var soundtrack);
-        return AudioEngine.clipSampleRate(soundtrack);
-    }
->>>>>>> 96084b2d
-
-    protected static void DrawTimeSetup()
-    {
-        FormInputs.SetIndentToParameters();
-        
-        // Convert times if reference time selection changed
-        var oldTimeReference = _timeReference;
-
-        if (FormInputs.AddEnumDropdown(ref _timeReference, "Time Format"))
-        {
-            _startTime = (float)ConvertReferenceTime(_startTime, oldTimeReference, _timeReference);
-            _endTime = (float)ConvertReferenceTime(_endTime, oldTimeReference, _timeReference);
-        }
-
-        // Change FPS if required
-        FormInputs.AddFloat("FPS", ref Fps, 0);
-        if (Fps < 0) Fps = -Fps;
-        if (Fps != 0)
-        {
-            _startTime = (float)ConvertFps(_startTime, _lastValidFps, Fps);
-            _endTime = (float)ConvertFps(_endTime, _lastValidFps, Fps);
-            _lastValidFps = Fps;
-        }
-
-        FormInputs.AddEnumDropdown(ref _timeRange, "Use Range");
-        ApplyTimeRange();
-        
-        FormInputs.AddFloat($"Start in {_timeReference}", ref _startTime);
-        FormInputs.AddFloat($"End in {_timeReference}", ref _endTime);
-
-
-        var startTimeInSeconds = ReferenceTimeToSeconds(_startTime, _timeReference);
-        var endTimeInSeconds = ReferenceTimeToSeconds(_endTime, _timeReference);
-        FrameCount = (int)Math.Round((endTimeInSeconds - startTimeInSeconds) * Fps);
-
-        if (FormInputs.AddInt($"Motion Blur Samples", ref _overrideMotionBlurSamples, -1, 50, 1,
-                              "This requires a [RenderWithMotionBlur] operator. Please check its documentation."))
-        {
-            _overrideMotionBlurSamples = _overrideMotionBlurSamples.Clamp(-1, 50);
-        }
-    }
-
-    protected static bool ValidateOrCreateTargetFolder(string targetFile)
-    {
-        var directory = Path.GetDirectoryName(targetFile);
-        if (targetFile != directory && File.Exists(targetFile))
-        {
-            // FIXME: get a nicer popup window here...
-            var result = EditorUi.Instance.ShowMessageBox("File exists. Overwrite?", "Render Video", PopUpButtons.YesNo);
-            return (result == PopUpResult.Yes);
-        }
-
-        if (directory == null || Directory.Exists(directory))
-            return true;
-
-        try
-        {
-            Directory.CreateDirectory(directory);
-        }
-        catch (Exception e)
-        {
-            Log.Warning($"Failed to create target folder '{directory}': {e.Message}");
-            return false;
-        }
-
-        return true;
-    }
-    
-
-    private static void ApplyTimeRange()
-    {
-        switch (_timeRange)
-        {
-            case TimeRanges.Custom:
-                break;
-            case TimeRanges.Loop:
-            {
-                var playback = Playback.Current; // TODO, this should be non-static eventually
-                var startInSeconds = playback.SecondsFromBars(playback.LoopRange.Start);
-                var endInSeconds = playback.SecondsFromBars(playback.LoopRange.End);
-                _startTime = (float)SecondsToReferenceTime(startInSeconds, _timeReference);
-                _endTime = (float)SecondsToReferenceTime(endInSeconds, _timeReference);
-                break;
-            }
-            case TimeRanges.Soundtrack:
-            {
-                if (PlaybackUtils.TryFindingSoundtrack(out var soundtrack))
-                {
-                    var playback = Playback.Current; // TODO, this should be non-static eventually
-                    _startTime = (float)SecondsToReferenceTime(playback.SecondsFromBars(soundtrack.StartTime), _timeReference);
-                    if (soundtrack.EndTime > 0)
-                    {
-                        _endTime = (float)SecondsToReferenceTime(playback.SecondsFromBars(soundtrack.EndTime), _timeReference);
-                    }
-                    else
-                    {
-                        _endTime = (float)SecondsToReferenceTime(soundtrack.LengthInSeconds, _timeReference);
-                    }
-                }
-                break;
-            }
-            default:
-                throw new ArgumentOutOfRangeException();
-        }
-    }
-
-    private static double ConvertReferenceTime(double time,
-                                               TimeReference oldTimeReference,
-                                               TimeReference newTimeReference)
-    {
-        // Only convert time value if time reference changed
-        if (oldTimeReference == newTimeReference) return time;
-
-        var seconds = ReferenceTimeToSeconds(time, oldTimeReference);
-        return SecondsToReferenceTime(seconds, newTimeReference);
-    }
-
-    private static double ConvertFps(double time, double oldFps, double newFps)
-    {
-        // Only convert FPS if values are valid
-        if (oldFps == 0 || newFps == 0) return time;
-
-        return time / oldFps * newFps;
-    }
-
-    private static double ReferenceTimeToSeconds(double time, TimeReference timeReference)
-    {
-        var playback = Playback.Current; // TODO, this should be non-static eventually
-        switch (timeReference)
-        {
-            case TimeReference.Bars:
-                return playback.SecondsFromBars(time);
-            case TimeReference.Seconds:
-                return time;
-            case TimeReference.Frames:
-                if (Fps != 0)
-                    return time / Fps;
-                else
-                    return time / 60.0;
-        }
-
-        // This is an error, don't change the value
-        return time;
-    }
-
-    private static double SecondsToReferenceTime(double timeInSeconds, TimeReference timeReference)
-    {
-        var playback = Playback.Current; // TODO, this should be non-static eventually
-        switch (timeReference)
-        {
-            case TimeReference.Bars:
-                return playback.BarsFromSeconds(timeInSeconds);
-            case TimeReference.Seconds:
-                return timeInSeconds;
-            case TimeReference.Frames:
-                if (Fps != 0)
-                    return timeInSeconds * Fps;
-                else
-                    return timeInSeconds * 60.0;
-        }
-
-        // This is an error, don't change the value
-        return timeInSeconds;
-    }
-
-    protected static void SetPlaybackTimeForThisFrame()
-    {
-        // get playback settings
-        var primaryGraphWindow = GraphWindow.GetPrimaryGraphWindow();
-        var composition = primaryGraphWindow?.GraphCanvas.CompositionOp;
-        PlaybackUtils.FindPlaybackSettingsForInstance(composition, out var compWithSettings, out var settings);
-
-        // change settings for all playback before calculating times
-        Playback.Current.Bpm = settings.Bpm;
-        Playback.Current.PlaybackSpeed = 0.0;
-        Playback.Current.Settings = settings;
-
-        // set user time in secs for video playback
-        double startTimeInSeconds = ReferenceTimeToSeconds(_startTime, _timeReference);
-        double endTimeInSeconds = startTimeInSeconds + (FrameCount - 1) / Fps;
-        var oldTimeInSecs = Playback.Current.TimeInSecs;
-        Playback.Current.TimeInSecs = MathUtils.Lerp(startTimeInSeconds, endTimeInSeconds, Progress);
-        var adaptedDeltaTime = Math.Max(Playback.Current.TimeInSecs - oldTimeInSecs + _timingOverhang, 0.0);
-
-        // set user time in secs for audio playback
-        settings.GetMainSoundtrack(out var soundtrack);
-        if (soundtrack != null)
-            AudioEngine.UseAudioClip(soundtrack, Playback.Current.TimeInSecs);
-
-        if (!_recording)
-        {
-            _timingOverhang = 0.0;
-            adaptedDeltaTime = 1.0 / Fps;
-
-            Playback.Current.IsLive = false;
-            Playback.Current.PlaybackSpeed = 1.0;
-
-            AudioEngine.prepareRecording(Playback.Current, Fps);
-
-            double requestedEndTimeInSeconds = ReferenceTimeToSeconds(_endTime, _timeReference);
-            double actualEndTimeInSeconds = startTimeInSeconds + FrameCount / Fps;
-
-            Log.Debug($"Requested recording from {startTimeInSeconds:0.0000} to {requestedEndTimeInSeconds:0.0000} seconds");
-            Log.Debug($"Actually recording from {startTimeInSeconds:0.0000} to {actualEndTimeInSeconds:0.0000} seconds due to frame raster");
-            Log.Debug($"Using {Playback.Current.Bpm} bpm");
-
-            _recording = true;
-        }
-
-        // update audio parameters, respecting looping etc.
-        Playback.Current.Update(false);
-
-        var bufferLengthInMS = (int)Math.Floor(1000.0 * adaptedDeltaTime);
-        _timingOverhang = adaptedDeltaTime - (double)bufferLengthInMS / 1000.0;
-        _timingOverhang = Math.Max(_timingOverhang, 0.0);
-
-        AudioEngine.CompleteFrame(Playback.Current, (double)bufferLengthInMS / 1000.0);
-    }
-
-    protected static void ReleasePlaybackTime()
-    {
-        AudioEngine.endRecording(Playback.Current, Fps);
-
-        Playback.Current.TimeInSecs = ReferenceTimeToSeconds(_endTime, _timeReference);
-        Playback.Current.IsLive = true;
-        Playback.Current.PlaybackSpeed = 0.0;
-        Playback.Current.Update(false);
-
-        _recording = false;
-    }
-
-    public override List<Window> GetInstances()
-    {
-        return new List<Window>();
-    }
-
-    protected static bool FindIssueWithTexture(Texture2D texture, List<Format> supportedInputFormats, out string warning)
-    {
-        if (texture == null || texture.IsDisposed)
-        {
-            warning = "You have selected an operator that does not render. " +
-                      "Hint: Use a [RenderTarget] with format B8G8R8A8_UNorm for fast exports.";
-            return true;
-        }
-
-<<<<<<< HEAD
-        if (!supportedInputFormats.Contains(texture.Description.Format))
-        {
-            warning = $"Texture format {texture.Description.Format} is not supported. Please use [ConvertFormat] with "
-                      + string.Join(", ", supportedInputFormats);
-            return true;
-        }
-
-        warning = string.Empty;
-        return false;
-    }
-
-    protected const string PreferredInputFormatHint = "Hint: Use a [ConvertFormat] with format B8G8R8A8_UNorm for fast exports.";
-
-    protected static float Progress => (float)(FrameIndex / (double)FrameCount).Clamp(0, 1);
-
-    private static TimeRanges _timeRange = TimeRanges.Custom;
-    private static TimeReference _timeReference;
-    private static float _startTime;
-    private static float _endTime = 4.0f; // one Bar
-=======
-        // if (!supportedInputFormats.Contains(texture.Description.Format))
-        // {
-        //     warning = $"Texture format {texture.Description.Format} is not supported. Please use [ConvertFormat] with "
-        //               + string.Join(", ", supportedInputFormats);
-        //     return true;
-        // }
-
-        warning = string.Empty;
-        return false;
-    }
-
-    protected const string PreferredInputFormatHint = "Hint: Use a [ConvertFormat] with format B8G8R8A8_UNorm for fast exports.";
-
-    protected static double Progress => (FrameCount <= 1) ? 0 :
-        ((double)FrameIndex / (double)(FrameCount - 1)).Clamp(0, 1);
-
-    private static TimeRanges _timeRange = TimeRanges.Custom;
-    private static TimeReference _timeReference;
-    private static float _startTime;
-    private static float _endTime = 4.0f; // four Bars
->>>>>>> 96084b2d
-    protected static float Fps = 60.0f;
-    private static float _lastValidFps = Fps;
-
-    private static double _timingOverhang = 0.0; // time that could not be updated due to MS resolution (in seconds)
-    private static bool _recording = false; // are we recording?
-    public static bool IsExporting => _isExporting;
-
-    // ReSharper disable once InconsistentNaming
-    protected static bool _isExporting;
-    public static int OverrideMotionBlurSamples => _overrideMotionBlurSamples;
-    private static int _overrideMotionBlurSamples = -1;
-
-    protected static int FrameIndex;
-    protected static int FrameCount;
-    
-    private enum TimeReference
-    {
-        Bars,
-        Seconds,
-        Frames
-    }
-
-    private enum TimeRanges
-    {
-        Custom,
-        Loop,
-        Soundtrack,
-    }
-
+using System;
+using System.Collections.Generic;
+using System.IO;
+using SharpDX.Direct3D11;
+using SharpDX.DXGI;
+using T3.Core.Animation;
+using T3.Core.Audio;
+using T3.Core.Logging;
+using T3.Core.Utils;
+using T3.Editor.Gui.Graph;
+using T3.Editor.Gui.Interaction.Timing;
+using T3.Editor.Gui.Styling;
+using T3.Editor.SystemUi;
+using T3.SystemUi;
+
+namespace T3.Editor.Gui.Windows.RenderExport;
+
+public abstract class RenderHelperWindow : Window
+{
+
+    protected static int soundtrackChannels()
+    {
+        var primaryGraphWindow = GraphWindow.GetPrimaryGraphWindow();
+        var composition = primaryGraphWindow?.GraphCanvas.CompositionOp;
+        PlaybackUtils.FindPlaybackSettingsForInstance(composition, out var compWithSettings, out var settings);
+        settings.GetMainSoundtrack(out var soundtrack);
+        return AudioEngine.clipChannels(soundtrack);
+    }
+
+    protected static int soundtrackSampleRate()
+    {
+        var primaryGraphWindow = GraphWindow.GetPrimaryGraphWindow();
+        var composition = primaryGraphWindow?.GraphCanvas.CompositionOp;
+        PlaybackUtils.FindPlaybackSettingsForInstance(composition, out var compWithSettings, out var settings);
+        settings.GetMainSoundtrack(out var soundtrack);
+        return AudioEngine.clipSampleRate(soundtrack);
+    }
+
+    protected static void DrawTimeSetup()
+    {
+        FormInputs.SetIndentToParameters();
+        
+        // Convert times if reference time selection changed
+        var oldTimeReference = _timeReference;
+
+        if (FormInputs.AddEnumDropdown(ref _timeReference, "Time Format"))
+        {
+            _startTime = (float)ConvertReferenceTime(_startTime, oldTimeReference, _timeReference);
+            _endTime = (float)ConvertReferenceTime(_endTime, oldTimeReference, _timeReference);
+        }
+
+        // Change FPS if required
+        FormInputs.AddFloat("FPS", ref Fps, 0);
+        if (Fps < 0) Fps = -Fps;
+        if (Fps != 0)
+        {
+            _startTime = (float)ConvertFps(_startTime, _lastValidFps, Fps);
+            _endTime = (float)ConvertFps(_endTime, _lastValidFps, Fps);
+            _lastValidFps = Fps;
+        }
+
+        FormInputs.AddEnumDropdown(ref _timeRange, "Use Range");
+        ApplyTimeRange();
+        
+        FormInputs.AddFloat($"Start in {_timeReference}", ref _startTime);
+        FormInputs.AddFloat($"End in {_timeReference}", ref _endTime);
+
+
+        var startTimeInSeconds = ReferenceTimeToSeconds(_startTime, _timeReference);
+        var endTimeInSeconds = ReferenceTimeToSeconds(_endTime, _timeReference);
+        FrameCount = (int)Math.Round((endTimeInSeconds - startTimeInSeconds) * Fps);
+
+        if (FormInputs.AddInt($"Motion Blur Samples", ref _overrideMotionBlurSamples, -1, 50, 1,
+                              "This requires a [RenderWithMotionBlur] operator. Please check its documentation."))
+        {
+            _overrideMotionBlurSamples = _overrideMotionBlurSamples.Clamp(-1, 50);
+        }
+    }
+
+    protected static bool ValidateOrCreateTargetFolder(string targetFile)
+    {
+        var directory = Path.GetDirectoryName(targetFile);
+        if (targetFile != directory && File.Exists(targetFile))
+        {
+            // FIXME: get a nicer popup window here...
+            var result = EditorUi.Instance.ShowMessageBox("File exists. Overwrite?", "Render Video", PopUpButtons.YesNo);
+            return (result == PopUpResult.Yes);
+        }
+
+        if (directory == null || Directory.Exists(directory))
+            return true;
+
+        try
+        {
+            Directory.CreateDirectory(directory);
+        }
+        catch (Exception e)
+        {
+            Log.Warning($"Failed to create target folder '{directory}': {e.Message}");
+            return false;
+        }
+
+        return true;
+    }
+    
+
+    private static void ApplyTimeRange()
+    {
+        switch (_timeRange)
+        {
+            case TimeRanges.Custom:
+                break;
+            case TimeRanges.Loop:
+            {
+                var playback = Playback.Current; // TODO, this should be non-static eventually
+                var startInSeconds = playback.SecondsFromBars(playback.LoopRange.Start);
+                var endInSeconds = playback.SecondsFromBars(playback.LoopRange.End);
+                _startTime = (float)SecondsToReferenceTime(startInSeconds, _timeReference);
+                _endTime = (float)SecondsToReferenceTime(endInSeconds, _timeReference);
+                break;
+            }
+            case TimeRanges.Soundtrack:
+            {
+                if (PlaybackUtils.TryFindingSoundtrack(out var soundtrack))
+                {
+                    var playback = Playback.Current; // TODO, this should be non-static eventually
+                    _startTime = (float)SecondsToReferenceTime(playback.SecondsFromBars(soundtrack.StartTime), _timeReference);
+                    if (soundtrack.EndTime > 0)
+                    {
+                        _endTime = (float)SecondsToReferenceTime(playback.SecondsFromBars(soundtrack.EndTime), _timeReference);
+                    }
+                    else
+                    {
+                        _endTime = (float)SecondsToReferenceTime(soundtrack.LengthInSeconds, _timeReference);
+                    }
+                }
+                break;
+            }
+            default:
+                throw new ArgumentOutOfRangeException();
+        }
+    }
+
+    private static double ConvertReferenceTime(double time,
+                                               TimeReference oldTimeReference,
+                                               TimeReference newTimeReference)
+    {
+        // Only convert time value if time reference changed
+        if (oldTimeReference == newTimeReference) return time;
+
+        var seconds = ReferenceTimeToSeconds(time, oldTimeReference);
+        return SecondsToReferenceTime(seconds, newTimeReference);
+    }
+
+    private static double ConvertFps(double time, double oldFps, double newFps)
+    {
+        // Only convert FPS if values are valid
+        if (oldFps == 0 || newFps == 0) return time;
+
+        return time / oldFps * newFps;
+    }
+
+    private static double ReferenceTimeToSeconds(double time, TimeReference timeReference)
+    {
+        var playback = Playback.Current; // TODO, this should be non-static eventually
+        switch (timeReference)
+        {
+            case TimeReference.Bars:
+                return playback.SecondsFromBars(time);
+            case TimeReference.Seconds:
+                return time;
+            case TimeReference.Frames:
+                if (Fps != 0)
+                    return time / Fps;
+                else
+                    return time / 60.0;
+        }
+
+        // This is an error, don't change the value
+        return time;
+    }
+
+    private static double SecondsToReferenceTime(double timeInSeconds, TimeReference timeReference)
+    {
+        var playback = Playback.Current; // TODO, this should be non-static eventually
+        switch (timeReference)
+        {
+            case TimeReference.Bars:
+                return playback.BarsFromSeconds(timeInSeconds);
+            case TimeReference.Seconds:
+                return timeInSeconds;
+            case TimeReference.Frames:
+                if (Fps != 0)
+                    return timeInSeconds * Fps;
+                else
+                    return timeInSeconds * 60.0;
+        }
+
+        // This is an error, don't change the value
+        return timeInSeconds;
+    }
+
+    protected static void SetPlaybackTimeForThisFrame()
+    {
+        // get playback settings
+        var primaryGraphWindow = GraphWindow.GetPrimaryGraphWindow();
+        var composition = primaryGraphWindow?.GraphCanvas.CompositionOp;
+        PlaybackUtils.FindPlaybackSettingsForInstance(composition, out var compWithSettings, out var settings);
+
+        // change settings for all playback before calculating times
+        Playback.Current.Bpm = settings.Bpm;
+        Playback.Current.PlaybackSpeed = 0.0;
+        Playback.Current.Settings = settings;
+
+        // set user time in secs for video playback
+        double startTimeInSeconds = ReferenceTimeToSeconds(_startTime, _timeReference);
+        double endTimeInSeconds = startTimeInSeconds + (FrameCount - 1) / Fps;
+        var oldTimeInSecs = Playback.Current.TimeInSecs;
+        Playback.Current.TimeInSecs = MathUtils.Lerp(startTimeInSeconds, endTimeInSeconds, Progress);
+        var adaptedDeltaTime = Math.Max(Playback.Current.TimeInSecs - oldTimeInSecs + _timingOverhang, 0.0);
+
+        // set user time in secs for audio playback
+        settings.GetMainSoundtrack(out var soundtrack);
+        if (soundtrack != null)
+            AudioEngine.UseAudioClip(soundtrack, Playback.Current.TimeInSecs);
+
+        if (!_recording)
+        {
+            _timingOverhang = 0.0;
+            adaptedDeltaTime = 1.0 / Fps;
+
+            Playback.Current.IsLive = false;
+            Playback.Current.PlaybackSpeed = 1.0;
+
+            AudioEngine.prepareRecording(Playback.Current, Fps);
+
+            double requestedEndTimeInSeconds = ReferenceTimeToSeconds(_endTime, _timeReference);
+            double actualEndTimeInSeconds = startTimeInSeconds + FrameCount / Fps;
+
+            Log.Debug($"Requested recording from {startTimeInSeconds:0.0000} to {requestedEndTimeInSeconds:0.0000} seconds");
+            Log.Debug($"Actually recording from {startTimeInSeconds:0.0000} to {actualEndTimeInSeconds:0.0000} seconds due to frame raster");
+            Log.Debug($"Using {Playback.Current.Bpm} bpm");
+
+            _recording = true;
+        }
+
+        // update audio parameters, respecting looping etc.
+        Playback.Current.Update(false);
+
+        var bufferLengthInMS = (int)Math.Floor(1000.0 * adaptedDeltaTime);
+        _timingOverhang = adaptedDeltaTime - (double)bufferLengthInMS / 1000.0;
+        _timingOverhang = Math.Max(_timingOverhang, 0.0);
+
+        AudioEngine.CompleteFrame(Playback.Current, (double)bufferLengthInMS / 1000.0);
+    }
+
+    protected static void ReleasePlaybackTime()
+    {
+        AudioEngine.endRecording(Playback.Current, Fps);
+
+        Playback.Current.TimeInSecs = ReferenceTimeToSeconds(_endTime, _timeReference);
+        Playback.Current.IsLive = true;
+        Playback.Current.PlaybackSpeed = 0.0;
+        Playback.Current.Update(false);
+
+        _recording = false;
+    }
+
+    public override List<Window> GetInstances()
+    {
+        return new List<Window>();
+    }
+
+    protected static bool FindIssueWithTexture(Texture2D texture, List<Format> supportedInputFormats, out string warning)
+    {
+        if (texture == null || texture.IsDisposed)
+        {
+            warning = "You have selected an operator that does not render. " +
+                      "Hint: Use a [RenderTarget] with format B8G8R8A8_UNorm for fast exports.";
+            return true;
+        }
+
+        // if (!supportedInputFormats.Contains(texture.Description.Format))
+        // {
+        //     warning = $"Texture format {texture.Description.Format} is not supported. Please use [ConvertFormat] with "
+        //               + string.Join(", ", supportedInputFormats);
+        //     return true;
+        // }
+
+        warning = string.Empty;
+        return false;
+    }
+
+    protected const string PreferredInputFormatHint = "Hint: Use a [ConvertFormat] with format B8G8R8A8_UNorm for fast exports.";
+
+    protected static double Progress => (FrameCount <= 1) ? 0 :
+        ((double)FrameIndex / (double)(FrameCount - 1)).Clamp(0, 1);
+
+    private static TimeRanges _timeRange = TimeRanges.Custom;
+    private static TimeReference _timeReference;
+    private static float _startTime;
+    private static float _endTime = 4.0f; // four Bars
+    protected static float Fps = 60.0f;
+    private static float _lastValidFps = Fps;
+
+    private static double _timingOverhang = 0.0; // time that could not be updated due to MS resolution (in seconds)
+    private static bool _recording = false; // are we recording?
+    public static bool IsExporting => _isExporting;
+
+    // ReSharper disable once InconsistentNaming
+    protected static bool _isExporting;
+    public static int OverrideMotionBlurSamples => _overrideMotionBlurSamples;
+    private static int _overrideMotionBlurSamples = -1;
+
+    protected static int FrameIndex;
+    protected static int FrameCount;
+    
+    private enum TimeReference
+    {
+        Bars,
+        Seconds,
+        Frames
+    }
+
+    private enum TimeRanges
+    {
+        Custom,
+        Loop,
+        Soundtrack,
+    }
+
 }