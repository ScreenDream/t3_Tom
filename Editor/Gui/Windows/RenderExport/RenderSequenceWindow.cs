using System;
using System.IO;
using ImGuiNET;
using SharpDX.Direct3D11;
using T3.Core.Animation;
using T3.Core.Audio;
using T3.Editor.Gui.Styling;
using T3.Editor.Gui.UiHelpers;
using T3.Editor.Gui.Windows.Output;
using Vector2 = System.Numerics.Vector2;

namespace T3.Editor.Gui.Windows.RenderExport;

public class RenderSequenceWindow : RenderHelperWindow
{
    public RenderSequenceWindow()
    {
        Config.Title = "Render Sequence";
        _lastHelpString = PreferredInputFormatHint;
    }
    
    protected override void DrawContent()
    {
        DrawTimeSetup();

        FormInputs.AddEnumDropdown(ref _fileFormat, "FileFormat");
        FormInputs.AddStringInput("Folder", ref _targetFolder);
        ImGui.SameLine();
        FileOperations.DrawFileSelector(FileOperations.FilePickerTypes.Folder, ref _targetFolder);
        ImGui.Separator();

        var mainTexture = OutputWindow.GetPrimaryOutputWindow()?.GetCurrentTexture();

        if (!IsExporting)
        {
            if (ImGui.Button("Start Export"))
            {
                if (ValidateOrCreateTargetFolder(_targetFolder))
                {
                    _previousPlaybackSpeed = Playback.Current.PlaybackSpeed;
                    Playback.Current.PlaybackSpeed = 0;
                    _isExporting = true;
                    _exportStartedTime = Playback.RunTimeInSecs;
                    FrameIndex = 0;
<<<<<<< HEAD
                    SetPlaybackTimeForNextFrame();
=======
                    SetPlaybackTimeForThisFrame();
>>>>>>> 96084b2d
                    TextureReadAccess.ClearQueue();
                }
            }
        }
        else
        {
            // This is a very unfortunate hack. Sadly, activating playback can interfer
            // with precise frame positioning will be required for exporting audio-reactivity...
            if(FrameIndex>0)
                Playback.Current.PlaybackSpeed = 1;
<<<<<<< HEAD
            
            var success = SaveCurrentFrameAndAdvance(mainTexture);
            ImGui.ProgressBar(Progress, new Vector2(-1, 4));

            var currentTime = Playback.RunTimeInSecs;
            var durationSoFar = currentTime - _exportStartedTime;
            
            if (FrameIndex  >= FrameCount +2 || !success)
=======
                
            // handle audio although we do not save it
            var audioFrame = AudioEngine.LastMixDownBuffer(Playback.LastFrameDuration);
            var success = SaveCurrentFrameAndAdvance(mainTexture);
            ImGui.ProgressBar((float) Progress, new Vector2(-1, 4));

            var currentTime = Playback.RunTimeInSecs;
            var durationSoFar = currentTime - _exportStartedTime;
            if (FrameIndex >= FrameCount + 2 || !success)
>>>>>>> 96084b2d
            {
                var successful = success ? "successfully" : "unsuccessfully";
                _lastHelpString = $"Sequence export finished {successful} in {durationSoFar:0.00}s";
                _isExporting = false;
            }
            else if (ImGui.Button("Cancel"))
            {
                _lastHelpString = $"Sequence export cancelled after {durationSoFar:0.00}s";
                _isExporting = false;
            }
            else
            {
                var estimatedTimeLeft = durationSoFar / Progress - durationSoFar;
                _lastHelpString = $"Saved {ScreenshotWriter.LastFilename} frame {FrameIndex+1}/{FrameCount}  ";
<<<<<<< HEAD
                _lastHelpString += $"{Progress * 100.0:0} %%  {estimatedTimeLeft:0}s left";            }

            if (!_isExporting)
            {
                Playback.Current.PlaybackSpeed = _previousPlaybackSpeed;
=======
                _lastHelpString += $"{Progress * 100.0:0}%  {estimatedTimeLeft:0}s left";
                
                if (!_isExporting)
                {
                    Playback.Current.PlaybackSpeed = _previousPlaybackSpeed;
                }
>>>>>>> 96084b2d
            }
        }

        CustomComponents.HelpText(_lastHelpString);
    }

<<<<<<< HEAD
=======
    private static int GetRealFrame()
    {
        // since we are double-buffering and discarding the first few frames,
        // we have to subtract these frames to get the currently really shown framenumber...
        return FrameIndex - ScreenshotWriter.SkipImages;
    }

>>>>>>> 96084b2d
    private static string GetFilePath()
    {
        return Path.Combine(_targetFolder, $"output_{FrameIndex:0000}.{Extension}");
    }

    private static bool SaveCurrentFrameAndAdvance(Texture2D mainTexture)
    {
        try
        {
            var success = ScreenshotWriter.StartSavingToFile(mainTexture, GetFilePath(), _fileFormat);
            FrameIndex++;
            SetPlaybackTimeForThisFrame();
            return success;
        }
        catch (Exception e)
        {
            _lastHelpString = e.ToString();
            _isExporting = false;
            return false;
        }
    }

    private static string Extension => _fileFormat.ToString().ToLower(); 

    private static double _exportStartedTime;
    private static string _targetFolder = "./Render";

    private static ScreenshotWriter.FileFormats _fileFormat;
    private static string _lastHelpString = string.Empty;
    private double _previousPlaybackSpeed;
}<|MERGE_RESOLUTION|>--- conflicted
+++ resolved
@@ -1,154 +1,128 @@
-using System;
-using System.IO;
-using ImGuiNET;
-using SharpDX.Direct3D11;
-using T3.Core.Animation;
-using T3.Core.Audio;
-using T3.Editor.Gui.Styling;
-using T3.Editor.Gui.UiHelpers;
-using T3.Editor.Gui.Windows.Output;
-using Vector2 = System.Numerics.Vector2;
-
-namespace T3.Editor.Gui.Windows.RenderExport;
-
-public class RenderSequenceWindow : RenderHelperWindow
-{
-    public RenderSequenceWindow()
-    {
-        Config.Title = "Render Sequence";
-        _lastHelpString = PreferredInputFormatHint;
-    }
-    
-    protected override void DrawContent()
-    {
-        DrawTimeSetup();
-
-        FormInputs.AddEnumDropdown(ref _fileFormat, "FileFormat");
-        FormInputs.AddStringInput("Folder", ref _targetFolder);
-        ImGui.SameLine();
-        FileOperations.DrawFileSelector(FileOperations.FilePickerTypes.Folder, ref _targetFolder);
-        ImGui.Separator();
-
-        var mainTexture = OutputWindow.GetPrimaryOutputWindow()?.GetCurrentTexture();
-
-        if (!IsExporting)
-        {
-            if (ImGui.Button("Start Export"))
-            {
-                if (ValidateOrCreateTargetFolder(_targetFolder))
-                {
-                    _previousPlaybackSpeed = Playback.Current.PlaybackSpeed;
-                    Playback.Current.PlaybackSpeed = 0;
-                    _isExporting = true;
-                    _exportStartedTime = Playback.RunTimeInSecs;
-                    FrameIndex = 0;
-<<<<<<< HEAD
-                    SetPlaybackTimeForNextFrame();
-=======
-                    SetPlaybackTimeForThisFrame();
->>>>>>> 96084b2d
-                    TextureReadAccess.ClearQueue();
-                }
-            }
-        }
-        else
-        {
-            // This is a very unfortunate hack. Sadly, activating playback can interfer
-            // with precise frame positioning will be required for exporting audio-reactivity...
-            if(FrameIndex>0)
-                Playback.Current.PlaybackSpeed = 1;
-<<<<<<< HEAD
-            
-            var success = SaveCurrentFrameAndAdvance(mainTexture);
-            ImGui.ProgressBar(Progress, new Vector2(-1, 4));
-
-            var currentTime = Playback.RunTimeInSecs;
-            var durationSoFar = currentTime - _exportStartedTime;
-            
-            if (FrameIndex  >= FrameCount +2 || !success)
-=======
-                
-            // handle audio although we do not save it
-            var audioFrame = AudioEngine.LastMixDownBuffer(Playback.LastFrameDuration);
-            var success = SaveCurrentFrameAndAdvance(mainTexture);
-            ImGui.ProgressBar((float) Progress, new Vector2(-1, 4));
-
-            var currentTime = Playback.RunTimeInSecs;
-            var durationSoFar = currentTime - _exportStartedTime;
-            if (FrameIndex >= FrameCount + 2 || !success)
->>>>>>> 96084b2d
-            {
-                var successful = success ? "successfully" : "unsuccessfully";
-                _lastHelpString = $"Sequence export finished {successful} in {durationSoFar:0.00}s";
-                _isExporting = false;
-            }
-            else if (ImGui.Button("Cancel"))
-            {
-                _lastHelpString = $"Sequence export cancelled after {durationSoFar:0.00}s";
-                _isExporting = false;
-            }
-            else
-            {
-                var estimatedTimeLeft = durationSoFar / Progress - durationSoFar;
-                _lastHelpString = $"Saved {ScreenshotWriter.LastFilename} frame {FrameIndex+1}/{FrameCount}  ";
-<<<<<<< HEAD
-                _lastHelpString += $"{Progress * 100.0:0} %%  {estimatedTimeLeft:0}s left";            }
-
-            if (!_isExporting)
-            {
-                Playback.Current.PlaybackSpeed = _previousPlaybackSpeed;
-=======
-                _lastHelpString += $"{Progress * 100.0:0}%  {estimatedTimeLeft:0}s left";
-                
-                if (!_isExporting)
-                {
-                    Playback.Current.PlaybackSpeed = _previousPlaybackSpeed;
-                }
->>>>>>> 96084b2d
-            }
-        }
-
-        CustomComponents.HelpText(_lastHelpString);
-    }
-
-<<<<<<< HEAD
-=======
-    private static int GetRealFrame()
-    {
-        // since we are double-buffering and discarding the first few frames,
-        // we have to subtract these frames to get the currently really shown framenumber...
-        return FrameIndex - ScreenshotWriter.SkipImages;
-    }
-
->>>>>>> 96084b2d
-    private static string GetFilePath()
-    {
-        return Path.Combine(_targetFolder, $"output_{FrameIndex:0000}.{Extension}");
-    }
-
-    private static bool SaveCurrentFrameAndAdvance(Texture2D mainTexture)
-    {
-        try
-        {
-            var success = ScreenshotWriter.StartSavingToFile(mainTexture, GetFilePath(), _fileFormat);
-            FrameIndex++;
-            SetPlaybackTimeForThisFrame();
-            return success;
-        }
-        catch (Exception e)
-        {
-            _lastHelpString = e.ToString();
-            _isExporting = false;
-            return false;
-        }
-    }
-
-    private static string Extension => _fileFormat.ToString().ToLower(); 
-
-    private static double _exportStartedTime;
-    private static string _targetFolder = "./Render";
-
-    private static ScreenshotWriter.FileFormats _fileFormat;
-    private static string _lastHelpString = string.Empty;
-    private double _previousPlaybackSpeed;
+using System;
+using System.IO;
+using ImGuiNET;
+using SharpDX.Direct3D11;
+using T3.Core.Animation;
+using T3.Core.Audio;
+using T3.Editor.Gui.Styling;
+using T3.Editor.Gui.UiHelpers;
+using T3.Editor.Gui.Windows.Output;
+using Vector2 = System.Numerics.Vector2;
+
+namespace T3.Editor.Gui.Windows.RenderExport;
+
+public class RenderSequenceWindow : RenderHelperWindow
+{
+    public RenderSequenceWindow()
+    {
+        Config.Title = "Render Sequence";
+        _lastHelpString = PreferredInputFormatHint;
+    }
+    
+    protected override void DrawContent()
+    {
+        DrawTimeSetup();
+
+        FormInputs.AddEnumDropdown(ref _fileFormat, "FileFormat");
+        FormInputs.AddStringInput("Folder", ref _targetFolder);
+        ImGui.SameLine();
+        FileOperations.DrawFileSelector(FileOperations.FilePickerTypes.Folder, ref _targetFolder);
+        ImGui.Separator();
+
+        var mainTexture = OutputWindow.GetPrimaryOutputWindow()?.GetCurrentTexture();
+
+        if (!IsExporting)
+        {
+            if (ImGui.Button("Start Export"))
+            {
+                if (ValidateOrCreateTargetFolder(_targetFolder))
+                {
+                    _previousPlaybackSpeed = Playback.Current.PlaybackSpeed;
+                    Playback.Current.PlaybackSpeed = 0;
+                    _isExporting = true;
+                    _exportStartedTime = Playback.RunTimeInSecs;
+                    FrameIndex = 0;
+                    SetPlaybackTimeForThisFrame();
+                    TextureReadAccess.ClearQueue();
+                }
+            }
+        }
+        else
+        {
+            // This is a very unfortunate hack. Sadly, activating playback can interfer
+            // with precise frame positioning will be required for exporting audio-reactivity...
+            if(FrameIndex>0)
+                Playback.Current.PlaybackSpeed = 1;
+                
+            // handle audio although we do not save it
+            var audioFrame = AudioEngine.LastMixDownBuffer(Playback.LastFrameDuration);
+            var success = SaveCurrentFrameAndAdvance(mainTexture);
+            ImGui.ProgressBar((float) Progress, new Vector2(-1, 4));
+
+            var currentTime = Playback.RunTimeInSecs;
+            var durationSoFar = currentTime - _exportStartedTime;
+            if (FrameIndex >= FrameCount + 2 || !success)
+            {
+                var successful = success ? "successfully" : "unsuccessfully";
+                _lastHelpString = $"Sequence export finished {successful} in {durationSoFar:0.00}s";
+                _isExporting = false;
+            }
+            else if (ImGui.Button("Cancel"))
+            {
+                _lastHelpString = $"Sequence export cancelled after {durationSoFar:0.00}s";
+                _isExporting = false;
+            }
+            else
+            {
+                var estimatedTimeLeft = durationSoFar / Progress - durationSoFar;
+                _lastHelpString = $"Saved {ScreenshotWriter.LastFilename} frame {FrameIndex+1}/{FrameCount}  ";
+                _lastHelpString += $"{Progress * 100.0:0}%  {estimatedTimeLeft:0}s left";
+                
+                if (!_isExporting)
+                {
+                    Playback.Current.PlaybackSpeed = _previousPlaybackSpeed;
+                }
+            }
+        }
+
+        CustomComponents.HelpText(_lastHelpString);
+    }
+
+    private static int GetRealFrame()
+    {
+        // since we are double-buffering and discarding the first few frames,
+        // we have to subtract these frames to get the currently really shown framenumber...
+        return FrameIndex - ScreenshotWriter.SkipImages;
+    }
+
+    private static string GetFilePath()
+    {
+        return Path.Combine(_targetFolder, $"output_{FrameIndex:0000}.{Extension}");
+    }
+
+    private static bool SaveCurrentFrameAndAdvance(Texture2D mainTexture)
+    {
+        try
+        {
+            var success = ScreenshotWriter.StartSavingToFile(mainTexture, GetFilePath(), _fileFormat);
+            FrameIndex++;
+            SetPlaybackTimeForThisFrame();
+            return success;
+        }
+        catch (Exception e)
+        {
+            _lastHelpString = e.ToString();
+            _isExporting = false;
+            return false;
+        }
+    }
+
+    private static string Extension => _fileFormat.ToString().ToLower(); 
+
+    private static double _exportStartedTime;
+    private static string _targetFolder = "./Render";
+
+    private static ScreenshotWriter.FileFormats _fileFormat;
+    private static string _lastHelpString = string.Empty;
+    private double _previousPlaybackSpeed;
 }