--- conflicted
+++ resolved
@@ -1,282 +1,278 @@
-using System;
-using System.Collections.Generic;
-using System.IO;
-<<<<<<< HEAD
-using System.Windows.Forms;
-=======
->>>>>>> ff76b104
-using T3.Core.Animation;
-using T3.Core.Audio;
-using T3.Core.Logging;
-using T3.Core.Utils;
-using T3.Editor.Gui.Audio;
-using T3.Editor.Gui.Graph;
-using T3.Editor.Gui.Styling;
-using T3.Editor.SystemUi;
-using T3.SystemUi;
-
-namespace T3.Editor.Gui.Windows
-{
-    public abstract class RenderHelperWindow : Window
-    {
-        public enum TimeReference
-        {
-            Bars,
-            Seconds,
-            Frames
-        }
-
-        protected static int soundtrackChannels()
-        {
-            var primaryGraphWindow = GraphWindow.GetPrimaryGraphWindow();
-            var composition = primaryGraphWindow?.GraphCanvas.CompositionOp;
-            PlaybackUtils.FindPlaybackSettings(composition, out var compWithSettings, out var settings);
-            settings.GetMainSoundtrack(out var soundtrack);
-            return AudioEngine.clipChannels(soundtrack);
-        }
-
-        protected static int soundtrackSampleRate()
-        {
-            var primaryGraphWindow = GraphWindow.GetPrimaryGraphWindow();
-            var composition = primaryGraphWindow?.GraphCanvas.CompositionOp;
-            PlaybackUtils.FindPlaybackSettings(composition, out var compWithSettings, out var settings);
-            settings.GetMainSoundtrack(out var soundtrack);
-            return AudioEngine.clipSampleRate(soundtrack);
-        }
-
-        protected static void DrawTimeSetup()
-        {
-            // convert times if reference time selection changed
-            var oldTimeReference = _timeReference;
-            
-            if (FormInputs.AddEnumDropdown(ref _timeReference, "Time reference"))
-            {
-                _startTime = ConvertReferenceTime(_startTime, oldTimeReference, _timeReference);
-                _endTime = ConvertReferenceTime(_endTime, oldTimeReference, _timeReference);
-            }
-
-            // convert times to float for GUI
-            var fpsFloat = (float)_fps;
-            var startTimeFloat = (float)_startTime;
-            var endTimeFloat = (float)_endTime;
-
-            FormInputs.AddFloat("FPS", ref fpsFloat, 0);
-            FormInputs.AddFloat($"Start in {_timeReference}", ref startTimeFloat);
-            FormInputs.AddFloat($"End in {_timeReference}", ref endTimeFloat);
-
-            // convert back to double
-            _fps = (double)fpsFloat;
-            _startTime = (double)startTimeFloat;
-            _endTime = (double)endTimeFloat;
-
-            // change FPS if required
-            if (_fps < 0) _fps = -_fps;
-            if (_fps != 0)
-            {
-                _startTime = ConvertFPS(_startTime, _lastValidFps, _fps);
-                _endTime = ConvertFPS(_endTime, _lastValidFps, _fps);
-                _lastValidFps = _fps;
-            }
-            
-            // use our loop range instead of entered values?
-            FormInputs.AddCheckBox("Use Loop Range", ref _useLoopRange);
-            if (_useLoopRange) UseLoopRange();
-            
-            double startTimeInSeconds = ReferenceTimeToSeconds(_startTime, _timeReference);
-            double requestedEndTimeInSeconds = ReferenceTimeToSeconds(_endTime, _timeReference);
-            _frameCount = (int)Math.Ceiling((requestedEndTimeInSeconds - startTimeInSeconds) * _fps);
-
-            if (FormInputs.AddInt($"Motion Blur Samples", ref _overrideMotionBlurSamples, -1, 50, 1, "This requires a [RenderWithMotionBlur] operator. Please check its documentation."))
-            {
-                _overrideMotionBlurSamples = _overrideMotionBlurSamples.Clamp(-1, 50);
-            }            
-        }
-
-        protected static bool ValidateOrCreateTargetFolder(string targetFile)
-        {
-            string directory = Path.GetDirectoryName(targetFile);
-            if (targetFile != directory && File.Exists(targetFile))
-            {
-                // FIXME: get a nicer popup window here...
-                var result = EditorUi.Instance.ShowMessageBox("File exists. Overwrite?", "Render Video", PopUpButtons.YesNo);
-                return (result == PopUpResult.Yes);
-            }
-
-            if (!Directory.Exists(directory))
-            {
-                try
-                {
-                    Directory.CreateDirectory(directory);
-                }
-                catch (Exception e)
-                {
-                    Log.Warning($"Failed to create target folder '{directory}': {e.Message}");
-                    return false;
-                }
-            }
-            return true;
-        }
-
-        private static void UseLoopRange()
-        {
-            var playback = Playback.Current; // TODO, this should be non-static eventually
-            var startInSeconds = playback.SecondsFromBars(playback.LoopRange.Start);
-            var endInSeconds = playback.SecondsFromBars(playback.LoopRange.End);
-            _startTime = SecondsToReferenceTime(startInSeconds, _timeReference);
-            _endTime = SecondsToReferenceTime(endInSeconds, _timeReference);
-        }
-
-        private static double ConvertReferenceTime(double time,
-                                                   TimeReference oldTimeReference,
-                                                   TimeReference newTimeReference)
-        {
-            // only convert time value if time reference changed
-            if (oldTimeReference == newTimeReference) return time;
-
-            var seconds = ReferenceTimeToSeconds(time, oldTimeReference);
-            return SecondsToReferenceTime(seconds, newTimeReference);
-        }
-
-        private static double ConvertFPS(double time, double oldFps, double newFps)
-        {
-            // only convert FPS if values are valid
-            if (oldFps == 0 || newFps == 0) return time;
-
-            return time / oldFps * newFps;
-        }
-
-        private static double ReferenceTimeToSeconds(double time, TimeReference timeReference)
-        {
-            var playback = Playback.Current; // TODO, this should be non-static eventually
-            switch (timeReference)
-            {
-                case TimeReference.Bars:
-                    return playback.SecondsFromBars(time);
-                case TimeReference.Seconds:
-                    return time;
-                case TimeReference.Frames:
-                    if (_fps != 0)
-                        return time / _fps;
-                    else
-                        return time / 60.0;
-            }
-
-            // this is an error, don't change the value
-            return time;
-        }
-
-        private static double SecondsToReferenceTime(double timeInSeconds, TimeReference timeReference)
-        {
-            var playback = Playback.Current; // TODO, this should be non-static eventually
-            switch (timeReference)
-            {
-                case TimeReference.Bars:
-                    return playback.BarsFromSeconds(timeInSeconds);
-                case TimeReference.Seconds:
-                    return timeInSeconds;
-                case TimeReference.Frames:
-                    if (_fps != 0)
-                        return timeInSeconds * _fps;
-                    else
-                        return timeInSeconds * 60.0;
-            }
-
-            // this is an error, don't change the value
-            return timeInSeconds;
-        }
-
-        protected static void SetPlaybackTimeForThisFrame()
-        {
-            if (Progress <= 0.0)
-                _timingOverhang = 0.0;
-
-            // get playback settings
-            var primaryGraphWindow = GraphWindow.GetPrimaryGraphWindow();
-            var composition = primaryGraphWindow?.GraphCanvas.CompositionOp;
-            PlaybackUtils.FindPlaybackSettings(composition, out var compWithSettings, out var settings);
-
-            // change settings for all playback before calculating times
-            Playback.Current.Bpm = settings.Bpm;
-            Playback.Current.Settings = settings;
-
-            // set user time in secs for video playback
-            double startTimeInSeconds = ReferenceTimeToSeconds(_startTime, _timeReference);
-            double endTimeInSeconds = startTimeInSeconds + (_frameCount-1) / _fps;
-            var oldTimeInSecs = Playback.Current.TimeInSecs;
-            Playback.Current.TimeInSecs = MathUtils.Lerp(startTimeInSeconds, endTimeInSeconds, Progress);
-            var adaptedDeltaTime = Math.Max(Playback.Current.TimeInSecs - oldTimeInSecs + _timingOverhang, 0.0);
-
-            // set user time in secs for audio playback
-            settings.GetMainSoundtrack(out var soundtrack);
-            if (soundtrack != null)
-                AudioEngine.UseAudioClip(soundtrack, Playback.Current.TimeInSecs);
-
-            if (!_recording)
-            {
-                _timingOverhang = 0.0;
-                adaptedDeltaTime = 1.0 / _fps;
-
-                Playback.Current.IsLive = false;
-                Playback.Current.PlaybackSpeed = 1.0;
-
-                AudioEngine.prepareRecording(Playback.Current, _fps);
-
-                double requestedEndTimeInSeconds = ReferenceTimeToSeconds(_endTime, _timeReference);
-                double actualEndTimeInSeconds = startTimeInSeconds + _frameCount / _fps;
-
-                Log.Debug($"Requested recording from {startTimeInSeconds:0.0000} to {requestedEndTimeInSeconds:0.0000} seconds");
-                Log.Debug($"Actually recording from {startTimeInSeconds:0.0000} to {actualEndTimeInSeconds:0.0000} seconds due to frame raster");
-                Log.Debug($"Using {Playback.Current.Bpm} bpm");
-
-                _recording = true;
-            }
-
-            // update audio parameters, respecting looping etc.
-            Playback.Current.Update(false);
-
-            var bufferLengthInMS = (int)Math.Floor(1000.0 * adaptedDeltaTime);
-            _timingOverhang = adaptedDeltaTime - (double)bufferLengthInMS / 1000.0;
-            _timingOverhang = Math.Max(_timingOverhang, 0.0);
-
-            AudioEngine.CompleteFrame(Playback.Current, (double)bufferLengthInMS / 1000.0);
-        }
-
-        protected static void ReleasePlaybackTime()
-        {
-            AudioEngine.endRecording(Playback.Current, _fps);
-
-            Playback.Current.TimeInSecs = ReferenceTimeToSeconds(_endTime, _timeReference);
-            Playback.Current.IsLive = true;
-            Playback.Current.PlaybackSpeed = 0.0;
-            Playback.Current.Update(false);
-
-            _recording = false;
-        }
-
-        public override List<Window> GetInstances()
-        {
-            return new List<Window>();
-        }
-
-        protected static double Progress => (_frameCount <= 1) ? 0 :
-            ((double)_frameIndex / (double)(_frameCount-1)).Clamp(0, 1);
-
-        private static bool _useLoopRange;
-        private static TimeReference _timeReference;
-        private static double _startTime;
-        private static double _endTime = 1.0f; // one Bar
-        protected static double _fps = 60.0f;
-        private static double _lastValidFps = _fps;
-
-        private static double _timingOverhang; // time that could not be updated due to MS resolution (in seconds)
-        private static bool _recording = false; // are we recording?
-
-        public static bool IsExporting => _isExporting;
-        public static int OverrideMotionBlurSamples => _overrideMotionBlurSamples;
-        private static int _overrideMotionBlurSamples = -1;
-        
-        protected static bool _isExporting;
-        protected static int _frameIndex;
-        protected static int _frameCount;
-    }
+using System;
+using System.Collections.Generic;
+using System.IO;
+using T3.Core.Animation;
+using T3.Core.Audio;
+using T3.Core.Logging;
+using T3.Core.Utils;
+using T3.Editor.Gui.Audio;
+using T3.Editor.Gui.Graph;
+using T3.Editor.Gui.Styling;
+using T3.Editor.SystemUi;
+using T3.SystemUi;
+
+namespace T3.Editor.Gui.Windows
+{
+    public abstract class RenderHelperWindow : Window
+    {
+        public enum TimeReference
+        {
+            Bars,
+            Seconds,
+            Frames
+        }
+
+        protected static int soundtrackChannels()
+        {
+            var primaryGraphWindow = GraphWindow.GetPrimaryGraphWindow();
+            var composition = primaryGraphWindow?.GraphCanvas.CompositionOp;
+            PlaybackUtils.FindPlaybackSettings(composition, out var compWithSettings, out var settings);
+            settings.GetMainSoundtrack(out var soundtrack);
+            return AudioEngine.clipChannels(soundtrack);
+        }
+
+        protected static int soundtrackSampleRate()
+        {
+            var primaryGraphWindow = GraphWindow.GetPrimaryGraphWindow();
+            var composition = primaryGraphWindow?.GraphCanvas.CompositionOp;
+            PlaybackUtils.FindPlaybackSettings(composition, out var compWithSettings, out var settings);
+            settings.GetMainSoundtrack(out var soundtrack);
+            return AudioEngine.clipSampleRate(soundtrack);
+        }
+
+        protected static void DrawTimeSetup()
+        {
+            // convert times if reference time selection changed
+            var oldTimeReference = _timeReference;
+            
+            if (FormInputs.AddEnumDropdown(ref _timeReference, "Time reference"))
+            {
+                _startTime = ConvertReferenceTime(_startTime, oldTimeReference, _timeReference);
+                _endTime = ConvertReferenceTime(_endTime, oldTimeReference, _timeReference);
+            }
+
+            // convert times to float for GUI
+            var fpsFloat = (float)_fps;
+            var startTimeFloat = (float)_startTime;
+            var endTimeFloat = (float)_endTime;
+
+            FormInputs.AddFloat("FPS", ref fpsFloat, 0);
+            FormInputs.AddFloat($"Start in {_timeReference}", ref startTimeFloat);
+            FormInputs.AddFloat($"End in {_timeReference}", ref endTimeFloat);
+
+            // convert back to double
+            _fps = (double)fpsFloat;
+            _startTime = (double)startTimeFloat;
+            _endTime = (double)endTimeFloat;
+
+            // change FPS if required
+            if (_fps < 0) _fps = -_fps;
+            if (_fps != 0)
+            {
+                _startTime = ConvertFPS(_startTime, _lastValidFps, _fps);
+                _endTime = ConvertFPS(_endTime, _lastValidFps, _fps);
+                _lastValidFps = _fps;
+            }
+            
+            // use our loop range instead of entered values?
+            FormInputs.AddCheckBox("Use Loop Range", ref _useLoopRange);
+            if (_useLoopRange) UseLoopRange();
+            
+            double startTimeInSeconds = ReferenceTimeToSeconds(_startTime, _timeReference);
+            double requestedEndTimeInSeconds = ReferenceTimeToSeconds(_endTime, _timeReference);
+            _frameCount = (int)Math.Ceiling((requestedEndTimeInSeconds - startTimeInSeconds) * _fps);
+
+            if (FormInputs.AddInt($"Motion Blur Samples", ref _overrideMotionBlurSamples, -1, 50, 1, "This requires a [RenderWithMotionBlur] operator. Please check its documentation."))
+            {
+                _overrideMotionBlurSamples = _overrideMotionBlurSamples.Clamp(-1, 50);
+            }            
+        }
+
+        protected static bool ValidateOrCreateTargetFolder(string targetFile)
+        {
+            string directory = Path.GetDirectoryName(targetFile);
+            if (targetFile != directory && File.Exists(targetFile))
+            {
+                // FIXME: get a nicer popup window here...
+                var result = EditorUi.Instance.ShowMessageBox("File exists. Overwrite?", "Render Video", PopUpButtons.YesNo);
+                return (result == PopUpResult.Yes);
+            }
+
+            if (!Directory.Exists(directory))
+            {
+                try
+                {
+                    Directory.CreateDirectory(directory);
+                }
+                catch (Exception e)
+                {
+                    Log.Warning($"Failed to create target folder '{directory}': {e.Message}");
+                    return false;
+                }
+            }
+            return true;
+        }
+
+        private static void UseLoopRange()
+        {
+            var playback = Playback.Current; // TODO, this should be non-static eventually
+            var startInSeconds = playback.SecondsFromBars(playback.LoopRange.Start);
+            var endInSeconds = playback.SecondsFromBars(playback.LoopRange.End);
+            _startTime = SecondsToReferenceTime(startInSeconds, _timeReference);
+            _endTime = SecondsToReferenceTime(endInSeconds, _timeReference);
+        }
+
+        private static double ConvertReferenceTime(double time,
+                                                   TimeReference oldTimeReference,
+                                                   TimeReference newTimeReference)
+        {
+            // only convert time value if time reference changed
+            if (oldTimeReference == newTimeReference) return time;
+
+            var seconds = ReferenceTimeToSeconds(time, oldTimeReference);
+            return SecondsToReferenceTime(seconds, newTimeReference);
+        }
+
+        private static double ConvertFPS(double time, double oldFps, double newFps)
+        {
+            // only convert FPS if values are valid
+            if (oldFps == 0 || newFps == 0) return time;
+
+            return time / oldFps * newFps;
+        }
+
+        private static double ReferenceTimeToSeconds(double time, TimeReference timeReference)
+        {
+            var playback = Playback.Current; // TODO, this should be non-static eventually
+            switch (timeReference)
+            {
+                case TimeReference.Bars:
+                    return playback.SecondsFromBars(time);
+                case TimeReference.Seconds:
+                    return time;
+                case TimeReference.Frames:
+                    if (_fps != 0)
+                        return time / _fps;
+                    else
+                        return time / 60.0;
+            }
+
+            // this is an error, don't change the value
+            return time;
+        }
+
+        private static double SecondsToReferenceTime(double timeInSeconds, TimeReference timeReference)
+        {
+            var playback = Playback.Current; // TODO, this should be non-static eventually
+            switch (timeReference)
+            {
+                case TimeReference.Bars:
+                    return playback.BarsFromSeconds(timeInSeconds);
+                case TimeReference.Seconds:
+                    return timeInSeconds;
+                case TimeReference.Frames:
+                    if (_fps != 0)
+                        return timeInSeconds * _fps;
+                    else
+                        return timeInSeconds * 60.0;
+            }
+
+            // this is an error, don't change the value
+            return timeInSeconds;
+        }
+
+        protected static void SetPlaybackTimeForThisFrame()
+        {
+            if (Progress <= 0.0)
+                _timingOverhang = 0.0;
+
+            // get playback settings
+            var primaryGraphWindow = GraphWindow.GetPrimaryGraphWindow();
+            var composition = primaryGraphWindow?.GraphCanvas.CompositionOp;
+            PlaybackUtils.FindPlaybackSettings(composition, out var compWithSettings, out var settings);
+
+            // change settings for all playback before calculating times
+            Playback.Current.Bpm = settings.Bpm;
+            Playback.Current.Settings = settings;
+
+            // set user time in secs for video playback
+            double startTimeInSeconds = ReferenceTimeToSeconds(_startTime, _timeReference);
+            double endTimeInSeconds = startTimeInSeconds + (_frameCount-1) / _fps;
+            var oldTimeInSecs = Playback.Current.TimeInSecs;
+            Playback.Current.TimeInSecs = MathUtils.Lerp(startTimeInSeconds, endTimeInSeconds, Progress);
+            var adaptedDeltaTime = Math.Max(Playback.Current.TimeInSecs - oldTimeInSecs + _timingOverhang, 0.0);
+
+            // set user time in secs for audio playback
+            settings.GetMainSoundtrack(out var soundtrack);
+            if (soundtrack != null)
+                AudioEngine.UseAudioClip(soundtrack, Playback.Current.TimeInSecs);
+
+            if (!_recording)
+            {
+                _timingOverhang = 0.0;
+                adaptedDeltaTime = 1.0 / _fps;
+
+                Playback.Current.IsLive = false;
+                Playback.Current.PlaybackSpeed = 1.0;
+
+                AudioEngine.prepareRecording(Playback.Current, _fps);
+
+                double requestedEndTimeInSeconds = ReferenceTimeToSeconds(_endTime, _timeReference);
+                double actualEndTimeInSeconds = startTimeInSeconds + _frameCount / _fps;
+
+                Log.Debug($"Requested recording from {startTimeInSeconds:0.0000} to {requestedEndTimeInSeconds:0.0000} seconds");
+                Log.Debug($"Actually recording from {startTimeInSeconds:0.0000} to {actualEndTimeInSeconds:0.0000} seconds due to frame raster");
+                Log.Debug($"Using {Playback.Current.Bpm} bpm");
+
+                _recording = true;
+            }
+
+            // update audio parameters, respecting looping etc.
+            Playback.Current.Update(false);
+
+            var bufferLengthInMS = (int)Math.Floor(1000.0 * adaptedDeltaTime);
+            _timingOverhang = adaptedDeltaTime - (double)bufferLengthInMS / 1000.0;
+            _timingOverhang = Math.Max(_timingOverhang, 0.0);
+
+            AudioEngine.CompleteFrame(Playback.Current, (double)bufferLengthInMS / 1000.0);
+        }
+
+        protected static void ReleasePlaybackTime()
+        {
+            AudioEngine.endRecording(Playback.Current, _fps);
+
+            Playback.Current.TimeInSecs = ReferenceTimeToSeconds(_endTime, _timeReference);
+            Playback.Current.IsLive = true;
+            Playback.Current.PlaybackSpeed = 0.0;
+            Playback.Current.Update(false);
+
+            _recording = false;
+        }
+
+        public override List<Window> GetInstances()
+        {
+            return new List<Window>();
+        }
+
+        protected static double Progress => (_frameCount <= 1) ? 0 :
+            ((double)_frameIndex / (double)(_frameCount-1)).Clamp(0, 1);
+
+        private static bool _useLoopRange;
+        private static TimeReference _timeReference;
+        private static double _startTime;
+        private static double _endTime = 1.0f; // one Bar
+        protected static double _fps = 60.0f;
+        private static double _lastValidFps = _fps;
+
+        private static double _timingOverhang; // time that could not be updated due to MS resolution (in seconds)
+        private static bool _recording = false; // are we recording?
+
+        public static bool IsExporting => _isExporting;
+        public static int OverrideMotionBlurSamples => _overrideMotionBlurSamples;
+        private static int _overrideMotionBlurSamples = -1;
+        
+        protected static bool _isExporting;
+        protected static int _frameIndex;
+        protected static int _frameCount;
+    }
 }