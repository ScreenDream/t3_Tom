﻿using System;
using System.Collections.Generic;
using System.Numerics;
using ImGuiNET;
using T3.Core.IO;
using T3.Editor.Gui.Interaction;
using T3.Editor.Gui.Interaction.Variations.Midi;
using T3.Editor.Gui.Styling;
using T3.Editor.Gui.UiHelpers;

namespace T3.Editor.Gui.Windows
{
    public class SettingsWindow : Window
    {
        public SettingsWindow()
        {
            Config.Title = "Settings";
        }

        private enum Categories
        {
            Interface,
            Theme,
            Project,
            Midi,
            SpaceMouse,
            Keyboard,
        }

        private Categories _activeCategory;

        protected override void DrawContent()
        {
            var changed = false;

            ImGui.BeginChild("categories", new Vector2(120 * T3Ui.UiScaleFactor, -1), true, ImGuiWindowFlags.NoScrollbar);
            {
                ImGui.PushStyleVar(ImGuiStyleVar.ButtonTextAlign, new Vector2(0, 0.5f));
                FormInputs.AddSegmentedButton(ref _activeCategory, "", 110 * T3Ui.UiScaleFactor);
                ImGui.PopStyleVar();
            }
            ImGui.EndChild();

            ImGui.SameLine();
            ImGui.PushStyleVar(ImGuiStyleVar.WindowPadding, new Vector2(20, 5));
            ImGui.BeginChild("content", new Vector2(-1, -1), true);
            {
                FormInputs.SetIndentToParameters();
                switch (_activeCategory)
                {
                    case Categories.Interface:
                        FormInputs.SetIndentToLeft();

                        FormInputs.AddSectionHeader("User Interface");
                        FormInputs.AddVerticalSpace();
                        changed |= FormInputs.AddCheckBox("Editing values with mousewheel needs CTRL key",
                                                          ref UserSettings.Config.MouseWheelEditsNeedCtrlKey,
                                                          "In parameter window you can edit numeric values by using the mouse wheel. This setting will prevent accidental modifications while scrolling because by using ctrl key for activation.",
                                                          UserSettings.Defaults.MouseWheelEditsNeedCtrlKey);

                        changed |= FormInputs.AddCheckBox("Mousewheel adjust flight speed",
                                                          ref UserSettings.Config.AdjustCameraSpeedWithMouseWheel,
                                                          "If enabled, scrolling the mouse wheel while holding left of right mouse button will control navigation speed with WASD keys. This is similar to Unity and Unreal",
                                                          UserSettings.Defaults.AdjustCameraSpeedWithMouseWheel);

                        changed |= FormInputs.AddCheckBox("Use arc connections",
                                                          ref UserSettings.Config.UseArcConnections,
                                                          "Affects the shape of the connections between your operators",
                                                          UserSettings.Defaults.UseArcConnections);

                        changed |= FormInputs.AddCheckBox("Drag snapped nodes",
                                                          ref UserSettings.Config.SmartGroupDragging,
                                                          "An experimental features that will drag neighbouring snapped operators",
                                                          UserSettings.Defaults.SmartGroupDragging);
<<<<<<< HEAD
						changed |= FormInputs.AddCheckBox("Balance soundtrack visualizer",
                                                          ref UserSettings.Config.ExpandSpectrumVisualizerVertically,
                                                          "If true, changes the visualized pitch's logarithmic scale from base 'e' to base 10.\nLower frequencies will become more visible, making the frequency spectrum\n appear more \"balanced\"",
                                                          UserSettings.Defaults.ExpandSpectrumVisualizerVertically);
                        
=======

>>>>>>> 96084b2d
                        FormInputs.AddVerticalSpace();
                        FormInputs.SetIndentToParameters();
                        changed |= FormInputs.AddFloat("UI Scale",
                                                       ref UserSettings.Config.UiScaleFactor,
                                                       0.1f, 5f, 0.01f, true,
                                                       "The global scale of all rendered UI in the application",
                                                       UserSettings.Defaults.UiScaleFactor);

                        changed |= FormInputs.AddFloat("Scroll smoothing",
                                                       ref UserSettings.Config.ScrollSmoothing,
                                                       0.0f, 0.2f, 0.01f, true,
                                                       null,
                                                       UserSettings.Defaults.ScrollSmoothing);

                        changed |= FormInputs.AddFloat("Snap strength",
                                                       ref UserSettings.Config.SnapStrength,
                                                       0.0f, 0.2f, 0.01f, true,
                                                       "Controls the distance until items such as keyframes snap in the timeline",
                                                       UserSettings.Defaults.SnapStrength);

                        changed |= FormInputs.AddFloat("Click threshold",
                                                       ref UserSettings.Config.ClickThreshold,
                                                       0.0f, 10f, 0.1f, true,
                                                       "The threshold in pixels until a click becomes a drag. Adjusting this might be useful for stylus input",
                                                       UserSettings.Defaults.ClickThreshold);

                        changed |= FormInputs.AddFloat("Timeline marks density",
                                                       ref UserSettings.Config.TimeRasterDensity,
                                                       0.0f, 10f, 0.01f, true,
                                                       "Density/opacity of the marks (time or beat) at the bottom of the timeline",
                                                       UserSettings.Defaults.TimeRasterDensity);

                        changed |= FormInputs.AddFloat("Gizmo size",
                                                       ref UserSettings.Config.GizmoSize,
                                                       0.0f, 10f, 0.01f, true);

                        changed |= FormInputs.AddEnumDropdown(ref UserSettings.Config.FrameStepAmount,
                                                              "Frame step amount",
                                                              "Controls the next rounding and step amount when jumping between frames.\nDefault shortcut is Shift+Cursor Left/Right");

                        changed |= FormInputs.AddEnumDropdown(ref UserSettings.Config.ValueEditMethod,
                                                              "Value input method",
                                                              "The control that pops up when dragging on a number value"
                                                             );

                        FormInputs.SetIndentToLeft();
                        FormInputs.AddVerticalSpace();
                        FormInputs.AddSectionHeader("Previews");
                        FormInputs.AddVerticalSpace();
                        changed |= FormInputs.AddCheckBox("Show Graph thumbnails",
                                                          ref UserSettings.Config.ShowThumbnails, null,
                                                          UserSettings.Defaults.ShowThumbnails);

                        changed |= FormInputs.AddCheckBox("Show nodes thumbnails when hovering",
                                                          ref UserSettings.Config.EditorHoverPreview, null,
                                                          UserSettings.Defaults.EditorHoverPreview);

                        FormInputs.AddVerticalSpace();
                        FormInputs.AddSectionHeader("Advanced");
                        FormInputs.AddVerticalSpace();
                        changed |= FormInputs.AddCheckBox("Reset time after playback",
                                                          ref UserSettings.Config.ResetTimeAfterPlayback,
                                                          "After the playback is halted, the time will reset to the moment when the playback began. This feature proves beneficial for iteratively reviewing animations without requiring manual rewinding.",
                                                          UserSettings.Defaults.ResetTimeAfterPlayback);
                        changed |= FormInputs.AddCheckBox("Suspend invalidation of inactive time clips",
                                                          ref ProjectSettings.Config.TimeClipSuspending,
                                                          "An experimental optimization that avoids dirty flag evaluation of graph behind inactive TimeClips. This is only relevant for very complex projects and multiple parts separated by timelines.",
                                                          ProjectSettings.Defaults.TimeClipSuspending);

                        changed |= FormInputs.AddCheckBox("Warn before Lib modifications",
                                                          ref UserSettings.Config.WarnBeforeLibEdit,
                                                          "This warning pops up when you attempt to enter an Operator that ships with the application.\n" +
                                                          "If unsure, this is best left checked.",
                                                          UserSettings.Defaults.WarnBeforeLibEdit);

                        changed |= FormInputs.AddCheckBox("Suspend rendering when hidden",
                                                          ref UserSettings.Config.SuspendRenderingWhenHidden,
                                                          "Suspend rendering and update when Tooll's editor window is minimized. This will reduce energy consumption significantly.",
                                                          UserSettings.Defaults.SuspendRenderingWhenHidden);

                        break;
                    case Categories.Theme:
                        FormInputs.AddSectionHeader("Color Theme");
                        FormInputs.AddVerticalSpace();

                        ColorThemeEditor.DrawEditor();
                        break;
                    case Categories.Project:
                    {
                        FormInputs.AddSectionHeader("Project specific settings");

                        var projectSettingsChanged = false;
                        CustomComponents.HelpText("These settings only when playback as executable");
                        FormInputs.AddVerticalSpace();

                        FormInputs.SetIndentToLeft();

                        projectSettingsChanged |= FormInputs.AddCheckBox("Enable Playback Control",
                                                                         ref ProjectSettings.Config.EnablePlaybackControlWithKeyboard,
                                                                         "Users can use cursor left/right to skip through time\nand space key to pause playback\nof exported executable.",
                                                                         ProjectSettings.Defaults.EnablePlaybackControlWithKeyboard);
                        projectSettingsChanged |= FormInputs.AddCheckBox("Windowed player",
                                                                         ref ProjectSettings.Config.WindowedMode,
                                                                         "Run the executable in windowed mode by default.",
                                                                         ProjectSettings.Defaults.WindowedMode);
                        if (projectSettingsChanged)
                            ProjectSettings.Save();

                        FormInputs.SetIndentToParameters();

                        break;
                    }
                    case Categories.Midi:
                    {
                        FormInputs.AddSectionHeader("Midi");

                        if (ImGui.Button("Rescan devices"))
                        {
                            MidiInConnectionManager.Rescan();
                            MidiOutConnectionManager.Init();
                        }

                        {
                            FormInputs.AddVerticalSpace();
                            ImGui.TextUnformatted("Limit captured MIDI devices...");
                            CustomComponents
                               .HelpText("This can be useful it avoid capturing devices required by other applications.\nEnter one search string per line...");

                            var limitMidiDevices = string.IsNullOrEmpty(ProjectSettings.Config.LimitMidiDeviceCapture)
                                                       ? string.Empty
                                                       : ProjectSettings.Config.LimitMidiDeviceCapture;

                            if (ImGui.InputTextMultiline("##Limit MidiDevices", ref limitMidiDevices, 2000, new Vector2(-1, 100)))
                            {
                                changed = true;
                                ProjectSettings.Config.LimitMidiDeviceCapture = string.IsNullOrEmpty(limitMidiDevices) ? null : limitMidiDevices;
                                MidiInConnectionManager.Rescan();
                            }

                            FormInputs.AddVerticalSpace();
                        }
                        FormInputs.SetIndentToLeft();
                        changed |= FormInputs.AddCheckBox("Enable Midi snapshot LEDs",
                                                          ref ProjectSettings.Config.EnableMidiSnapshotIndication,
                                                          "With selected midi controllers like APC Mini and APC40, Tooll will highlight LEDs for available and active snapshots. This requires an active MIDI out channel which will interfere with the [MidiOut] operator.\nChanging this requires a restart.",
                                                          ProjectSettings.Defaults.EnableMidiSnapshotIndication);

                        FormInputs.AddVerticalSpace();
                        FormInputs.SetIndentToParameters();
                        break;
                    }
                    case Categories.SpaceMouse:
                        FormInputs.AddSectionHeader("Space Mouse");

                        CustomComponents.HelpText("These settings only apply with a connected space mouse controller");
                        FormInputs.AddVerticalSpace();

                        changed |= FormInputs.AddFloat("Smoothing",
                                                       ref UserSettings.Config.SpaceMouseDamping,
                                                       0.0f, 10f, 0.01f, true);

                        changed |= FormInputs.AddFloat("Move Speed",
                                                       ref UserSettings.Config.SpaceMouseMoveSpeedFactor,
                                                       0.0f, 10f, 0.01f, true);

                        changed |= FormInputs.AddFloat("Rotation Speed",
                                                       ref UserSettings.Config.SpaceMouseRotationSpeedFactor,
                                                       0.0f, 10f, 0.01f, true);
                        break;

                    case Categories.Keyboard:
                        FormInputs.AddSectionHeader("Keyboard Shortcuts");
                        CustomComponents.HelpText("The keyboard layout can't be edited yet.");

                        if (ImGui.BeginTable("Shortcuts", 2,
                                             ImGuiTableFlags.BordersInnerH))
                        {
                            foreach (var value in Enum.GetValues<UserActions>())
                            {
                                ImGui.TableNextRow();
                                ImGui.TableSetColumnIndex(0);
                                var actionName = CustomComponents.HumanReadablePascalCase(Enum.GetName(value));
                                var shortcuts = KeyboardBinding.ListKeyboardShortcuts(value, false);
                                var hasShortcut = !string.IsNullOrEmpty(shortcuts);
                                ImGui.PushStyleColor(ImGuiCol.Text, hasShortcut ? UiColors.Text : UiColors.TextMuted.Rgba);
                                ImGui.TextUnformatted(actionName);

                                ImGui.TableSetColumnIndex(1);

                                if (hasShortcut)
                                {
                                    ImGui.PushFont(Fonts.FontBold);
                                    ImGui.TextUnformatted(shortcuts);
                                    ImGui.PopFont();
                                    ImGui.PopStyleColor();
                                }
                            }

                            ImGui.EndTable();
                        }

                        break;
                }

                if (changed)
                    UserSettings.Save();
            }
            ImGui.EndChild();
            ImGui.PopStyleVar();
        }

        public override List<Window> GetInstances()
        {
            return new List<Window>();
        }
    }
}<|MERGE_RESOLUTION|>--- conflicted
+++ resolved
@@ -1,300 +1,296 @@
-﻿using System;
-using System.Collections.Generic;
-using System.Numerics;
-using ImGuiNET;
-using T3.Core.IO;
-using T3.Editor.Gui.Interaction;
-using T3.Editor.Gui.Interaction.Variations.Midi;
-using T3.Editor.Gui.Styling;
-using T3.Editor.Gui.UiHelpers;
-
-namespace T3.Editor.Gui.Windows
-{
-    public class SettingsWindow : Window
-    {
-        public SettingsWindow()
-        {
-            Config.Title = "Settings";
-        }
-
-        private enum Categories
-        {
-            Interface,
-            Theme,
-            Project,
-            Midi,
-            SpaceMouse,
-            Keyboard,
-        }
-
-        private Categories _activeCategory;
-
-        protected override void DrawContent()
-        {
-            var changed = false;
-
-            ImGui.BeginChild("categories", new Vector2(120 * T3Ui.UiScaleFactor, -1), true, ImGuiWindowFlags.NoScrollbar);
-            {
-                ImGui.PushStyleVar(ImGuiStyleVar.ButtonTextAlign, new Vector2(0, 0.5f));
-                FormInputs.AddSegmentedButton(ref _activeCategory, "", 110 * T3Ui.UiScaleFactor);
-                ImGui.PopStyleVar();
-            }
-            ImGui.EndChild();
-
-            ImGui.SameLine();
-            ImGui.PushStyleVar(ImGuiStyleVar.WindowPadding, new Vector2(20, 5));
-            ImGui.BeginChild("content", new Vector2(-1, -1), true);
-            {
-                FormInputs.SetIndentToParameters();
-                switch (_activeCategory)
-                {
-                    case Categories.Interface:
-                        FormInputs.SetIndentToLeft();
-
-                        FormInputs.AddSectionHeader("User Interface");
-                        FormInputs.AddVerticalSpace();
-                        changed |= FormInputs.AddCheckBox("Editing values with mousewheel needs CTRL key",
-                                                          ref UserSettings.Config.MouseWheelEditsNeedCtrlKey,
-                                                          "In parameter window you can edit numeric values by using the mouse wheel. This setting will prevent accidental modifications while scrolling because by using ctrl key for activation.",
-                                                          UserSettings.Defaults.MouseWheelEditsNeedCtrlKey);
-
-                        changed |= FormInputs.AddCheckBox("Mousewheel adjust flight speed",
-                                                          ref UserSettings.Config.AdjustCameraSpeedWithMouseWheel,
-                                                          "If enabled, scrolling the mouse wheel while holding left of right mouse button will control navigation speed with WASD keys. This is similar to Unity and Unreal",
-                                                          UserSettings.Defaults.AdjustCameraSpeedWithMouseWheel);
-
-                        changed |= FormInputs.AddCheckBox("Use arc connections",
-                                                          ref UserSettings.Config.UseArcConnections,
-                                                          "Affects the shape of the connections between your operators",
-                                                          UserSettings.Defaults.UseArcConnections);
-
-                        changed |= FormInputs.AddCheckBox("Drag snapped nodes",
-                                                          ref UserSettings.Config.SmartGroupDragging,
-                                                          "An experimental features that will drag neighbouring snapped operators",
-                                                          UserSettings.Defaults.SmartGroupDragging);
-<<<<<<< HEAD
-						changed |= FormInputs.AddCheckBox("Balance soundtrack visualizer",
-                                                          ref UserSettings.Config.ExpandSpectrumVisualizerVertically,
-                                                          "If true, changes the visualized pitch's logarithmic scale from base 'e' to base 10.\nLower frequencies will become more visible, making the frequency spectrum\n appear more \"balanced\"",
-                                                          UserSettings.Defaults.ExpandSpectrumVisualizerVertically);
-                        
-=======
-
->>>>>>> 96084b2d
-                        FormInputs.AddVerticalSpace();
-                        FormInputs.SetIndentToParameters();
-                        changed |= FormInputs.AddFloat("UI Scale",
-                                                       ref UserSettings.Config.UiScaleFactor,
-                                                       0.1f, 5f, 0.01f, true,
-                                                       "The global scale of all rendered UI in the application",
-                                                       UserSettings.Defaults.UiScaleFactor);
-
-                        changed |= FormInputs.AddFloat("Scroll smoothing",
-                                                       ref UserSettings.Config.ScrollSmoothing,
-                                                       0.0f, 0.2f, 0.01f, true,
-                                                       null,
-                                                       UserSettings.Defaults.ScrollSmoothing);
-
-                        changed |= FormInputs.AddFloat("Snap strength",
-                                                       ref UserSettings.Config.SnapStrength,
-                                                       0.0f, 0.2f, 0.01f, true,
-                                                       "Controls the distance until items such as keyframes snap in the timeline",
-                                                       UserSettings.Defaults.SnapStrength);
-
-                        changed |= FormInputs.AddFloat("Click threshold",
-                                                       ref UserSettings.Config.ClickThreshold,
-                                                       0.0f, 10f, 0.1f, true,
-                                                       "The threshold in pixels until a click becomes a drag. Adjusting this might be useful for stylus input",
-                                                       UserSettings.Defaults.ClickThreshold);
-
-                        changed |= FormInputs.AddFloat("Timeline marks density",
-                                                       ref UserSettings.Config.TimeRasterDensity,
-                                                       0.0f, 10f, 0.01f, true,
-                                                       "Density/opacity of the marks (time or beat) at the bottom of the timeline",
-                                                       UserSettings.Defaults.TimeRasterDensity);
-
-                        changed |= FormInputs.AddFloat("Gizmo size",
-                                                       ref UserSettings.Config.GizmoSize,
-                                                       0.0f, 10f, 0.01f, true);
-
-                        changed |= FormInputs.AddEnumDropdown(ref UserSettings.Config.FrameStepAmount,
-                                                              "Frame step amount",
-                                                              "Controls the next rounding and step amount when jumping between frames.\nDefault shortcut is Shift+Cursor Left/Right");
-
-                        changed |= FormInputs.AddEnumDropdown(ref UserSettings.Config.ValueEditMethod,
-                                                              "Value input method",
-                                                              "The control that pops up when dragging on a number value"
-                                                             );
-
-                        FormInputs.SetIndentToLeft();
-                        FormInputs.AddVerticalSpace();
-                        FormInputs.AddSectionHeader("Previews");
-                        FormInputs.AddVerticalSpace();
-                        changed |= FormInputs.AddCheckBox("Show Graph thumbnails",
-                                                          ref UserSettings.Config.ShowThumbnails, null,
-                                                          UserSettings.Defaults.ShowThumbnails);
-
-                        changed |= FormInputs.AddCheckBox("Show nodes thumbnails when hovering",
-                                                          ref UserSettings.Config.EditorHoverPreview, null,
-                                                          UserSettings.Defaults.EditorHoverPreview);
-
-                        FormInputs.AddVerticalSpace();
-                        FormInputs.AddSectionHeader("Advanced");
-                        FormInputs.AddVerticalSpace();
-                        changed |= FormInputs.AddCheckBox("Reset time after playback",
-                                                          ref UserSettings.Config.ResetTimeAfterPlayback,
-                                                          "After the playback is halted, the time will reset to the moment when the playback began. This feature proves beneficial for iteratively reviewing animations without requiring manual rewinding.",
-                                                          UserSettings.Defaults.ResetTimeAfterPlayback);
-                        changed |= FormInputs.AddCheckBox("Suspend invalidation of inactive time clips",
-                                                          ref ProjectSettings.Config.TimeClipSuspending,
-                                                          "An experimental optimization that avoids dirty flag evaluation of graph behind inactive TimeClips. This is only relevant for very complex projects and multiple parts separated by timelines.",
-                                                          ProjectSettings.Defaults.TimeClipSuspending);
-
-                        changed |= FormInputs.AddCheckBox("Warn before Lib modifications",
-                                                          ref UserSettings.Config.WarnBeforeLibEdit,
-                                                          "This warning pops up when you attempt to enter an Operator that ships with the application.\n" +
-                                                          "If unsure, this is best left checked.",
-                                                          UserSettings.Defaults.WarnBeforeLibEdit);
-
-                        changed |= FormInputs.AddCheckBox("Suspend rendering when hidden",
-                                                          ref UserSettings.Config.SuspendRenderingWhenHidden,
-                                                          "Suspend rendering and update when Tooll's editor window is minimized. This will reduce energy consumption significantly.",
-                                                          UserSettings.Defaults.SuspendRenderingWhenHidden);
-
-                        break;
-                    case Categories.Theme:
-                        FormInputs.AddSectionHeader("Color Theme");
-                        FormInputs.AddVerticalSpace();
-
-                        ColorThemeEditor.DrawEditor();
-                        break;
-                    case Categories.Project:
-                    {
-                        FormInputs.AddSectionHeader("Project specific settings");
-
-                        var projectSettingsChanged = false;
-                        CustomComponents.HelpText("These settings only when playback as executable");
-                        FormInputs.AddVerticalSpace();
-
-                        FormInputs.SetIndentToLeft();
-
-                        projectSettingsChanged |= FormInputs.AddCheckBox("Enable Playback Control",
-                                                                         ref ProjectSettings.Config.EnablePlaybackControlWithKeyboard,
-                                                                         "Users can use cursor left/right to skip through time\nand space key to pause playback\nof exported executable.",
-                                                                         ProjectSettings.Defaults.EnablePlaybackControlWithKeyboard);
-                        projectSettingsChanged |= FormInputs.AddCheckBox("Windowed player",
-                                                                         ref ProjectSettings.Config.WindowedMode,
-                                                                         "Run the executable in windowed mode by default.",
-                                                                         ProjectSettings.Defaults.WindowedMode);
-                        if (projectSettingsChanged)
-                            ProjectSettings.Save();
-
-                        FormInputs.SetIndentToParameters();
-
-                        break;
-                    }
-                    case Categories.Midi:
-                    {
-                        FormInputs.AddSectionHeader("Midi");
-
-                        if (ImGui.Button("Rescan devices"))
-                        {
-                            MidiInConnectionManager.Rescan();
-                            MidiOutConnectionManager.Init();
-                        }
-
-                        {
-                            FormInputs.AddVerticalSpace();
-                            ImGui.TextUnformatted("Limit captured MIDI devices...");
-                            CustomComponents
-                               .HelpText("This can be useful it avoid capturing devices required by other applications.\nEnter one search string per line...");
-
-                            var limitMidiDevices = string.IsNullOrEmpty(ProjectSettings.Config.LimitMidiDeviceCapture)
-                                                       ? string.Empty
-                                                       : ProjectSettings.Config.LimitMidiDeviceCapture;
-
-                            if (ImGui.InputTextMultiline("##Limit MidiDevices", ref limitMidiDevices, 2000, new Vector2(-1, 100)))
-                            {
-                                changed = true;
-                                ProjectSettings.Config.LimitMidiDeviceCapture = string.IsNullOrEmpty(limitMidiDevices) ? null : limitMidiDevices;
-                                MidiInConnectionManager.Rescan();
-                            }
-
-                            FormInputs.AddVerticalSpace();
-                        }
-                        FormInputs.SetIndentToLeft();
-                        changed |= FormInputs.AddCheckBox("Enable Midi snapshot LEDs",
-                                                          ref ProjectSettings.Config.EnableMidiSnapshotIndication,
-                                                          "With selected midi controllers like APC Mini and APC40, Tooll will highlight LEDs for available and active snapshots. This requires an active MIDI out channel which will interfere with the [MidiOut] operator.\nChanging this requires a restart.",
-                                                          ProjectSettings.Defaults.EnableMidiSnapshotIndication);
-
-                        FormInputs.AddVerticalSpace();
-                        FormInputs.SetIndentToParameters();
-                        break;
-                    }
-                    case Categories.SpaceMouse:
-                        FormInputs.AddSectionHeader("Space Mouse");
-
-                        CustomComponents.HelpText("These settings only apply with a connected space mouse controller");
-                        FormInputs.AddVerticalSpace();
-
-                        changed |= FormInputs.AddFloat("Smoothing",
-                                                       ref UserSettings.Config.SpaceMouseDamping,
-                                                       0.0f, 10f, 0.01f, true);
-
-                        changed |= FormInputs.AddFloat("Move Speed",
-                                                       ref UserSettings.Config.SpaceMouseMoveSpeedFactor,
-                                                       0.0f, 10f, 0.01f, true);
-
-                        changed |= FormInputs.AddFloat("Rotation Speed",
-                                                       ref UserSettings.Config.SpaceMouseRotationSpeedFactor,
-                                                       0.0f, 10f, 0.01f, true);
-                        break;
-
-                    case Categories.Keyboard:
-                        FormInputs.AddSectionHeader("Keyboard Shortcuts");
-                        CustomComponents.HelpText("The keyboard layout can't be edited yet.");
-
-                        if (ImGui.BeginTable("Shortcuts", 2,
-                                             ImGuiTableFlags.BordersInnerH))
-                        {
-                            foreach (var value in Enum.GetValues<UserActions>())
-                            {
-                                ImGui.TableNextRow();
-                                ImGui.TableSetColumnIndex(0);
-                                var actionName = CustomComponents.HumanReadablePascalCase(Enum.GetName(value));
-                                var shortcuts = KeyboardBinding.ListKeyboardShortcuts(value, false);
-                                var hasShortcut = !string.IsNullOrEmpty(shortcuts);
-                                ImGui.PushStyleColor(ImGuiCol.Text, hasShortcut ? UiColors.Text : UiColors.TextMuted.Rgba);
-                                ImGui.TextUnformatted(actionName);
-
-                                ImGui.TableSetColumnIndex(1);
-
-                                if (hasShortcut)
-                                {
-                                    ImGui.PushFont(Fonts.FontBold);
-                                    ImGui.TextUnformatted(shortcuts);
-                                    ImGui.PopFont();
-                                    ImGui.PopStyleColor();
-                                }
-                            }
-
-                            ImGui.EndTable();
-                        }
-
-                        break;
-                }
-
-                if (changed)
-                    UserSettings.Save();
-            }
-            ImGui.EndChild();
-            ImGui.PopStyleVar();
-        }
-
-        public override List<Window> GetInstances()
-        {
-            return new List<Window>();
-        }
-    }
+﻿using System;
+using System.Collections.Generic;
+using System.Numerics;
+using ImGuiNET;
+using T3.Core.IO;
+using T3.Editor.Gui.Interaction;
+using T3.Editor.Gui.Interaction.Variations.Midi;
+using T3.Editor.Gui.Styling;
+using T3.Editor.Gui.UiHelpers;
+
+namespace T3.Editor.Gui.Windows
+{
+    public class SettingsWindow : Window
+    {
+        public SettingsWindow()
+        {
+            Config.Title = "Settings";
+        }
+
+        private enum Categories
+        {
+            Interface,
+            Theme,
+            Project,
+            Midi,
+            SpaceMouse,
+            Keyboard,
+        }
+
+        private Categories _activeCategory;
+
+        protected override void DrawContent()
+        {
+            var changed = false;
+
+            ImGui.BeginChild("categories", new Vector2(120 * T3Ui.UiScaleFactor, -1), true, ImGuiWindowFlags.NoScrollbar);
+            {
+                ImGui.PushStyleVar(ImGuiStyleVar.ButtonTextAlign, new Vector2(0, 0.5f));
+                FormInputs.AddSegmentedButton(ref _activeCategory, "", 110 * T3Ui.UiScaleFactor);
+                ImGui.PopStyleVar();
+            }
+            ImGui.EndChild();
+
+            ImGui.SameLine();
+            ImGui.PushStyleVar(ImGuiStyleVar.WindowPadding, new Vector2(20, 5));
+            ImGui.BeginChild("content", new Vector2(-1, -1), true);
+            {
+                FormInputs.SetIndentToParameters();
+                switch (_activeCategory)
+                {
+                    case Categories.Interface:
+                        FormInputs.SetIndentToLeft();
+
+                        FormInputs.AddSectionHeader("User Interface");
+                        FormInputs.AddVerticalSpace();
+                        changed |= FormInputs.AddCheckBox("Editing values with mousewheel needs CTRL key",
+                                                          ref UserSettings.Config.MouseWheelEditsNeedCtrlKey,
+                                                          "In parameter window you can edit numeric values by using the mouse wheel. This setting will prevent accidental modifications while scrolling because by using ctrl key for activation.",
+                                                          UserSettings.Defaults.MouseWheelEditsNeedCtrlKey);
+
+                        changed |= FormInputs.AddCheckBox("Mousewheel adjust flight speed",
+                                                          ref UserSettings.Config.AdjustCameraSpeedWithMouseWheel,
+                                                          "If enabled, scrolling the mouse wheel while holding left of right mouse button will control navigation speed with WASD keys. This is similar to Unity and Unreal",
+                                                          UserSettings.Defaults.AdjustCameraSpeedWithMouseWheel);
+
+                        changed |= FormInputs.AddCheckBox("Use arc connections",
+                                                          ref UserSettings.Config.UseArcConnections,
+                                                          "Affects the shape of the connections between your operators",
+                                                          UserSettings.Defaults.UseArcConnections);
+
+                        changed |= FormInputs.AddCheckBox("Drag snapped nodes",
+                                                          ref UserSettings.Config.SmartGroupDragging,
+                                                          "An experimental features that will drag neighbouring snapped operators",
+                                                          UserSettings.Defaults.SmartGroupDragging);
+                                                          
+						changed |= FormInputs.AddCheckBox("Balance soundtrack visualizer",
+                                                          ref UserSettings.Config.ExpandSpectrumVisualizerVertically,
+                                                          "If true, changes the visualized pitch's logarithmic scale from base 'e' to base 10.\nLower frequencies will become more visible, making the frequency spectrum\n appear more \"balanced\"",
+                                                          UserSettings.Defaults.ExpandSpectrumVisualizerVertically);
+                        FormInputs.AddVerticalSpace();
+                        FormInputs.SetIndentToParameters();
+                        changed |= FormInputs.AddFloat("UI Scale",
+                                                       ref UserSettings.Config.UiScaleFactor,
+                                                       0.1f, 5f, 0.01f, true,
+                                                       "The global scale of all rendered UI in the application",
+                                                       UserSettings.Defaults.UiScaleFactor);
+
+                        changed |= FormInputs.AddFloat("Scroll smoothing",
+                                                       ref UserSettings.Config.ScrollSmoothing,
+                                                       0.0f, 0.2f, 0.01f, true,
+                                                       null,
+                                                       UserSettings.Defaults.ScrollSmoothing);
+
+                        changed |= FormInputs.AddFloat("Snap strength",
+                                                       ref UserSettings.Config.SnapStrength,
+                                                       0.0f, 0.2f, 0.01f, true,
+                                                       "Controls the distance until items such as keyframes snap in the timeline",
+                                                       UserSettings.Defaults.SnapStrength);
+
+                        changed |= FormInputs.AddFloat("Click threshold",
+                                                       ref UserSettings.Config.ClickThreshold,
+                                                       0.0f, 10f, 0.1f, true,
+                                                       "The threshold in pixels until a click becomes a drag. Adjusting this might be useful for stylus input",
+                                                       UserSettings.Defaults.ClickThreshold);
+
+                        changed |= FormInputs.AddFloat("Timeline marks density",
+                                                       ref UserSettings.Config.TimeRasterDensity,
+                                                       0.0f, 10f, 0.01f, true,
+                                                       "Density/opacity of the marks (time or beat) at the bottom of the timeline",
+                                                       UserSettings.Defaults.TimeRasterDensity);
+
+                        changed |= FormInputs.AddFloat("Gizmo size",
+                                                       ref UserSettings.Config.GizmoSize,
+                                                       0.0f, 10f, 0.01f, true);
+
+                        changed |= FormInputs.AddEnumDropdown(ref UserSettings.Config.FrameStepAmount,
+                                                              "Frame step amount",
+                                                              "Controls the next rounding and step amount when jumping between frames.\nDefault shortcut is Shift+Cursor Left/Right");
+
+                        changed |= FormInputs.AddEnumDropdown(ref UserSettings.Config.ValueEditMethod,
+                                                              "Value input method",
+                                                              "The control that pops up when dragging on a number value"
+                                                             );
+
+                        FormInputs.SetIndentToLeft();
+                        FormInputs.AddVerticalSpace();
+                        FormInputs.AddSectionHeader("Previews");
+                        FormInputs.AddVerticalSpace();
+                        changed |= FormInputs.AddCheckBox("Show Graph thumbnails",
+                                                          ref UserSettings.Config.ShowThumbnails, null,
+                                                          UserSettings.Defaults.ShowThumbnails);
+
+                        changed |= FormInputs.AddCheckBox("Show nodes thumbnails when hovering",
+                                                          ref UserSettings.Config.EditorHoverPreview, null,
+                                                          UserSettings.Defaults.EditorHoverPreview);
+
+                        FormInputs.AddVerticalSpace();
+                        FormInputs.AddSectionHeader("Advanced");
+                        FormInputs.AddVerticalSpace();
+                        changed |= FormInputs.AddCheckBox("Reset time after playback",
+                                                          ref UserSettings.Config.ResetTimeAfterPlayback,
+                                                          "After the playback is halted, the time will reset to the moment when the playback began. This feature proves beneficial for iteratively reviewing animations without requiring manual rewinding.",
+                                                          UserSettings.Defaults.ResetTimeAfterPlayback);
+                        changed |= FormInputs.AddCheckBox("Suspend invalidation of inactive time clips",
+                                                          ref ProjectSettings.Config.TimeClipSuspending,
+                                                          "An experimental optimization that avoids dirty flag evaluation of graph behind inactive TimeClips. This is only relevant for very complex projects and multiple parts separated by timelines.",
+                                                          ProjectSettings.Defaults.TimeClipSuspending);
+
+                        changed |= FormInputs.AddCheckBox("Warn before Lib modifications",
+                                                          ref UserSettings.Config.WarnBeforeLibEdit,
+                                                          "This warning pops up when you attempt to enter an Operator that ships with the application.\n" +
+                                                          "If unsure, this is best left checked.",
+                                                          UserSettings.Defaults.WarnBeforeLibEdit);
+
+                        changed |= FormInputs.AddCheckBox("Suspend rendering when hidden",
+                                                          ref UserSettings.Config.SuspendRenderingWhenHidden,
+                                                          "Suspend rendering and update when Tooll's editor window is minimized. This will reduce energy consumption significantly.",
+                                                          UserSettings.Defaults.SuspendRenderingWhenHidden);
+
+                        break;
+                    case Categories.Theme:
+                        FormInputs.AddSectionHeader("Color Theme");
+                        FormInputs.AddVerticalSpace();
+
+                        ColorThemeEditor.DrawEditor();
+                        break;
+                    case Categories.Project:
+                    {
+                        FormInputs.AddSectionHeader("Project specific settings");
+
+                        var projectSettingsChanged = false;
+                        CustomComponents.HelpText("These settings only when playback as executable");
+                        FormInputs.AddVerticalSpace();
+
+                        FormInputs.SetIndentToLeft();
+
+                        projectSettingsChanged |= FormInputs.AddCheckBox("Enable Playback Control",
+                                                                         ref ProjectSettings.Config.EnablePlaybackControlWithKeyboard,
+                                                                         "Users can use cursor left/right to skip through time\nand space key to pause playback\nof exported executable.",
+                                                                         ProjectSettings.Defaults.EnablePlaybackControlWithKeyboard);
+                        projectSettingsChanged |= FormInputs.AddCheckBox("Windowed player",
+                                                                         ref ProjectSettings.Config.WindowedMode,
+                                                                         "Run the executable in windowed mode by default.",
+                                                                         ProjectSettings.Defaults.WindowedMode);
+                        if (projectSettingsChanged)
+                            ProjectSettings.Save();
+
+                        FormInputs.SetIndentToParameters();
+
+                        break;
+                    }
+                    case Categories.Midi:
+                    {
+                        FormInputs.AddSectionHeader("Midi");
+
+                        if (ImGui.Button("Rescan devices"))
+                        {
+                            MidiInConnectionManager.Rescan();
+                            MidiOutConnectionManager.Init();
+                        }
+
+                        {
+                            FormInputs.AddVerticalSpace();
+                            ImGui.TextUnformatted("Limit captured MIDI devices...");
+                            CustomComponents
+                               .HelpText("This can be useful it avoid capturing devices required by other applications.\nEnter one search string per line...");
+
+                            var limitMidiDevices = string.IsNullOrEmpty(ProjectSettings.Config.LimitMidiDeviceCapture)
+                                                       ? string.Empty
+                                                       : ProjectSettings.Config.LimitMidiDeviceCapture;
+
+                            if (ImGui.InputTextMultiline("##Limit MidiDevices", ref limitMidiDevices, 2000, new Vector2(-1, 100)))
+                            {
+                                changed = true;
+                                ProjectSettings.Config.LimitMidiDeviceCapture = string.IsNullOrEmpty(limitMidiDevices) ? null : limitMidiDevices;
+                                MidiInConnectionManager.Rescan();
+                            }
+
+                            FormInputs.AddVerticalSpace();
+                        }
+                        FormInputs.SetIndentToLeft();
+                        changed |= FormInputs.AddCheckBox("Enable Midi snapshot LEDs",
+                                                          ref ProjectSettings.Config.EnableMidiSnapshotIndication,
+                                                          "With selected midi controllers like APC Mini and APC40, Tooll will highlight LEDs for available and active snapshots. This requires an active MIDI out channel which will interfere with the [MidiOut] operator.\nChanging this requires a restart.",
+                                                          ProjectSettings.Defaults.EnableMidiSnapshotIndication);
+
+                        FormInputs.AddVerticalSpace();
+                        FormInputs.SetIndentToParameters();
+                        break;
+                    }
+                    case Categories.SpaceMouse:
+                        FormInputs.AddSectionHeader("Space Mouse");
+
+                        CustomComponents.HelpText("These settings only apply with a connected space mouse controller");
+                        FormInputs.AddVerticalSpace();
+
+                        changed |= FormInputs.AddFloat("Smoothing",
+                                                       ref UserSettings.Config.SpaceMouseDamping,
+                                                       0.0f, 10f, 0.01f, true);
+
+                        changed |= FormInputs.AddFloat("Move Speed",
+                                                       ref UserSettings.Config.SpaceMouseMoveSpeedFactor,
+                                                       0.0f, 10f, 0.01f, true);
+
+                        changed |= FormInputs.AddFloat("Rotation Speed",
+                                                       ref UserSettings.Config.SpaceMouseRotationSpeedFactor,
+                                                       0.0f, 10f, 0.01f, true);
+                        break;
+
+                    case Categories.Keyboard:
+                        FormInputs.AddSectionHeader("Keyboard Shortcuts");
+                        CustomComponents.HelpText("The keyboard layout can't be edited yet.");
+
+                        if (ImGui.BeginTable("Shortcuts", 2,
+                                             ImGuiTableFlags.BordersInnerH))
+                        {
+                            foreach (var value in Enum.GetValues<UserActions>())
+                            {
+                                ImGui.TableNextRow();
+                                ImGui.TableSetColumnIndex(0);
+                                var actionName = CustomComponents.HumanReadablePascalCase(Enum.GetName(value));
+                                var shortcuts = KeyboardBinding.ListKeyboardShortcuts(value, false);
+                                var hasShortcut = !string.IsNullOrEmpty(shortcuts);
+                                ImGui.PushStyleColor(ImGuiCol.Text, hasShortcut ? UiColors.Text : UiColors.TextMuted.Rgba);
+                                ImGui.TextUnformatted(actionName);
+
+                                ImGui.TableSetColumnIndex(1);
+
+                                if (hasShortcut)
+                                {
+                                    ImGui.PushFont(Fonts.FontBold);
+                                    ImGui.TextUnformatted(shortcuts);
+                                    ImGui.PopFont();
+                                    ImGui.PopStyleColor();
+                                }
+                            }
+
+                            ImGui.EndTable();
+                        }
+
+                        break;
+                }
+
+                if (changed)
+                    UserSettings.Save();
+            }
+            ImGui.EndChild();
+            ImGui.PopStyleVar();
+        }
+
+        public override List<Window> GetInstances()
+        {
+            return new List<Window>();
+        }
+    }
 }