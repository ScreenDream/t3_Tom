--- conflicted
+++ resolved
@@ -1,58 +1,54 @@
-﻿using ImGuiNET;
-using T3.Core.Operator;
-using T3.Editor.Gui.Interaction.Variations;
-using T3.Editor.Gui.Interaction.Variations.Model;
-using T3.Editor.Gui.Styling;
-
-namespace T3.Editor.Gui.Windows.Variations
-{
-    internal class PresetCanvas : VariationBaseCanvas
-    {
-        public virtual void DrawToolbarFunctions()
-        {
-            var s = ImGui.GetFrameHeight();
-            if (VariationHandling.ActivePoolForPresets == null)
-                return;
-            
-            if (CustomComponents.IconButton(Icon.Plus, new Vector2(s, s)))
-            {
-                CreatePreset();
-            }
-        }
-
-        protected override string GetTitle()
-        {
-            if (VariationHandling.ActiveInstanceForPresets == null)
-                return "";
-            
-            return $"...for {VariationHandling.ActiveInstanceForPresets?.Symbol.Name}";
-        }
-
-        private protected override Instance InstanceForBlendOperations => VariationHandling.ActiveInstanceForPresets;
-        private protected override SymbolVariationPool PoolForBlendOperations => VariationHandling.ActivePoolForPresets;
-
-        protected override void DrawAdditionalContextMenuContent(Instance instance)
-        {
-        }
-
-        private void CreatePreset()
-        {
-            var nextInsertionPosition = VariationBaseCanvas.FindFreePositionForNewThumbnail(VariationHandling.ActivePoolForPresets.Variations);
-            var newVariation = VariationHandling.ActivePoolForPresets.CreatePresetForInstanceSymbol(VariationHandling.ActiveInstanceForPresets);
-            if (newVariation != null)
-            {
-<<<<<<< HEAD
-                newVariation.PosOnCanvas = VariationBaseCanvas.FindFreePositionForNewThumbnail(VariationHandling.ActivePoolForPresets.AllVariations);
-=======
-                newVariation.PosOnCanvas = nextInsertionPosition;
->>>>>>> 09dd0633
-                VariationThumbnail.VariationForRenaming = newVariation;
-                VariationHandling.ActivePoolForPresets.SaveVariationsToFile();
-            }
-
-            CanvasElementSelection.SetSelection(newVariation);
-            ResetView();
-            TriggerThumbnailUpdate();
-        }
-    }
+﻿using ImGuiNET;
+using T3.Core.Operator;
+using T3.Editor.Gui.Interaction.Variations;
+using T3.Editor.Gui.Interaction.Variations.Model;
+using T3.Editor.Gui.Styling;
+
+namespace T3.Editor.Gui.Windows.Variations
+{
+    internal class PresetCanvas : VariationBaseCanvas
+    {
+        public virtual void DrawToolbarFunctions()
+        {
+            var s = ImGui.GetFrameHeight();
+            if (VariationHandling.ActivePoolForPresets == null)
+                return;
+            
+            if (CustomComponents.IconButton(Icon.Plus, new Vector2(s, s)))
+            {
+                CreatePreset();
+            }
+        }
+
+        protected override string GetTitle()
+        {
+            if (VariationHandling.ActiveInstanceForPresets == null)
+                return "";
+            
+            return $"...for {VariationHandling.ActiveInstanceForPresets?.Symbol.Name}";
+        }
+
+        private protected override Instance InstanceForBlendOperations => VariationHandling.ActiveInstanceForPresets;
+        private protected override SymbolVariationPool PoolForBlendOperations => VariationHandling.ActivePoolForPresets;
+
+        protected override void DrawAdditionalContextMenuContent(Instance instance)
+        {
+        }
+
+        private void CreatePreset()
+        {
+            var nextInsertionPosition = VariationBaseCanvas.FindFreePositionForNewThumbnail(VariationHandling.ActivePoolForPresets.Variations);
+            var newVariation = VariationHandling.ActivePoolForPresets.CreatePresetForInstanceSymbol(VariationHandling.ActiveInstanceForPresets);
+            if (newVariation != null)
+            {
+                newVariation.PosOnCanvas = nextInsertionPosition;
+                VariationThumbnail.VariationForRenaming = newVariation;
+                VariationHandling.ActivePoolForPresets.SaveVariationsToFile();
+            }
+
+            CanvasElementSelection.SetSelection(newVariation);
+            ResetView();
+            TriggerThumbnailUpdate();
+        }
+    }
 }