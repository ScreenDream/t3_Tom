﻿using System.Runtime.InteropServices;
using ImGuiNET;
using T3.Core.Operator;
using T3.Core.SystemUi;
using T3.Core.Utils;
using T3.Editor.Gui.Graph.Dialogs;
using T3.Editor.Gui.Graph.Interaction;
using T3.Editor.Gui.Styling;
using T3.Editor.Gui.UiHelpers;
using T3.Editor.UiModel;

namespace T3.Editor.Gui.Windows
{
    /// <summary>
    /// Shows a tree of all defined symbols sorted by namespace 
    /// </summary>
    public class SymbolLibrary : Window
    {
        public SymbolLibrary()
        {
            _filter.SearchString = "";
            Config.Title = "Symbol Library";
            _treeNode.PopulateCompleteTree();
<<<<<<< HEAD
            EditableSymbolProject.CompilationComplete += _treeNode.PopulateCompleteTree;
=======
>>>>>>> 85046bd4
        }

        protected override void DrawContent()
        {
            _renameNamespaceDialog.Draw(_subtreeNodeToRename);

            ImGui.PushStyleVar(ImGuiStyleVar.IndentSpacing, 10);

            if (_symbolUsageReference != null)
            {
                ImGui.Text("Usages of " + _symbolUsageReference.Name + ":");
                if (ImGui.Button("Clear"))
                {
                    _symbolUsageReference = null;
                }
                else
                {
                    ImGui.Separator();

                    ImGui.BeginChild("scrolling");
                    {
                        if (SymbolAnalysis.DetailsInitialized && SymbolAnalysis.InformationForSymbolIds.TryGetValue(_symbolUsageReference.Id, out var info))
                        {
                            foreach (var symbol in info.DependingSymbols)
                            {
                                SymbolTreeMenu.DrawSymbolItem(symbol);
                            }
                        }
                    }
                    ImGui.EndChild();
                }
            }
            else
            {
                DrawSymbols();
            }

            ImGui.PopStyleVar(1);

            if (ImGui.IsMouseReleased(0))
            {
                StopDrag();
            }
        }

        private void DrawSymbols()
        {
            var iconCount = 1;
            if (_wasScanned)
                iconCount++;

            CustomComponents.DrawInputFieldWithPlaceholder("Search symbols...", ref _filter.SearchString, -ImGui.GetFrameHeight() * iconCount + 16);

            ImGui.SameLine();
            if (CustomComponents.IconButton(Icon.Refresh, Vector2.Zero, CustomComponents.ButtonStates.Dimmed))
            {
                _treeNode.PopulateCompleteTree();
                ExampleSymbolLinking.UpdateExampleLinks();
                SymbolAnalysis.UpdateDetails();
                _wasScanned = true;
            }

            CustomComponents.TooltipForLastItem("Scan usage dependencies for all symbols.");

            if (_wasScanned)
            {
                ImGui.SameLine();
                var status = _showFilters ? CustomComponents.ButtonStates.Activated : CustomComponents.ButtonStates.Dimmed;
                if (CustomComponents.IconButton(Icon.Flame, Vector2.Zero, status))
                {
                    _showFilters = !_showFilters;
                }

                if (_showFilters)
                {
                    var totalOpCount = _onlyInLib 
                                           ? SymbolAnalysis.InformationForSymbolIds.Values.Count(i => i.IsLibOperator) 
                        :  SymbolAnalysis.InformationForSymbolIds.Count;
                    CustomComponents.SmallGroupHeader($"Show only... ({totalOpCount} total)");
                    bool needsUpdate = false;
                    
                    var helpMissingCount = SymbolAnalysis.InformationForSymbolIds.Values.Count(i => i.LacksDescription && (i.IsLibOperator || !_onlyInLib));
                    var missingAllParameterHelpCount = SymbolAnalysis.InformationForSymbolIds.Values.Count(i => i.LacksAllParameterDescription && (i.IsLibOperator || !_onlyInLib));
                    var lackGroupingCount = SymbolAnalysis.InformationForSymbolIds.Values.Count(i => i.LacksParameterGrouping && (i.IsLibOperator || !_onlyInLib));
                    var unusedCount = SymbolAnalysis.InformationForSymbolIds.Values.Count(i => i.DependingSymbolIds.Count == 0 && (i.IsLibOperator || !_onlyInLib));

                    needsUpdate |= ImGui.Checkbox($"Help missing ({helpMissingCount})", ref _filterMissingDescriptions);
                    needsUpdate |= ImGui.Checkbox($"Parameter help missing ({missingAllParameterHelpCount})", ref _filterMissingAllParameterDescriptions);
                    needsUpdate |= ImGui.Checkbox("Parameter help incomplete", ref _filterMissingSomeParameterDescriptions);
                    needsUpdate |= ImGui.Checkbox($"No grouping ({lackGroupingCount})", ref _filterMissingParameterGrouping);
                    needsUpdate |= ImGui.Checkbox($"Unused ({unusedCount})", ref _filterUnused);
                    FormInputs.AddVerticalSpace();
                    needsUpdate |= ImGui.Checkbox("Only in Lib", ref _onlyInLib);
                    
                    if (needsUpdate)
                    {
                        _filteredTree.PopulateCompleteTree((Symbol s) =>
                                                           {
                                                               var info = SymbolAnalysis.InformationForSymbolIds[s.Id];
                                                               if(info == null)
                                                                   return false;

                                                               if (_onlyInLib && !info.IsLibOperator)
                                                                   return false;
                                                               
                                                               if (!AnyFilterActive)
                                                                   return true;
                                                               
                                                               return ( (_filterMissingDescriptions && info.LacksDescription)
                                                                        || (_filterMissingAllParameterDescriptions && info.LacksAllParameterDescription)
                                                                        || (_filterMissingSomeParameterDescriptions && info.LacksSomeParameterDescription)
                                                                        || (_filterMissingParameterGrouping && info.LacksParameterGrouping)
                                                                        || (_filterUnused && info.DependingSymbolIds.Count== 0)
                                                                        );
                                                           });
                    }

                    ImGui.Separator();
                    FormInputs.AddVerticalSpace();
                    CustomComponents.SmallGroupHeader($"Result...");
                }
            }

            ImGui.BeginChild("scrolling");
            {
                if (AnyFilterActive)
                {
                    DrawNode(_filteredTree);
                }
                else if (string.IsNullOrEmpty(_filter.SearchString))
                {
                    DrawNode(_treeNode);
                }
                else if (_filter.SearchString.Contains('?'))
                {
                    DrawRandomPromptList();
                }
                else
                {
                    DrawList();
                }
            }
            ImGui.EndChild();
        }

        private void DrawList()
        {
            _filter.UpdateIfNecessary(null);
            foreach (var symbolUi in _filter.MatchingSymbolUis)
            {
                SymbolTreeMenu.DrawSymbolItem(symbolUi.Symbol);
            }
        }

        private int _randomSeed;
        private List<Symbol> _allLibSymbols;
        private float _promptComplexity = 0.25f;

        private bool _wasScanned = false;
        private bool _showFilters;
        private bool _filterMissingDescriptions;
        private bool _filterMissingAllParameterDescriptions;
        private bool _filterMissingSomeParameterDescriptions;
        private bool _filterMissingParameterGrouping;
        private bool _filterUnused;
        private bool _onlyInLib = true;

        private void DrawRandomPromptList()
        {
            ImGui.Indent();
            FormInputs.AddSectionHeader("Random Prompts");

            var listNeedsUpdate = _allLibSymbols == null;
            FormInputs.SetIndent(80 * T3Ui.UiScaleFactor);
            FormInputs.AddInt("Seed", ref _randomSeed);
            listNeedsUpdate |= FormInputs.AddFloat("Complexity", ref _promptComplexity, 0, 1, 0.02f, true);
            FormInputs.SetIndentToLeft();

            FormInputs.AddVerticalSpace();

            // Rebuild list if necessary
            if (listNeedsUpdate)
            {
                // Count all lib ops
                if (_allLibSymbols == null)
                {
                    _allLibSymbols = new List<Symbol>();
                    foreach (var s in EditorSymbolPackage.AllSymbols)
                    {
                        if (s.Namespace.StartsWith("lib.") && !s.Name.StartsWith("_"))
                            _allLibSymbols.Add(s);
                    }
                }

                // Filter 
                var limit = (int)(_allLibSymbols.Count * _promptComplexity).Clamp(1, _allLibSymbols.Count - 1);
                var keep = _filter.SearchString;
                _filter.SearchString = "lib.";
                _filter.UpdateIfNecessary(null, true, limit);
                _filter.SearchString = keep;
            }

            var relevantCount = _filter.MatchingSymbolUis.Count;

            if (_randomSeed == 0)
            {
                _randomSeed = (int)(ImGui.GetFrameCount() * 374761393U & 1023U);
            }

            var promptCount = _filter.SearchString.Count(c => c == '?');
            for (uint i = 0; i < promptCount; i++)
            {
                var f = MathUtils.Hash01((uint)((i + 42 * _randomSeed * 668265263U) & 0x7fffffff));
                var randomIndex = (int)(f * relevantCount).Clamp(0, relevantCount - 1);
                SymbolTreeMenu.DrawSymbolItem(_filter.MatchingSymbolUis[randomIndex].Symbol);
            }
        }

        private static void StopDrag()
        {
            T3Ui.DraggingIsInProgress = false;
        }

        private NamespaceTreeNode _subtreeNodeToRename;
        private bool _openedLibFolderOnce;

        private void DrawNode(NamespaceTreeNode subtree)
        {
            if (subtree.Name == NamespaceTreeNode.RootNodeId)
            {
                DrawNodeItems(subtree);
            }
            else
            {
                ImGui.PushID(subtree.Name);
                ImGui.SetNextItemWidth(10);
                if (subtree.Name == "lib" && !_openedLibFolderOnce)
                {
                    ImGui.SetNextItemOpen(true);
                    _openedLibFolderOnce = true;
                }

                var isOpen = ImGui.TreeNode(subtree.Name);
                CustomComponents.ContextMenuForItem(() =>
                                                    {
                                                        if (ImGui.MenuItem("Rename Namespace"))
                                                        {
                                                            _subtreeNodeToRename = subtree;
                                                            _renameNamespaceDialog.ShowNextFrame();
                                                        }
                                                    });

                if (isOpen)
                {
                    HandleDropTarget(subtree);

                    DrawNodeItems(subtree);

                    ImGui.TreePop();
                }
                else
                {
                    if (T3Ui.DraggingIsInProgress)
                    {
                        ImGui.SameLine();
                        ImGui.PushID("DropButton");
                        ImGui.Button("  <-", new Vector2(50, 15));
                        HandleDropTarget(subtree);
                        ImGui.PopID();
                    }
                }

                ImGui.PopID();
            }
        }

        private void DrawNodeItems(NamespaceTreeNode subtree)
        {
            // Using a for loop to prevent modification during iteration exception
            for (var index = 0; index < subtree.Children.Count; index++)
            {
                var subspace = subtree.Children[index];
                DrawNode(subspace);
            }

            for (var index = 0; index < subtree.Symbols.ToList().Count; index++)
            {
                var symbol = subtree.Symbols.ToList()[index];
                SymbolTreeMenu.DrawSymbolItem(symbol);
            }
        }

        private void HandleDropTarget(NamespaceTreeNode subtree)
        {
            if (ImGui.BeginDragDropTarget())
            {
                var payload = ImGui.AcceptDragDropPayload("Symbol");
                if (ImGui.IsMouseReleased(0))
                {
                    string myString = null;
                    try
                    {
                        myString = Marshal.PtrToStringAuto(payload.Data);
                    }
                    catch (NullReferenceException)
                    {
                        Log.Error("unable to get drop data");
                    }

                    if (myString != null)
                    {
                        var guidString = myString.Split('|')[0];
                        var guid = Guid.Parse(guidString);
                        Log.Debug("dropped symbol here" + payload + " " + myString + "  " + guid);
                        if(!MoveSymbolToNamespace(guid, subtree.GetAsString(), out var reason))
                            BlockingWindow.Instance.ShowMessageBox(reason, "Could not move symbol's namespace");
                    }
                }

                ImGui.EndDragDropTarget();
            }

            return;

            static bool MoveSymbolToNamespace(Guid symbolId, string nameSpace, out string reason)
            {
                if (!SymbolUiRegistry.TryGetSymbolUi(symbolId, out var symbolUi))
                {
                    reason = $"Could not find symbol with id '{symbolId}'";
                    return false;
                }
                
                if (symbolUi!.Symbol.Namespace == nameSpace)
                {
                    reason = string.Empty;
                    return true;
                }
                
                if (symbolUi.Symbol.SymbolPackage.IsReadOnly)
                {
                    reason = $"Could not move symbol [{symbolUi.Symbol.Name}] because its package is not modifiable";
                    return false;
                }
                
                return EditableSymbolProject.ChangeSymbolNamespace(symbolUi.Symbol, nameSpace, out reason);
            }
        }

        public override List<Window> GetInstances()
        {
            return new List<Window>();
        }

        private readonly NamespaceTreeNode _treeNode = new(NamespaceTreeNode.RootNodeId);
        private readonly SymbolFilter _filter = new();
        private static readonly RenameNamespaceDialog _renameNamespaceDialog = new();
        public static Symbol _symbolUsageReference;
        private readonly NamespaceTreeNode _filteredTree = new(NamespaceTreeNode.RootNodeId);
        private bool AnyFilterActive => _filterMissingDescriptions || _filterMissingParameterGrouping || _filterMissingAllParameterDescriptions || _filterUnused;
    }
}<|MERGE_RESOLUTION|>--- conflicted
+++ resolved
@@ -1,388 +1,385 @@
-﻿using System.Runtime.InteropServices;
-using ImGuiNET;
-using T3.Core.Operator;
-using T3.Core.SystemUi;
-using T3.Core.Utils;
-using T3.Editor.Gui.Graph.Dialogs;
-using T3.Editor.Gui.Graph.Interaction;
-using T3.Editor.Gui.Styling;
-using T3.Editor.Gui.UiHelpers;
-using T3.Editor.UiModel;
-
-namespace T3.Editor.Gui.Windows
-{
-    /// <summary>
-    /// Shows a tree of all defined symbols sorted by namespace 
-    /// </summary>
-    public class SymbolLibrary : Window
-    {
-        public SymbolLibrary()
-        {
-            _filter.SearchString = "";
-            Config.Title = "Symbol Library";
-            _treeNode.PopulateCompleteTree();
-<<<<<<< HEAD
-            EditableSymbolProject.CompilationComplete += _treeNode.PopulateCompleteTree;
-=======
->>>>>>> 85046bd4
-        }
-
-        protected override void DrawContent()
-        {
-            _renameNamespaceDialog.Draw(_subtreeNodeToRename);
-
-            ImGui.PushStyleVar(ImGuiStyleVar.IndentSpacing, 10);
-
-            if (_symbolUsageReference != null)
-            {
-                ImGui.Text("Usages of " + _symbolUsageReference.Name + ":");
-                if (ImGui.Button("Clear"))
-                {
-                    _symbolUsageReference = null;
-                }
-                else
-                {
-                    ImGui.Separator();
-
-                    ImGui.BeginChild("scrolling");
-                    {
-                        if (SymbolAnalysis.DetailsInitialized && SymbolAnalysis.InformationForSymbolIds.TryGetValue(_symbolUsageReference.Id, out var info))
-                        {
-                            foreach (var symbol in info.DependingSymbols)
-                            {
-                                SymbolTreeMenu.DrawSymbolItem(symbol);
-                            }
-                        }
-                    }
-                    ImGui.EndChild();
-                }
-            }
-            else
-            {
-                DrawSymbols();
-            }
-
-            ImGui.PopStyleVar(1);
-
-            if (ImGui.IsMouseReleased(0))
-            {
-                StopDrag();
-            }
-        }
-
-        private void DrawSymbols()
-        {
-            var iconCount = 1;
-            if (_wasScanned)
-                iconCount++;
-
-            CustomComponents.DrawInputFieldWithPlaceholder("Search symbols...", ref _filter.SearchString, -ImGui.GetFrameHeight() * iconCount + 16);
-
-            ImGui.SameLine();
-            if (CustomComponents.IconButton(Icon.Refresh, Vector2.Zero, CustomComponents.ButtonStates.Dimmed))
-            {
-                _treeNode.PopulateCompleteTree();
-                ExampleSymbolLinking.UpdateExampleLinks();
-                SymbolAnalysis.UpdateDetails();
-                _wasScanned = true;
-            }
-
-            CustomComponents.TooltipForLastItem("Scan usage dependencies for all symbols.");
-
-            if (_wasScanned)
-            {
-                ImGui.SameLine();
-                var status = _showFilters ? CustomComponents.ButtonStates.Activated : CustomComponents.ButtonStates.Dimmed;
-                if (CustomComponents.IconButton(Icon.Flame, Vector2.Zero, status))
-                {
-                    _showFilters = !_showFilters;
-                }
-
-                if (_showFilters)
-                {
-                    var totalOpCount = _onlyInLib 
-                                           ? SymbolAnalysis.InformationForSymbolIds.Values.Count(i => i.IsLibOperator) 
-                        :  SymbolAnalysis.InformationForSymbolIds.Count;
-                    CustomComponents.SmallGroupHeader($"Show only... ({totalOpCount} total)");
-                    bool needsUpdate = false;
-                    
-                    var helpMissingCount = SymbolAnalysis.InformationForSymbolIds.Values.Count(i => i.LacksDescription && (i.IsLibOperator || !_onlyInLib));
-                    var missingAllParameterHelpCount = SymbolAnalysis.InformationForSymbolIds.Values.Count(i => i.LacksAllParameterDescription && (i.IsLibOperator || !_onlyInLib));
-                    var lackGroupingCount = SymbolAnalysis.InformationForSymbolIds.Values.Count(i => i.LacksParameterGrouping && (i.IsLibOperator || !_onlyInLib));
-                    var unusedCount = SymbolAnalysis.InformationForSymbolIds.Values.Count(i => i.DependingSymbolIds.Count == 0 && (i.IsLibOperator || !_onlyInLib));
-
-                    needsUpdate |= ImGui.Checkbox($"Help missing ({helpMissingCount})", ref _filterMissingDescriptions);
-                    needsUpdate |= ImGui.Checkbox($"Parameter help missing ({missingAllParameterHelpCount})", ref _filterMissingAllParameterDescriptions);
-                    needsUpdate |= ImGui.Checkbox("Parameter help incomplete", ref _filterMissingSomeParameterDescriptions);
-                    needsUpdate |= ImGui.Checkbox($"No grouping ({lackGroupingCount})", ref _filterMissingParameterGrouping);
-                    needsUpdate |= ImGui.Checkbox($"Unused ({unusedCount})", ref _filterUnused);
-                    FormInputs.AddVerticalSpace();
-                    needsUpdate |= ImGui.Checkbox("Only in Lib", ref _onlyInLib);
-                    
-                    if (needsUpdate)
-                    {
-                        _filteredTree.PopulateCompleteTree((Symbol s) =>
-                                                           {
-                                                               var info = SymbolAnalysis.InformationForSymbolIds[s.Id];
-                                                               if(info == null)
-                                                                   return false;
-
-                                                               if (_onlyInLib && !info.IsLibOperator)
-                                                                   return false;
-                                                               
-                                                               if (!AnyFilterActive)
-                                                                   return true;
-                                                               
-                                                               return ( (_filterMissingDescriptions && info.LacksDescription)
-                                                                        || (_filterMissingAllParameterDescriptions && info.LacksAllParameterDescription)
-                                                                        || (_filterMissingSomeParameterDescriptions && info.LacksSomeParameterDescription)
-                                                                        || (_filterMissingParameterGrouping && info.LacksParameterGrouping)
-                                                                        || (_filterUnused && info.DependingSymbolIds.Count== 0)
-                                                                        );
-                                                           });
-                    }
-
-                    ImGui.Separator();
-                    FormInputs.AddVerticalSpace();
-                    CustomComponents.SmallGroupHeader($"Result...");
-                }
-            }
-
-            ImGui.BeginChild("scrolling");
-            {
-                if (AnyFilterActive)
-                {
-                    DrawNode(_filteredTree);
-                }
-                else if (string.IsNullOrEmpty(_filter.SearchString))
-                {
-                    DrawNode(_treeNode);
-                }
-                else if (_filter.SearchString.Contains('?'))
-                {
-                    DrawRandomPromptList();
-                }
-                else
-                {
-                    DrawList();
-                }
-            }
-            ImGui.EndChild();
-        }
-
-        private void DrawList()
-        {
-            _filter.UpdateIfNecessary(null);
-            foreach (var symbolUi in _filter.MatchingSymbolUis)
-            {
-                SymbolTreeMenu.DrawSymbolItem(symbolUi.Symbol);
-            }
-        }
-
-        private int _randomSeed;
-        private List<Symbol> _allLibSymbols;
-        private float _promptComplexity = 0.25f;
-
-        private bool _wasScanned = false;
-        private bool _showFilters;
-        private bool _filterMissingDescriptions;
-        private bool _filterMissingAllParameterDescriptions;
-        private bool _filterMissingSomeParameterDescriptions;
-        private bool _filterMissingParameterGrouping;
-        private bool _filterUnused;
-        private bool _onlyInLib = true;
-
-        private void DrawRandomPromptList()
-        {
-            ImGui.Indent();
-            FormInputs.AddSectionHeader("Random Prompts");
-
-            var listNeedsUpdate = _allLibSymbols == null;
-            FormInputs.SetIndent(80 * T3Ui.UiScaleFactor);
-            FormInputs.AddInt("Seed", ref _randomSeed);
-            listNeedsUpdate |= FormInputs.AddFloat("Complexity", ref _promptComplexity, 0, 1, 0.02f, true);
-            FormInputs.SetIndentToLeft();
-
-            FormInputs.AddVerticalSpace();
-
-            // Rebuild list if necessary
-            if (listNeedsUpdate)
-            {
-                // Count all lib ops
-                if (_allLibSymbols == null)
-                {
-                    _allLibSymbols = new List<Symbol>();
-                    foreach (var s in EditorSymbolPackage.AllSymbols)
-                    {
-                        if (s.Namespace.StartsWith("lib.") && !s.Name.StartsWith("_"))
-                            _allLibSymbols.Add(s);
-                    }
-                }
-
-                // Filter 
-                var limit = (int)(_allLibSymbols.Count * _promptComplexity).Clamp(1, _allLibSymbols.Count - 1);
-                var keep = _filter.SearchString;
-                _filter.SearchString = "lib.";
-                _filter.UpdateIfNecessary(null, true, limit);
-                _filter.SearchString = keep;
-            }
-
-            var relevantCount = _filter.MatchingSymbolUis.Count;
-
-            if (_randomSeed == 0)
-            {
-                _randomSeed = (int)(ImGui.GetFrameCount() * 374761393U & 1023U);
-            }
-
-            var promptCount = _filter.SearchString.Count(c => c == '?');
-            for (uint i = 0; i < promptCount; i++)
-            {
-                var f = MathUtils.Hash01((uint)((i + 42 * _randomSeed * 668265263U) & 0x7fffffff));
-                var randomIndex = (int)(f * relevantCount).Clamp(0, relevantCount - 1);
-                SymbolTreeMenu.DrawSymbolItem(_filter.MatchingSymbolUis[randomIndex].Symbol);
-            }
-        }
-
-        private static void StopDrag()
-        {
-            T3Ui.DraggingIsInProgress = false;
-        }
-
-        private NamespaceTreeNode _subtreeNodeToRename;
-        private bool _openedLibFolderOnce;
-
-        private void DrawNode(NamespaceTreeNode subtree)
-        {
-            if (subtree.Name == NamespaceTreeNode.RootNodeId)
-            {
-                DrawNodeItems(subtree);
-            }
-            else
-            {
-                ImGui.PushID(subtree.Name);
-                ImGui.SetNextItemWidth(10);
-                if (subtree.Name == "lib" && !_openedLibFolderOnce)
-                {
-                    ImGui.SetNextItemOpen(true);
-                    _openedLibFolderOnce = true;
-                }
-
-                var isOpen = ImGui.TreeNode(subtree.Name);
-                CustomComponents.ContextMenuForItem(() =>
-                                                    {
-                                                        if (ImGui.MenuItem("Rename Namespace"))
-                                                        {
-                                                            _subtreeNodeToRename = subtree;
-                                                            _renameNamespaceDialog.ShowNextFrame();
-                                                        }
-                                                    });
-
-                if (isOpen)
-                {
-                    HandleDropTarget(subtree);
-
-                    DrawNodeItems(subtree);
-
-                    ImGui.TreePop();
-                }
-                else
-                {
-                    if (T3Ui.DraggingIsInProgress)
-                    {
-                        ImGui.SameLine();
-                        ImGui.PushID("DropButton");
-                        ImGui.Button("  <-", new Vector2(50, 15));
-                        HandleDropTarget(subtree);
-                        ImGui.PopID();
-                    }
-                }
-
-                ImGui.PopID();
-            }
-        }
-
-        private void DrawNodeItems(NamespaceTreeNode subtree)
-        {
-            // Using a for loop to prevent modification during iteration exception
-            for (var index = 0; index < subtree.Children.Count; index++)
-            {
-                var subspace = subtree.Children[index];
-                DrawNode(subspace);
-            }
-
-            for (var index = 0; index < subtree.Symbols.ToList().Count; index++)
-            {
-                var symbol = subtree.Symbols.ToList()[index];
-                SymbolTreeMenu.DrawSymbolItem(symbol);
-            }
-        }
-
-        private void HandleDropTarget(NamespaceTreeNode subtree)
-        {
-            if (ImGui.BeginDragDropTarget())
-            {
-                var payload = ImGui.AcceptDragDropPayload("Symbol");
-                if (ImGui.IsMouseReleased(0))
-                {
-                    string myString = null;
-                    try
-                    {
-                        myString = Marshal.PtrToStringAuto(payload.Data);
-                    }
-                    catch (NullReferenceException)
-                    {
-                        Log.Error("unable to get drop data");
-                    }
-
-                    if (myString != null)
-                    {
-                        var guidString = myString.Split('|')[0];
-                        var guid = Guid.Parse(guidString);
-                        Log.Debug("dropped symbol here" + payload + " " + myString + "  " + guid);
-                        if(!MoveSymbolToNamespace(guid, subtree.GetAsString(), out var reason))
-                            BlockingWindow.Instance.ShowMessageBox(reason, "Could not move symbol's namespace");
-                    }
-                }
-
-                ImGui.EndDragDropTarget();
-            }
-
-            return;
-
-            static bool MoveSymbolToNamespace(Guid symbolId, string nameSpace, out string reason)
-            {
-                if (!SymbolUiRegistry.TryGetSymbolUi(symbolId, out var symbolUi))
-                {
-                    reason = $"Could not find symbol with id '{symbolId}'";
-                    return false;
-                }
-                
-                if (symbolUi!.Symbol.Namespace == nameSpace)
-                {
-                    reason = string.Empty;
-                    return true;
-                }
-                
-                if (symbolUi.Symbol.SymbolPackage.IsReadOnly)
-                {
-                    reason = $"Could not move symbol [{symbolUi.Symbol.Name}] because its package is not modifiable";
-                    return false;
-                }
-                
-                return EditableSymbolProject.ChangeSymbolNamespace(symbolUi.Symbol, nameSpace, out reason);
-            }
-        }
-
-        public override List<Window> GetInstances()
-        {
-            return new List<Window>();
-        }
-
-        private readonly NamespaceTreeNode _treeNode = new(NamespaceTreeNode.RootNodeId);
-        private readonly SymbolFilter _filter = new();
-        private static readonly RenameNamespaceDialog _renameNamespaceDialog = new();
-        public static Symbol _symbolUsageReference;
-        private readonly NamespaceTreeNode _filteredTree = new(NamespaceTreeNode.RootNodeId);
-        private bool AnyFilterActive => _filterMissingDescriptions || _filterMissingParameterGrouping || _filterMissingAllParameterDescriptions || _filterUnused;
-    }
+﻿using System.Runtime.InteropServices;
+using ImGuiNET;
+using T3.Core.Operator;
+using T3.Core.SystemUi;
+using T3.Core.Utils;
+using T3.Editor.Gui.Graph.Dialogs;
+using T3.Editor.Gui.Graph.Interaction;
+using T3.Editor.Gui.Styling;
+using T3.Editor.Gui.UiHelpers;
+using T3.Editor.UiModel;
+
+namespace T3.Editor.Gui.Windows
+{
+    /// <summary>
+    /// Shows a tree of all defined symbols sorted by namespace 
+    /// </summary>
+    public class SymbolLibrary : Window
+    {
+        public SymbolLibrary()
+        {
+            _filter.SearchString = "";
+            Config.Title = "Symbol Library";
+            _treeNode.PopulateCompleteTree();
+            EditableSymbolProject.CompilationComplete += _treeNode.PopulateCompleteTree;
+        }
+
+        protected override void DrawContent()
+        {
+            _renameNamespaceDialog.Draw(_subtreeNodeToRename);
+
+            ImGui.PushStyleVar(ImGuiStyleVar.IndentSpacing, 10);
+
+            if (_symbolUsageReference != null)
+            {
+                ImGui.Text("Usages of " + _symbolUsageReference.Name + ":");
+                if (ImGui.Button("Clear"))
+                {
+                    _symbolUsageReference = null;
+                }
+                else
+                {
+                    ImGui.Separator();
+
+                    ImGui.BeginChild("scrolling");
+                    {
+                        if (SymbolAnalysis.DetailsInitialized && SymbolAnalysis.InformationForSymbolIds.TryGetValue(_symbolUsageReference.Id, out var info))
+                        {
+                            foreach (var symbol in info.DependingSymbols)
+                            {
+                                SymbolTreeMenu.DrawSymbolItem(symbol);
+                            }
+                        }
+                    }
+                    ImGui.EndChild();
+                }
+            }
+            else
+            {
+                DrawSymbols();
+            }
+
+            ImGui.PopStyleVar(1);
+
+            if (ImGui.IsMouseReleased(0))
+            {
+                StopDrag();
+            }
+        }
+
+        private void DrawSymbols()
+        {
+            var iconCount = 1;
+            if (_wasScanned)
+                iconCount++;
+
+            CustomComponents.DrawInputFieldWithPlaceholder("Search symbols...", ref _filter.SearchString, -ImGui.GetFrameHeight() * iconCount + 16);
+
+            ImGui.SameLine();
+            if (CustomComponents.IconButton(Icon.Refresh, Vector2.Zero, CustomComponents.ButtonStates.Dimmed))
+            {
+                _treeNode.PopulateCompleteTree();
+                ExampleSymbolLinking.UpdateExampleLinks();
+                SymbolAnalysis.UpdateDetails();
+                _wasScanned = true;
+            }
+
+            CustomComponents.TooltipForLastItem("Scan usage dependencies for all symbols.");
+
+            if (_wasScanned)
+            {
+                ImGui.SameLine();
+                var status = _showFilters ? CustomComponents.ButtonStates.Activated : CustomComponents.ButtonStates.Dimmed;
+                if (CustomComponents.IconButton(Icon.Flame, Vector2.Zero, status))
+                {
+                    _showFilters = !_showFilters;
+                }
+
+                if (_showFilters)
+                {
+                    var totalOpCount = _onlyInLib 
+                                           ? SymbolAnalysis.InformationForSymbolIds.Values.Count(i => i.IsLibOperator) 
+                        :  SymbolAnalysis.InformationForSymbolIds.Count;
+                    CustomComponents.SmallGroupHeader($"Show only... ({totalOpCount} total)");
+                    bool needsUpdate = false;
+                    
+                    var helpMissingCount = SymbolAnalysis.InformationForSymbolIds.Values.Count(i => i.LacksDescription && (i.IsLibOperator || !_onlyInLib));
+                    var missingAllParameterHelpCount = SymbolAnalysis.InformationForSymbolIds.Values.Count(i => i.LacksAllParameterDescription && (i.IsLibOperator || !_onlyInLib));
+                    var lackGroupingCount = SymbolAnalysis.InformationForSymbolIds.Values.Count(i => i.LacksParameterGrouping && (i.IsLibOperator || !_onlyInLib));
+                    var unusedCount = SymbolAnalysis.InformationForSymbolIds.Values.Count(i => i.DependingSymbolIds.Count == 0 && (i.IsLibOperator || !_onlyInLib));
+
+                    needsUpdate |= ImGui.Checkbox($"Help missing ({helpMissingCount})", ref _filterMissingDescriptions);
+                    needsUpdate |= ImGui.Checkbox($"Parameter help missing ({missingAllParameterHelpCount})", ref _filterMissingAllParameterDescriptions);
+                    needsUpdate |= ImGui.Checkbox("Parameter help incomplete", ref _filterMissingSomeParameterDescriptions);
+                    needsUpdate |= ImGui.Checkbox($"No grouping ({lackGroupingCount})", ref _filterMissingParameterGrouping);
+                    needsUpdate |= ImGui.Checkbox($"Unused ({unusedCount})", ref _filterUnused);
+                    FormInputs.AddVerticalSpace();
+                    needsUpdate |= ImGui.Checkbox("Only in Lib", ref _onlyInLib);
+                    
+                    if (needsUpdate)
+                    {
+                        _filteredTree.PopulateCompleteTree((Symbol s) =>
+                                                           {
+                                                               var info = SymbolAnalysis.InformationForSymbolIds[s.Id];
+                                                               if(info == null)
+                                                                   return false;
+
+                                                               if (_onlyInLib && !info.IsLibOperator)
+                                                                   return false;
+                                                               
+                                                               if (!AnyFilterActive)
+                                                                   return true;
+                                                               
+                                                               return ( (_filterMissingDescriptions && info.LacksDescription)
+                                                                        || (_filterMissingAllParameterDescriptions && info.LacksAllParameterDescription)
+                                                                        || (_filterMissingSomeParameterDescriptions && info.LacksSomeParameterDescription)
+                                                                        || (_filterMissingParameterGrouping && info.LacksParameterGrouping)
+                                                                        || (_filterUnused && info.DependingSymbolIds.Count== 0)
+                                                                        );
+                                                           });
+                    }
+
+                    ImGui.Separator();
+                    FormInputs.AddVerticalSpace();
+                    CustomComponents.SmallGroupHeader($"Result...");
+                }
+            }
+
+            ImGui.BeginChild("scrolling");
+            {
+                if (AnyFilterActive)
+                {
+                    DrawNode(_filteredTree);
+                }
+                else if (string.IsNullOrEmpty(_filter.SearchString))
+                {
+                    DrawNode(_treeNode);
+                }
+                else if (_filter.SearchString.Contains('?'))
+                {
+                    DrawRandomPromptList();
+                }
+                else
+                {
+                    DrawList();
+                }
+            }
+            ImGui.EndChild();
+        }
+
+        private void DrawList()
+        {
+            _filter.UpdateIfNecessary(null);
+            foreach (var symbolUi in _filter.MatchingSymbolUis)
+            {
+                SymbolTreeMenu.DrawSymbolItem(symbolUi.Symbol);
+            }
+        }
+
+        private int _randomSeed;
+        private List<Symbol> _allLibSymbols;
+        private float _promptComplexity = 0.25f;
+
+        private bool _wasScanned = false;
+        private bool _showFilters;
+        private bool _filterMissingDescriptions;
+        private bool _filterMissingAllParameterDescriptions;
+        private bool _filterMissingSomeParameterDescriptions;
+        private bool _filterMissingParameterGrouping;
+        private bool _filterUnused;
+        private bool _onlyInLib = true;
+
+        private void DrawRandomPromptList()
+        {
+            ImGui.Indent();
+            FormInputs.AddSectionHeader("Random Prompts");
+
+            var listNeedsUpdate = _allLibSymbols == null;
+            FormInputs.SetIndent(80 * T3Ui.UiScaleFactor);
+            FormInputs.AddInt("Seed", ref _randomSeed);
+            listNeedsUpdate |= FormInputs.AddFloat("Complexity", ref _promptComplexity, 0, 1, 0.02f, true);
+            FormInputs.SetIndentToLeft();
+
+            FormInputs.AddVerticalSpace();
+
+            // Rebuild list if necessary
+            if (listNeedsUpdate)
+            {
+                // Count all lib ops
+                if (_allLibSymbols == null)
+                {
+                    _allLibSymbols = new List<Symbol>();
+                    foreach (var s in EditorSymbolPackage.AllSymbols)
+                    {
+                        if (s.Namespace.StartsWith("lib.") && !s.Name.StartsWith("_"))
+                            _allLibSymbols.Add(s);
+                    }
+                }
+
+                // Filter 
+                var limit = (int)(_allLibSymbols.Count * _promptComplexity).Clamp(1, _allLibSymbols.Count - 1);
+                var keep = _filter.SearchString;
+                _filter.SearchString = "lib.";
+                _filter.UpdateIfNecessary(null, true, limit);
+                _filter.SearchString = keep;
+            }
+
+            var relevantCount = _filter.MatchingSymbolUis.Count;
+
+            if (_randomSeed == 0)
+            {
+                _randomSeed = (int)(ImGui.GetFrameCount() * 374761393U & 1023U);
+            }
+
+            var promptCount = _filter.SearchString.Count(c => c == '?');
+            for (uint i = 0; i < promptCount; i++)
+            {
+                var f = MathUtils.Hash01((uint)((i + 42 * _randomSeed * 668265263U) & 0x7fffffff));
+                var randomIndex = (int)(f * relevantCount).Clamp(0, relevantCount - 1);
+                SymbolTreeMenu.DrawSymbolItem(_filter.MatchingSymbolUis[randomIndex].Symbol);
+            }
+        }
+
+        private static void StopDrag()
+        {
+            T3Ui.DraggingIsInProgress = false;
+        }
+
+        private NamespaceTreeNode _subtreeNodeToRename;
+        private bool _openedLibFolderOnce;
+
+        private void DrawNode(NamespaceTreeNode subtree)
+        {
+            if (subtree.Name == NamespaceTreeNode.RootNodeId)
+            {
+                DrawNodeItems(subtree);
+            }
+            else
+            {
+                ImGui.PushID(subtree.Name);
+                ImGui.SetNextItemWidth(10);
+                if (subtree.Name == "lib" && !_openedLibFolderOnce)
+                {
+                    ImGui.SetNextItemOpen(true);
+                    _openedLibFolderOnce = true;
+                }
+
+                var isOpen = ImGui.TreeNode(subtree.Name);
+                CustomComponents.ContextMenuForItem(() =>
+                                                    {
+                                                        if (ImGui.MenuItem("Rename Namespace"))
+                                                        {
+                                                            _subtreeNodeToRename = subtree;
+                                                            _renameNamespaceDialog.ShowNextFrame();
+                                                        }
+                                                    });
+
+                if (isOpen)
+                {
+                    HandleDropTarget(subtree);
+
+                    DrawNodeItems(subtree);
+
+                    ImGui.TreePop();
+                }
+                else
+                {
+                    if (T3Ui.DraggingIsInProgress)
+                    {
+                        ImGui.SameLine();
+                        ImGui.PushID("DropButton");
+                        ImGui.Button("  <-", new Vector2(50, 15));
+                        HandleDropTarget(subtree);
+                        ImGui.PopID();
+                    }
+                }
+
+                ImGui.PopID();
+            }
+        }
+
+        private void DrawNodeItems(NamespaceTreeNode subtree)
+        {
+            // Using a for loop to prevent modification during iteration exception
+            for (var index = 0; index < subtree.Children.Count; index++)
+            {
+                var subspace = subtree.Children[index];
+                DrawNode(subspace);
+            }
+
+            for (var index = 0; index < subtree.Symbols.ToList().Count; index++)
+            {
+                var symbol = subtree.Symbols.ToList()[index];
+                SymbolTreeMenu.DrawSymbolItem(symbol);
+            }
+        }
+
+        private void HandleDropTarget(NamespaceTreeNode subtree)
+        {
+            if (ImGui.BeginDragDropTarget())
+            {
+                var payload = ImGui.AcceptDragDropPayload("Symbol");
+                if (ImGui.IsMouseReleased(0))
+                {
+                    string myString = null;
+                    try
+                    {
+                        myString = Marshal.PtrToStringAuto(payload.Data);
+                    }
+                    catch (NullReferenceException)
+                    {
+                        Log.Error("unable to get drop data");
+                    }
+
+                    if (myString != null)
+                    {
+                        var guidString = myString.Split('|')[0];
+                        var guid = Guid.Parse(guidString);
+                        Log.Debug("dropped symbol here" + payload + " " + myString + "  " + guid);
+                        if(!MoveSymbolToNamespace(guid, subtree.GetAsString(), out var reason))
+                            BlockingWindow.Instance.ShowMessageBox(reason, "Could not move symbol's namespace");
+                    }
+                }
+
+                ImGui.EndDragDropTarget();
+            }
+
+            return;
+
+            static bool MoveSymbolToNamespace(Guid symbolId, string nameSpace, out string reason)
+            {
+                if (!SymbolUiRegistry.TryGetSymbolUi(symbolId, out var symbolUi))
+                {
+                    reason = $"Could not find symbol with id '{symbolId}'";
+                    return false;
+                }
+                
+                if (symbolUi!.Symbol.Namespace == nameSpace)
+                {
+                    reason = string.Empty;
+                    return true;
+                }
+                
+                if (symbolUi.Symbol.SymbolPackage.IsReadOnly)
+                {
+                    reason = $"Could not move symbol [{symbolUi.Symbol.Name}] because its package is not modifiable";
+                    return false;
+                }
+                
+                return EditableSymbolProject.ChangeSymbolNamespace(symbolUi.Symbol, nameSpace, out reason);
+            }
+        }
+
+        public override List<Window> GetInstances()
+        {
+            return new List<Window>();
+        }
+
+        private readonly NamespaceTreeNode _treeNode = new(NamespaceTreeNode.RootNodeId);
+        private readonly SymbolFilter _filter = new();
+        private static readonly RenameNamespaceDialog _renameNamespaceDialog = new();
+        public static Symbol _symbolUsageReference;
+        private readonly NamespaceTreeNode _filteredTree = new(NamespaceTreeNode.RootNodeId);
+        private bool AnyFilterActive => _filterMissingDescriptions || _filterMissingParameterGrouping || _filterMissingAllParameterDescriptions || _filterUnused;
+    }
 }