--- conflicted
+++ resolved
@@ -1,713 +1,673 @@
-using System.Runtime.CompilerServices;
-using System.Text;
-using ImGuiNET;
-using T3.Core.DataTypes.Vector;
-using T3.Core.Operator;
-using T3.Core.Utils;
-using T3.Editor.Gui.Graph;
-using T3.Editor.Gui.Graph.Interaction.Connections;
-using T3.Editor.Gui.Styling;
-using T3.Editor.Gui.UiHelpers;
-using T3.Editor.Gui.Windows;
-using T3.Editor.Gui.Windows.TimeLine;
-
-namespace T3.Editor.Gui.Interaction
-{
-    /// <summary>
-    /// Implements transformations and interactions for a canvas that can
-    /// be zoomed and panned.
-    /// </summary>
-    internal class ScalableCanvas : ICanvas
-    {
-        public ScalableCanvas(bool isCurveCanvas = false, float initialScale = 1)
-        {
-            if (!isCurveCanvas)
-                return;
-            
-            Scale = new Vector2(initialScale, -initialScale);
-            ScaleTarget = new Vector2(initialScale, -initialScale);
-        }
-        
-        
-        /// <summary>
-        /// This needs to be called by the inherited class before drawing its interface. 
-        /// </summary>
-        public void UpdateCanvas(out InteractionState interactionState, T3Ui.EditingFlags flags = T3Ui.EditingFlags.None)
-        {
-            var io = ImGui.GetIO();
-            var mouse = new MouseState(io.MousePos, io.MouseDelta, io.MouseWheel);
-
-            if (FillMode == FillModes.FillWindow)
-            {
-                WindowPos = ImGui.GetWindowContentRegionMin() + ImGui.GetWindowPos()
-                                                              + ImGui.GetStyle().WindowBorderSize * Vector2.One;
-                WindowSize = ImGui.GetWindowContentRegionMax() - ImGui.GetWindowContentRegionMin()
-                                                               - 2 * ImGui.GetStyle().WindowBorderSize * Vector2.One;
-            }
-            else
-            {
-                WindowSize = ImGui.GetContentRegionAvail();
-                WindowPos = ImGui.GetCursorScreenPos();
-            }
-
-            //if (!UsingParentCanvas)
-                DampScaling(io.DeltaTime);
-
-            HandleInteraction(flags, mouse, out var zoomed, out var panned);
-            interactionState = new InteractionState(panned, zoomed, mouse);
-        }
-
-        #region implement ICanvas =================================================================
-        /// <summary>
-        /// Convert canvas position (e.g. of an Operator) into screen position  
-        /// </summary>
-        [MethodImpl(MethodImplOptions.AggressiveInlining)]
-        public virtual Vector2 TransformPositionFloat(Vector2 posOnCanvas)
-        {
-            return (posOnCanvas - Scroll) * Scale  * T3Ui.UiScaleFactor+ WindowPos;
-        }
-
-        [MethodImpl(MethodImplOptions.AggressiveInlining)]
-        public Vector2 TransformPosition(Vector2 posOnCanvas)
-        {
-            var v = TransformPositionFloat(posOnCanvas);
-            return new Vector2((int)v.X, (int)v.Y);
-        }
-        
-        /// <summary>
-        /// Convert canvas position (e.g. of an Operator) to screen position  
-        /// </summary>
-        [MethodImpl(MethodImplOptions.AggressiveInlining)]
-        public float TransformX(float xOnCanvas)
-        {
-            return TransformPosition(new Vector2(xOnCanvas, 0)).X;
-        }
-
-        /// <summary>
-        ///  Convert canvas position (e.g. of an Operator) to screen position 
-        /// </summary>
-        [MethodImpl(MethodImplOptions.AggressiveInlining)]
-        public float TransformY(float yOnCanvas)
-        {
-            return TransformPositionFloat(new Vector2(0, yOnCanvas)).Y;
-        }
-
-        /// <summary>
-        /// Convert a screen space position (e.g. from mouse) to canvas coordinates  
-        /// </summary>
-        [MethodImpl(MethodImplOptions.AggressiveInlining)]
-        public virtual Vector2 InverseTransformPositionFloat(Vector2 screenPos)
-        {
-            return (screenPos - WindowPos) / (Scale * T3Ui.UiScaleFactor) + Scroll;
-        }
-
-        /// <summary>
-        /// Convert screen position to canvas position
-        /// </summary>
-        public virtual float InverseTransformX(float xOnScreen)
-        {
-            return InverseTransformPositionFloat(new Vector2(xOnScreen, 0)).X;
-        }
-
-        /// <summary>
-        /// Convert screen position to canvas position
-        /// </summary>
-
-        public float InverseTransformY(float yOnScreen)
-        {
-            return InverseTransformPositionFloat(new Vector2(0, yOnScreen)).Y;
-        }
-
-        /// <summary>
-        /// Convert a direction (e.g. MouseDelta) from ScreenSpace to Canvas
-        /// </summary>
-        [MethodImpl(MethodImplOptions.AggressiveInlining)]
-        public Vector2 TransformDirection(Vector2 vectorInCanvas)
-        {
-            return TransformPositionFloat(vectorInCanvas) -
-                   TransformPositionFloat(new Vector2(0, 0));
-        }
-
-        [MethodImpl(MethodImplOptions.AggressiveInlining)]
-        public Vector2 TransformDirectionFloored(Vector2 vectorInCanvas)
-        {
-            var s = TransformDirection(vectorInCanvas);
-            return new Vector2((int)s.X, (int)s.Y);
-        }
-
-        /// <summary>
-        /// Convert a direction (e.g. MouseDelta) from ScreenSpace to Canvas
-        /// </summary>
-        /// [MethodImpl(MethodImplOptions.AggressiveInlining)]
-        public Vector2 InverseTransformDirection(Vector2 vectorInScreen)
-        {
-            return vectorInScreen / (Scale  * T3Ui.UiScaleFactor);
-        }
-
-        public ImRect TransformRect(ImRect canvasRect)
-        {
-            // NOTE: We have to floor the size instead to min max position to avoid jittering  
-            var min = TransformPositionFloat(canvasRect.Min);
-            var max = TransformPositionFloat(canvasRect.Max);
-            var size = max - min;
-            min.X = (int)min.X;
-            min.Y = (int)min.Y;
-            size.X = (int)size.X;
-            size.Y = (int)size.Y;
-            return new ImRect(min, min + size);
-        }
-
-        public ImRect InverseTransformRect(ImRect screenRect)
-        {
-            return new ImRect(InverseTransformPositionFloat(screenRect.Min),
-                              InverseTransformPositionFloat(screenRect.Max));
-        }
-
-        public virtual void UpdateScaleAndTranslation(Instance compositionOp, ICanvas.Transition transition)
-        {
-            // by default do nothing, overide in subclasses
-        }
-
-        /// <summary>
-        /// Transform a canvas position to relative position within ImGui-window (e.g. to set ImGui context) 
-        /// </summary>
-        public Vector2 ChildPosFromCanvas(Vector2 posOnCanvas)
-        {
-            return TransformPositionFloat(posOnCanvas) - WindowPos;
-            // (posOnCanvas - Scroll) * Scale;
-        }
-
-        public Vector2 WindowPos { get; private set; }
-        public Vector2 WindowSize { get; private set; }
-
-        public Vector2 Scale { get; protected set; } = Vector2.One;
-        protected Vector2 ScaleTarget = Vector2.One;
-
-        public Vector2 Scroll { get; protected set; } = new(0.0f, 0.0f);
-        protected Vector2 ScrollTarget = new(0.0f, 0.0f);
-        #endregion
-
-        public CanvasScope GetTargetScope()
-        {
-            return new CanvasScope()
-                       {
-                           Scale = ScaleTarget,
-                           Scroll = ScrollTarget
-                       };
-        }
-
-        public void SetTargetScope(CanvasScope scope)
-        {
-            ScaleTarget = scope.Scale;
-            ScrollTarget = scope.Scroll;
-        }
-
-        public void SetVisibleRange(Vector2 scale, Vector2 scroll)
-        {
-            ScaleTarget = scale;
-            ScrollTarget = scroll;
-        }
-        
-        public void SetVisibleRangeHard(Vector2 scale, Vector2 scroll)
-        {
-            Scale =ScaleTarget = scale;
-            Scroll= ScrollTarget = scroll;
-        }
-
-
-        public void SetScaleToMatchPixels()
-        {
-            ScaleTarget = Vector2.One;
-        }
-
-        public void SetScopeToCanvasArea(ImRect area, bool flipY = false, ScalableCanvas parent = null, float paddingX = 0, float paddingY = 0)
-        {
-            var areaSize = area.GetSize();
-            if (areaSize.X == 0)
-            {
-                areaSize.X = 1;
-            }
-
-
-            if (areaSize.Y == 0)
-                areaSize.Y = 1;
-            
-            if (Scale.X == 0 || Scale.Y == 0)
-            {
-                Scale = Vector2.One;
-            }
-
-            ScaleTarget = (WindowSize - new Vector2(paddingX, paddingY));
-            ScaleTarget.X = MathF.Max(ScaleTarget.X, 20);
-            ScaleTarget.Y = MathF.Max(ScaleTarget.Y, 20);
-            
-            ScaleTarget /= areaSize;
-            
-            if (flipY)
-            {
-                ScaleTarget.Y *= -1;
-            }
-
-            ScrollTarget = new Vector2(area.Min.X - paddingX / ScaleTarget.X / 2,
-                                       area.Max.Y - paddingY / ScaleTarget.Y / 2);
-            
-            if (parent != null)
-            {
-                ScaleTarget /= parent.Scale;
-            }
-
-        }
-
-        public void SetVerticalScopeToCanvasArea(ImRect area, bool flipY = false, ScalableCanvas parent = null)
-        {
-            WindowSize = ImGui.GetContentRegionMax() - ImGui.GetWindowContentRegionMin();
-            ScaleTarget.Y = WindowSize.Y / area.GetSize().Y;
-
-            if (flipY)
-            {
-                ScaleTarget.Y *= -1;
-            }
-
-            if (parent != null)
-            {
-                ScaleTarget.Y /= parent.Scale.Y;
-            }
-
-            ScrollTarget.Y = area.Max.Y;
-        }
-
-        public void FitAreaOnCanvas(ImRect areaOnCanvas, bool flipY = false)
-        {
-            var heightOnCanvas = areaOnCanvas.GetHeight();
-            var widthOnCanvas = areaOnCanvas.GetWidth();
-            var aspectOnCanvas = widthOnCanvas / heightOnCanvas;
-
-            // Use a fallback resolution to fix initial call from constructor
-            // where img has not been initialized yet.
-            if (WindowSize == Vector2.Zero)
-            {
-                WindowSize = new Vector2(200, 200);
-            }
-
-            float scale;
-            if (aspectOnCanvas > WindowSize.X / WindowSize.Y)
-            {
-                // Center in a high window...
-                scale = WindowSize.X / widthOnCanvas;
-                ScrollTarget = new Vector2(
-                                           areaOnCanvas.Min.X,
-                                           areaOnCanvas.Min.Y - (WindowSize.Y / scale - heightOnCanvas) / 2);
-            }
-            else
-            {
-                // Center in a wide window... 
-                scale = WindowSize.Y / heightOnCanvas;
-                ScrollTarget = new Vector2(
-                                           areaOnCanvas.Min.X - (WindowSize.X / scale - widthOnCanvas) / 2,
-                                           areaOnCanvas.Min.Y);
-            }
-
-            ScaleTarget = new Vector2(scale, scale);
-            if (flipY)
-            {
-                ScaleTarget.Y *= -1;
-            }
-        }
-
-        internal void SetScopeWithTransition(Vector2 scale, Vector2 scroll, ICanvas.Transition transition)
-        {
-            if (float.IsInfinity(scale.X) || float.IsNaN(scale.X)
-                                          || float.IsInfinity(scale.Y) || float.IsNaN(scale.Y)
-                                          || float.IsInfinity(scroll.X) || float.IsNaN(scroll.X)
-                                          || float.IsInfinity(scroll.Y) || float.IsNaN(scroll.Y)
-               )
-            {
-                scale = Vector2.One;
-                scroll = Vector2.Zero;
-            }
-
-            ScaleTarget = scale;
-            ScrollTarget = scroll;
-
-            switch (transition)
-            {
-                case ICanvas.Transition.JumpIn:
-                    Scale = ScaleTarget * 0.3f;
-                    var sizeOnCanvas = WindowSize / Scale;
-                    Scroll = ScrollTarget - sizeOnCanvas / 2;
-                    break;
-
-                case ICanvas.Transition.JumpOut:
-                    Scale = ScaleTarget * 3f;
-                    var sizeOnCanvas2 = WindowSize / Scale;
-                    Scroll = ScrollTarget + sizeOnCanvas2 / 2;
-
-                    break;
-                default:
-                    Scroll = ScaleTarget;
-                    Scroll = ScrollTarget;
-                    break;
-            }
-        }
-
-        private void DampScaling(float deltaTime)
-        {
-            
-            
-            var completed =  Scale.X > 1000 || Math.Abs(Scroll.X - ScrollTarget.X) < 1f
-                             && Math.Abs(Scroll.Y - ScrollTarget.Y) < 1f
-                             && Math.Abs(Scale.X - ScaleTarget.X) < 0.05f
-                             && Math.Abs(Scale.Y - ScaleTarget.Y) < 0.05f;
-
-            if (completed)
-            {
-                Scroll = ScrollTarget;
-                Scale = ScaleTarget;
-                return;
-            }
-            
-            // Damp scaling
-            var minInCanvas = Scroll;
-            var maxInCanvas = Scroll + WindowSize / Scale;
-            var minTargetInCanvas = ScrollTarget;
-            var maxTargetInCanvas = ScrollTarget + WindowSize / ScaleTarget;
-
-            var f = Math.Min(deltaTime / UserSettings.Config.ScrollSmoothing.Clamp(0.01f, 0.99f), 1);
-
-            var min = Vector2.Lerp(minInCanvas, minTargetInCanvas, f);
-            var max = Vector2.Lerp(maxInCanvas, maxTargetInCanvas, f);
-            Scale = WindowSize / (max - min);
-            Scroll = min;
-
-
-
-            if (float.IsNaN(ScaleTarget.X))
-                ScaleTarget.X = 1;
-
-            if (float.IsNaN(ScaleTarget.Y))
-                ScaleTarget.Y = 1;
-
-            if (float.IsNaN(Scale.X) || float.IsNaN(Scale.Y))
-                Scale = ScaleTarget;
-
-            if (float.IsNaN(ScrollTarget.X))
-                ScrollTarget.X = 0;
-
-            if (float.IsNaN(ScrollTarget.Y))
-                ScrollTarget.Y = 0;
-
-            if (float.IsNaN(Scroll.X) || float.IsNaN(Scroll.Y))
-                Scroll = ScrollTarget;
-        }
-
-        private void HandleInteraction(T3Ui.EditingFlags flags, in MouseState mouseState, out bool zoomed, out bool panned)
-        {
-<<<<<<< HEAD
-            zoomed = false;
-            panned = false;
-
-            var currentGraphWindow = GraphWindow.Focused;
-            bool isCurrentGraphCanvas = currentGraphWindow?.GraphCanvas == this;
-            bool isDraggingConnection = false;
-
-            if (isCurrentGraphCanvas)
-            {
-                var tempConnections = ConnectionMaker.GetTempConnectionsFor(currentGraphWindow);
-                isDraggingConnection = tempConnections.Count > 0 && ImGui.IsWindowFocused();
-            }
-=======
-            if (_draggedCanvas == this && !ImGui.IsMouseDragging(ImGuiMouseButton.Right))
-                _draggedCanvas = null;
-            
-            var isDraggingConnection = (ConnectionMaker.TempConnections.Count > 0) && ImGui.IsWindowFocused();
->>>>>>> 09dd0633
-            
-            // This is a work around to allow the curve edit canvas to control zooming the timeline window
-            var allowChildHover = flags.HasFlag(T3Ui.EditingFlags.AllowHoveredChildWindows)
-                                      ? ImGuiHoveredFlags.ChildWindows
-                                      : ImGuiHoveredFlags.None;
-            
-<<<<<<< HEAD
-            var isHovered = ImGui.IsWindowHovered(ImGuiHoveredFlags.AllowWhenBlockedByPopup | allowChildHover);
-            if (!isHovered && !isDraggingConnection)
-            {
-                //Log.Debug($"Not hovered {GetType().Name}");
-=======
-            if (!_isDragZooming && !ImGui.IsWindowHovered(ImGuiHoveredFlags.AllowWhenBlockedByPopup | allowChildHover) && !isDraggingConnection)
->>>>>>> 09dd0633
-                return;
-            }
-
-            //DrawCanvasDebugInfos();
-
-<<<<<<< HEAD
-            if ((flags & T3Ui.EditingFlags.PreventMouseInteractions) != T3Ui.EditingFlags.None)
-            {
-                //Log.Debug($"Preventing {GetType().Name}");
-=======
-            if (PreventMouseInteraction)
->>>>>>> 09dd0633
-                return;
-            }
-
-            var isVerticalColorSliderActive = FrameStats.Last.OpenedPopUpName == "ColorBrightnessSlider";
-            var isAnotherWindowDragged = _draggedCanvas != null && _draggedCanvas != this;
-            
-            var preventPanning = flags.HasFlag(T3Ui.EditingFlags.PreventPanningWithMouse);
-            var mouseIsDragging = ImGui.IsMouseDragging(ImGuiMouseButton.Right)
-                                  || ImGui.IsMouseDragging(ImGuiMouseButton.Left) && ImGui.GetIO().KeyAlt
-                                  || ImGui.IsMouseDragging(ImGuiMouseButton.Middle);
-            
-            if (!isVerticalColorSliderActive 
-<<<<<<< HEAD
-                && !preventPanning
-                && mouseIsDragging
-               )
-            {
-                ScrollTarget -= mouseState.Delta / (ParentScale * ScaleTarget);
-                panned = true;
-=======
-                && !isAnotherWindowDragged
-                && !flags.HasFlag(T3Ui.EditingFlags.PreventPanningWithMouse)
-                && (
-                        
-                    ImGui.IsMouseDragging(ImGuiMouseButton.Left) && ImGui.GetIO().KeyAlt)
-                    || (!UserSettings.Config.MiddleMouseButtonZooms && ImGui.IsMouseDragging(ImGuiMouseButton.Middle) && !ImGui.GetIO().KeyAlt)
-                    || (ImGui.IsMouseDragging(ImGuiMouseButton.Right) && !ImGui.GetIO().KeyAlt)
-               )
-            {
-                ScrollTarget -= Io.MouseDelta / (ParentScale * ScaleTarget);
-                UserScrolledCanvas = true;
-                _draggedCanvas = this;
-            }
-            else
-            {
-                UserScrolledCanvas = false;
->>>>>>> 09dd0633
-            }
-            
-            var preventZoom = flags.HasFlag(T3Ui.EditingFlags.PreventZoomWithMouseWheel);
-
-<<<<<<< HEAD
-            if (!preventZoom)
-                //&& !ImGui.IsPopupOpen("", ImGuiPopupFlags.AnyPopup))
-            {
-                ZoomWithMouseWheel(mouseState, out zoomed);
-=======
-
-
-            if (!flags.HasFlag(T3Ui.EditingFlags.PreventZoomWithMouseWheel))
-            {
-                ZoomWithMouseWheel(_mouse);
-                ZoomWithDrag(ImGuiMouseButton.Right);
->>>>>>> 09dd0633
-                ScaleTarget = ClampScaleToValidRange(ScaleTarget);
-            }
-            
-            //Log.Debug($"({GetType().Name}) {nameof(preventPanning)}: {preventPanning}, {nameof(mouseIsDragging)}: {mouseIsDragging}, {nameof(preventZoom)}: {preventZoom}");
-        }
-
-        protected static ScalableCanvas _draggedCanvas;
-
-        protected Vector2 ClampScaleToValidRange(Vector2 scale)
-        {
-            if (IsCurveCanvas)
-                return scale;
-
-            return this is TimeLineCanvas
-                       ? new Vector2(scale.X.Clamp(0.01f, 5000), scale.Y.Clamp(0.01f, 5000))
-                       : new Vector2(scale.X.Clamp(0.1f, 40), scale.Y.Clamp(0.1f, 40));
-        }
-
-<<<<<<< HEAD
-        void ZoomWithMouseWheel(MouseState mouseState, out bool zoomed)
-        { 
-            var zoomDelta = ComputeZoomDeltaFromMouseWheel(mouseState);
-            ApplyZoomDelta(mouseState.Position, zoomDelta, out zoomed);
-=======
-        public void ZoomWithMouseWheel(Vector2 focusCenterOnScreen)
-        {
-            UserZoomedCanvas = false;
-            
-            
-
-            var zoomDelta = ComputeZoomDeltaFromMouseWheel();
-            
-            ApplyZoomDelta(focusCenterOnScreen, zoomDelta);
->>>>>>> 09dd0633
-        }
-
-        protected void ApplyZoomDelta(Vector2 position, float zoomDelta, out bool zoomed)
-        {
-            var clamped = ClampScaleToValidRange(ScaleTarget * zoomDelta);
-            zoomed = false;
-            if (clamped == ScaleTarget)
-                return;
-
-            if (Math.Abs(zoomDelta - 1) < 0.001f)
-                return;
-
-            var zoom = zoomDelta * Vector2.One;
-            if (IsCurveCanvas)
-            {
-                if (ImGui.GetIO().KeyAlt)
-                {
-                    zoom.X = 1;
-                }
-                else if (ImGui.GetIO().KeyShift)
-                {
-                    zoom.Y = 1;
-                }
-            }
-
-            ScaleTarget *= zoom;
-
-            if (Math.Abs(zoomDelta) > 0.1f)
-                zoomed = true;
-
-            var focusCenterOnCanvas = InverseTransformPositionFloat(position);
-            ScrollTarget += (focusCenterOnCanvas - ScrollTarget) * (zoom - Vector2.One) / zoom;
-        }
-
-        private void DrawCanvasDebugInfos(Vector2 mousePos)
-        {
-            var focusCenterOnCanvas = InverseTransformPositionFloat(mousePos);
-            var dl = ImGui.GetForegroundDrawList();
-
-            var focusOnScreen = TransformPosition(focusCenterOnCanvas);
-            dl.AddCircle(focusOnScreen, 30, Color.Green);
-            dl.AddText(focusOnScreen + new Vector2(0, 0), UiColors.StatusAnimated, $"{focusCenterOnCanvas.X:0.0} {focusCenterOnCanvas.Y:0.0} ");
-
-            var wp = ImGui.GetWindowPos();
-            dl.AddRectFilled(wp, wp + new Vector2(200, 100), UiColors.WindowBackground.Fade(0.4f));
-            dl.AddText(wp + new Vector2(0, 0), UiColors.StatusAnimated, $"SCAL: {ScaleTarget.X:0.0} {ScaleTarget.Y:0.0} ");
-            dl.AddText(wp + new Vector2(0, 16), UiColors.StatusAnimated, $"SCRL: {ScrollTarget.X:0.0} {ScrollTarget.Y:0.0} ");
-            dl.AddText(wp + new Vector2(0, 32), UiColors.StatusAnimated, $"CNVS: {focusCenterOnCanvas.X:0.0} {focusCenterOnCanvas.Y:0.0} ");
-            var hovered = ImGui.IsWindowHovered() ? "hovered" : "";
-            var hoveredChild = ImGui.IsWindowHovered(ImGuiHoveredFlags.ChildWindows) ? "hoveredChildWindows" : "";
-            dl.AddText(wp + new Vector2(0, 48), UiColors.StatusAnimated, $"{hovered} {hoveredChild}");
-            
-            var focused = ImGui.IsWindowFocused() ? "focused" : "";
-            var focusedChild = ImGui.IsWindowFocused(ImGuiFocusedFlags.ChildWindows) ? "focusedChildWindows" : "";
-            dl.AddText(wp + new Vector2(0, 64), UiColors.StatusAnimated, $"{focused} {focusedChild}");
-        }
-
-        protected bool IsCurveCanvas => Scale.Y < 0;
-
-        protected float ComputeZoomDeltaFromMouseWheel(in MouseState mouseState)
-        {
-            var ioMouseWheel = mouseState.ScrollWheel;
-            if (ioMouseWheel == 0)
-                return 1;
-            
-            const float zoomSpeed = 1.2f;
-            var zoomSum = 1f;
-
-            if (ioMouseWheel < 0.0f)
-            {
-                for (var zoom = ioMouseWheel; zoom < 0.0f; zoom += 1.0f)
-                {
-                    zoomSum /= zoomSpeed;
-                }
-            }
-
-            if (ioMouseWheel > 0.0f)
-            {
-                for (var zoom = ioMouseWheel; zoom > 0.0f; zoom -= 1.0f)
-                {
-                    zoomSum *= zoomSpeed;
-                }
-            }
-
-            zoomSum = zoomSum.Clamp(0.02f, 100f);
-            return zoomSum;
-        }
-
-        private Vector2 _mousePosWhenDragZoomStarted;
-        private Vector2 _scaleWhenDragZoomStarted;
-        private bool _isDragZooming;
-        private float _lastZoomDelta;
-
-        private void ZoomWithDrag(ImGuiMouseButton mouseButton, bool altRequired = true )
-        {
-            mouseButton = UserSettings.Config.MiddleMouseButtonZooms 
-                              ? ImGuiMouseButton.Middle 
-                              : ImGuiMouseButton.Right;
-            
-            var hotkeysMatch = UserSettings.Config.MiddleMouseButtonZooms || ImGui.GetIO().KeyShift;
-            
-            if (ImGui.IsMouseClicked(mouseButton) && hotkeysMatch)
-            {
-                _isDragZooming = true;
-                _lastZoomDelta = 1;
-                _mousePosWhenDragZoomStarted = ImGui.GetMousePos();
-                _scaleWhenDragZoomStarted = ScaleTarget;
-            }
-
-            if (ImGui.IsMouseReleased(mouseButton))
-                _isDragZooming = false;
-
-            if (!ImGui.IsMouseDragging(mouseButton, 0))
-                return;
-            
-            var delta = ImGui.GetMousePos() - _mousePosWhenDragZoomStarted;
-            var deltaMax = Math.Abs(delta.X) > Math.Abs(delta.Y)
-                               ? -delta.X
-                               : delta.Y;
-            if (IsCurveCanvas || !_isDragZooming)
-                return;
-                
-            var f = (float)Math.Pow(1.13f, -deltaMax / 40f);
-            var delta2 =   f/_lastZoomDelta;
-            ApplyZoomDelta(_mousePosWhenDragZoomStarted, delta2);
-            _lastZoomDelta = f;
-        }
-
-        private bool UsingParentCanvas
-        {
-            get
-            {
-                var focused = GraphWindow.Focused;
-                if (focused == null)
-                    return false;
-
-                var canvas = focused.GraphCanvas;
-                return canvas != this;
-            }
-        }
-
-        public Vector2 ParentScale => UsingParentCanvas ? GraphWindow.Focused!.GraphCanvas.ScaleTarget : Vector2.One;
-
-        public enum FillModes
-        {
-            FillWindow,
-            FillAvailableContentRegion,
-        }
-
-        public FillModes FillMode = FillModes.FillWindow;
-
-        public readonly record struct InteractionState(bool UserPannedCanvas, bool UserZoomedCanvas, MouseState MouseState);
-
-        public static string PrintInteractionState(in InteractionState state)
-        {
-            var sb = new StringBuilder();
-            sb.Append("Panned: ");
-            sb.Append(state.UserPannedCanvas ? "Yes" : "No");
-            sb.Append("  Zoomed: ");
-            sb.Append(state.UserZoomedCanvas ? "Yes" : "No");
-            sb.Append("  Mouse: ");
-            sb.Append(state.MouseState.Position);
-            var str = sb.ToString();
-            Log.Debug(str);
-            return str;
-        }
-    }
-
-    public struct CanvasScope
-    {
-        public Vector2 Scale;
-        public Vector2 Scroll;
-    }
-
-    public readonly record struct MouseState(Vector2 Position, Vector2 Delta, float ScrollWheel);
+using System.Runtime.CompilerServices;
+using System.Text;
+using ImGuiNET;
+using T3.Core.DataTypes.Vector;
+using T3.Core.Operator;
+using T3.Core.Utils;
+using T3.Editor.Gui.Graph;
+using T3.Editor.Gui.Graph.Interaction.Connections;
+using T3.Editor.Gui.Styling;
+using T3.Editor.Gui.UiHelpers;
+using T3.Editor.Gui.Windows;
+using T3.Editor.Gui.Windows.TimeLine;
+
+namespace T3.Editor.Gui.Interaction
+{
+    /// <summary>
+    /// Implements transformations and interactions for a canvas that can
+    /// be zoomed and panned.
+    /// </summary>
+    internal class ScalableCanvas : ICanvas
+    {
+        public ScalableCanvas(bool isCurveCanvas = false, float initialScale = 1)
+        {
+            if (!isCurveCanvas)
+                return;
+            
+            Scale = new Vector2(initialScale, -initialScale);
+            ScaleTarget = new Vector2(initialScale, -initialScale);
+        }
+        
+        
+        /// <summary>
+        /// This needs to be called by the inherited class before drawing its interface. 
+        /// </summary>
+        public void UpdateCanvas(out InteractionState interactionState, T3Ui.EditingFlags flags = T3Ui.EditingFlags.None)
+        {
+            var io = ImGui.GetIO();
+            var mouse = new MouseState(io.MousePos, io.MouseDelta, io.MouseWheel);
+
+            if (FillMode == FillModes.FillWindow)
+            {
+                WindowPos = ImGui.GetWindowContentRegionMin() + ImGui.GetWindowPos()
+                                                              + ImGui.GetStyle().WindowBorderSize * Vector2.One;
+                WindowSize = ImGui.GetWindowContentRegionMax() - ImGui.GetWindowContentRegionMin()
+                                                               - 2 * ImGui.GetStyle().WindowBorderSize * Vector2.One;
+            }
+            else
+            {
+                WindowSize = ImGui.GetContentRegionAvail();
+                WindowPos = ImGui.GetCursorScreenPos();
+            }
+
+            //if (!UsingParentCanvas)
+                DampScaling(io.DeltaTime);
+
+            HandleInteraction(flags, mouse, out var zoomed, out var panned);
+            interactionState = new InteractionState(panned, zoomed, mouse);
+        }
+
+        #region implement ICanvas =================================================================
+        /// <summary>
+        /// Convert canvas position (e.g. of an Operator) into screen position  
+        /// </summary>
+        [MethodImpl(MethodImplOptions.AggressiveInlining)]
+        public virtual Vector2 TransformPositionFloat(Vector2 posOnCanvas)
+        {
+            return (posOnCanvas - Scroll) * Scale  * T3Ui.UiScaleFactor+ WindowPos;
+        }
+
+        [MethodImpl(MethodImplOptions.AggressiveInlining)]
+        public Vector2 TransformPosition(Vector2 posOnCanvas)
+        {
+            var v = TransformPositionFloat(posOnCanvas);
+            return new Vector2((int)v.X, (int)v.Y);
+        }
+        
+        /// <summary>
+        /// Convert canvas position (e.g. of an Operator) to screen position  
+        /// </summary>
+        [MethodImpl(MethodImplOptions.AggressiveInlining)]
+        public float TransformX(float xOnCanvas)
+        {
+            return TransformPosition(new Vector2(xOnCanvas, 0)).X;
+        }
+
+        /// <summary>
+        ///  Convert canvas position (e.g. of an Operator) to screen position 
+        /// </summary>
+        [MethodImpl(MethodImplOptions.AggressiveInlining)]
+        public float TransformY(float yOnCanvas)
+        {
+            return TransformPositionFloat(new Vector2(0, yOnCanvas)).Y;
+        }
+
+        /// <summary>
+        /// Convert a screen space position (e.g. from mouse) to canvas coordinates  
+        /// </summary>
+        [MethodImpl(MethodImplOptions.AggressiveInlining)]
+        public virtual Vector2 InverseTransformPositionFloat(Vector2 screenPos)
+        {
+            return (screenPos - WindowPos) / (Scale * T3Ui.UiScaleFactor) + Scroll;
+        }
+
+        /// <summary>
+        /// Convert screen position to canvas position
+        /// </summary>
+        public virtual float InverseTransformX(float xOnScreen)
+        {
+            return InverseTransformPositionFloat(new Vector2(xOnScreen, 0)).X;
+        }
+
+        /// <summary>
+        /// Convert screen position to canvas position
+        /// </summary>
+
+        public float InverseTransformY(float yOnScreen)
+        {
+            return InverseTransformPositionFloat(new Vector2(0, yOnScreen)).Y;
+        }
+
+        /// <summary>
+        /// Convert a direction (e.g. MouseDelta) from ScreenSpace to Canvas
+        /// </summary>
+        [MethodImpl(MethodImplOptions.AggressiveInlining)]
+        public Vector2 TransformDirection(Vector2 vectorInCanvas)
+        {
+            return TransformPositionFloat(vectorInCanvas) -
+                   TransformPositionFloat(new Vector2(0, 0));
+        }
+
+        [MethodImpl(MethodImplOptions.AggressiveInlining)]
+        public Vector2 TransformDirectionFloored(Vector2 vectorInCanvas)
+        {
+            var s = TransformDirection(vectorInCanvas);
+            return new Vector2((int)s.X, (int)s.Y);
+        }
+
+        /// <summary>
+        /// Convert a direction (e.g. MouseDelta) from ScreenSpace to Canvas
+        /// </summary>
+        /// [MethodImpl(MethodImplOptions.AggressiveInlining)]
+        public Vector2 InverseTransformDirection(Vector2 vectorInScreen)
+        {
+            return vectorInScreen / (Scale  * T3Ui.UiScaleFactor);
+        }
+
+        public ImRect TransformRect(ImRect canvasRect)
+        {
+            // NOTE: We have to floor the size instead to min max position to avoid jittering  
+            var min = TransformPositionFloat(canvasRect.Min);
+            var max = TransformPositionFloat(canvasRect.Max);
+            var size = max - min;
+            min.X = (int)min.X;
+            min.Y = (int)min.Y;
+            size.X = (int)size.X;
+            size.Y = (int)size.Y;
+            return new ImRect(min, min + size);
+        }
+
+        public ImRect InverseTransformRect(ImRect screenRect)
+        {
+            return new ImRect(InverseTransformPositionFloat(screenRect.Min),
+                              InverseTransformPositionFloat(screenRect.Max));
+        }
+
+        public virtual void UpdateScaleAndTranslation(Instance compositionOp, ICanvas.Transition transition)
+        {
+            // by default do nothing, overide in subclasses
+        }
+
+        /// <summary>
+        /// Transform a canvas position to relative position within ImGui-window (e.g. to set ImGui context) 
+        /// </summary>
+        public Vector2 ChildPosFromCanvas(Vector2 posOnCanvas)
+        {
+            return TransformPositionFloat(posOnCanvas) - WindowPos;
+            // (posOnCanvas - Scroll) * Scale;
+        }
+
+        public Vector2 WindowPos { get; private set; }
+        public Vector2 WindowSize { get; private set; }
+
+        public Vector2 Scale { get; protected set; } = Vector2.One;
+        protected Vector2 ScaleTarget = Vector2.One;
+
+        public Vector2 Scroll { get; protected set; } = new(0.0f, 0.0f);
+        protected Vector2 ScrollTarget = new(0.0f, 0.0f);
+        #endregion
+
+        public CanvasScope GetTargetScope()
+        {
+            return new CanvasScope()
+                       {
+                           Scale = ScaleTarget,
+                           Scroll = ScrollTarget
+                       };
+        }
+
+        public void SetTargetScope(CanvasScope scope)
+        {
+            ScaleTarget = scope.Scale;
+            ScrollTarget = scope.Scroll;
+        }
+
+        public void SetVisibleRange(Vector2 scale, Vector2 scroll)
+        {
+            ScaleTarget = scale;
+            ScrollTarget = scroll;
+        }
+        
+        public void SetVisibleRangeHard(Vector2 scale, Vector2 scroll)
+        {
+            Scale =ScaleTarget = scale;
+            Scroll= ScrollTarget = scroll;
+        }
+
+
+        public void SetScaleToMatchPixels()
+        {
+            ScaleTarget = Vector2.One;
+        }
+
+        public void SetScopeToCanvasArea(ImRect area, bool flipY = false, ScalableCanvas parent = null, float paddingX = 0, float paddingY = 0)
+        {
+            var areaSize = area.GetSize();
+            if (areaSize.X == 0)
+            {
+                areaSize.X = 1;
+            }
+
+
+            if (areaSize.Y == 0)
+                areaSize.Y = 1;
+            
+            if (Scale.X == 0 || Scale.Y == 0)
+            {
+                Scale = Vector2.One;
+            }
+
+            ScaleTarget = (WindowSize - new Vector2(paddingX, paddingY));
+            ScaleTarget.X = MathF.Max(ScaleTarget.X, 20);
+            ScaleTarget.Y = MathF.Max(ScaleTarget.Y, 20);
+            
+            ScaleTarget /= areaSize;
+            
+            if (flipY)
+            {
+                ScaleTarget.Y *= -1;
+            }
+
+            ScrollTarget = new Vector2(area.Min.X - paddingX / ScaleTarget.X / 2,
+                                       area.Max.Y - paddingY / ScaleTarget.Y / 2);
+            
+            if (parent != null)
+            {
+                ScaleTarget /= parent.Scale;
+            }
+
+        }
+
+        public void SetVerticalScopeToCanvasArea(ImRect area, bool flipY = false, ScalableCanvas parent = null)
+        {
+            WindowSize = ImGui.GetContentRegionMax() - ImGui.GetWindowContentRegionMin();
+            ScaleTarget.Y = WindowSize.Y / area.GetSize().Y;
+
+            if (flipY)
+            {
+                ScaleTarget.Y *= -1;
+            }
+
+            if (parent != null)
+            {
+                ScaleTarget.Y /= parent.Scale.Y;
+            }
+
+            ScrollTarget.Y = area.Max.Y;
+        }
+
+        public void FitAreaOnCanvas(ImRect areaOnCanvas, bool flipY = false)
+        {
+            var heightOnCanvas = areaOnCanvas.GetHeight();
+            var widthOnCanvas = areaOnCanvas.GetWidth();
+            var aspectOnCanvas = widthOnCanvas / heightOnCanvas;
+
+            // Use a fallback resolution to fix initial call from constructor
+            // where img has not been initialized yet.
+            if (WindowSize == Vector2.Zero)
+            {
+                WindowSize = new Vector2(200, 200);
+            }
+
+            float scale;
+            if (aspectOnCanvas > WindowSize.X / WindowSize.Y)
+            {
+                // Center in a high window...
+                scale = WindowSize.X / widthOnCanvas;
+                ScrollTarget = new Vector2(
+                                           areaOnCanvas.Min.X,
+                                           areaOnCanvas.Min.Y - (WindowSize.Y / scale - heightOnCanvas) / 2);
+            }
+            else
+            {
+                // Center in a wide window... 
+                scale = WindowSize.Y / heightOnCanvas;
+                ScrollTarget = new Vector2(
+                                           areaOnCanvas.Min.X - (WindowSize.X / scale - widthOnCanvas) / 2,
+                                           areaOnCanvas.Min.Y);
+            }
+
+            ScaleTarget = new Vector2(scale, scale);
+            if (flipY)
+            {
+                ScaleTarget.Y *= -1;
+            }
+        }
+
+        internal void SetScopeWithTransition(Vector2 scale, Vector2 scroll, ICanvas.Transition transition)
+        {
+            if (float.IsInfinity(scale.X) || float.IsNaN(scale.X)
+                                          || float.IsInfinity(scale.Y) || float.IsNaN(scale.Y)
+                                          || float.IsInfinity(scroll.X) || float.IsNaN(scroll.X)
+                                          || float.IsInfinity(scroll.Y) || float.IsNaN(scroll.Y)
+               )
+            {
+                scale = Vector2.One;
+                scroll = Vector2.Zero;
+            }
+
+            ScaleTarget = scale;
+            ScrollTarget = scroll;
+
+            switch (transition)
+            {
+                case ICanvas.Transition.JumpIn:
+                    Scale = ScaleTarget * 0.3f;
+                    var sizeOnCanvas = WindowSize / Scale;
+                    Scroll = ScrollTarget - sizeOnCanvas / 2;
+                    break;
+
+                case ICanvas.Transition.JumpOut:
+                    Scale = ScaleTarget * 3f;
+                    var sizeOnCanvas2 = WindowSize / Scale;
+                    Scroll = ScrollTarget + sizeOnCanvas2 / 2;
+
+                    break;
+                default:
+                    Scroll = ScaleTarget;
+                    Scroll = ScrollTarget;
+                    break;
+            }
+        }
+
+        private void DampScaling(float deltaTime)
+        {
+            
+            
+            var completed =  Scale.X > 1000 || Math.Abs(Scroll.X - ScrollTarget.X) < 1f
+                             && Math.Abs(Scroll.Y - ScrollTarget.Y) < 1f
+                             && Math.Abs(Scale.X - ScaleTarget.X) < 0.05f
+                             && Math.Abs(Scale.Y - ScaleTarget.Y) < 0.05f;
+
+            if (completed)
+            {
+                Scroll = ScrollTarget;
+                Scale = ScaleTarget;
+                return;
+            }
+            
+            // Damp scaling
+            var minInCanvas = Scroll;
+            var maxInCanvas = Scroll + WindowSize / Scale;
+            var minTargetInCanvas = ScrollTarget;
+            var maxTargetInCanvas = ScrollTarget + WindowSize / ScaleTarget;
+
+            var f = Math.Min(deltaTime / UserSettings.Config.ScrollSmoothing.Clamp(0.01f, 0.99f), 1);
+
+            var min = Vector2.Lerp(minInCanvas, minTargetInCanvas, f);
+            var max = Vector2.Lerp(maxInCanvas, maxTargetInCanvas, f);
+            Scale = WindowSize / (max - min);
+            Scroll = min;
+
+
+
+            if (float.IsNaN(ScaleTarget.X))
+                ScaleTarget.X = 1;
+
+            if (float.IsNaN(ScaleTarget.Y))
+                ScaleTarget.Y = 1;
+
+            if (float.IsNaN(Scale.X) || float.IsNaN(Scale.Y))
+                Scale = ScaleTarget;
+
+            if (float.IsNaN(ScrollTarget.X))
+                ScrollTarget.X = 0;
+
+            if (float.IsNaN(ScrollTarget.Y))
+                ScrollTarget.Y = 0;
+
+            if (float.IsNaN(Scroll.X) || float.IsNaN(Scroll.Y))
+                Scroll = ScrollTarget;
+        }
+
+        private void HandleInteraction(T3Ui.EditingFlags flags, in MouseState mouseState, out bool zoomed, out bool panned)
+        {
+            zoomed = false;
+            panned = false;
+
+            var currentGraphWindow = GraphWindow.Focused;
+            bool isCurrentGraphCanvas = currentGraphWindow?.GraphCanvas == this;
+            bool isDraggingConnection = false;
+
+            if (isCurrentGraphCanvas)
+            {
+                var tempConnections = ConnectionMaker.GetTempConnectionsFor(currentGraphWindow);
+                isDraggingConnection = tempConnections.Count > 0 && ImGui.IsWindowFocused();
+            }
+            
+            // This is a work around to allow the curve edit canvas to control zooming the timeline window
+            var allowChildHover = flags.HasFlag(T3Ui.EditingFlags.AllowHoveredChildWindows)
+                                      ? ImGuiHoveredFlags.ChildWindows
+                                      : ImGuiHoveredFlags.None;
+            
+            var isHovered = ImGui.IsWindowHovered(ImGuiHoveredFlags.AllowWhenBlockedByPopup | allowChildHover);
+            if (!isHovered && !isDraggingConnection)
+            {
+                //Log.Debug($"Not hovered {GetType().Name}");
+                return;
+            }
+
+            //DrawCanvasDebugInfos();
+
+            if ((flags & T3Ui.EditingFlags.PreventMouseInteractions) != T3Ui.EditingFlags.None)
+            {
+                //Log.Debug($"Preventing {GetType().Name}");
+                return;
+            }
+
+            if (PreventMouseInteraction)
+                return;
+            
+
+            var isVerticalColorSliderActive = FrameStats.Last.OpenedPopUpName == "ColorBrightnessSlider";
+            var isAnotherWindowDragged = _draggedCanvas != null && _draggedCanvas != this;
+            
+            var preventPanning = flags.HasFlag(T3Ui.EditingFlags.PreventPanningWithMouse);
+            var mouseIsDragging = ImGui.IsMouseDragging(ImGuiMouseButton.Right)
+                                  || ImGui.IsMouseDragging(ImGuiMouseButton.Left) && ImGui.GetIO().KeyAlt
+                                  || ImGui.IsMouseDragging(ImGuiMouseButton.Middle);
+            
+            if (!isVerticalColorSliderActive 
+                && !isAnotherWindowDragged
+                && !flags.HasFlag(T3Ui.EditingFlags.PreventPanningWithMouse)
+                && (
+                        
+                    ImGui.IsMouseDragging(ImGuiMouseButton.Left) && ImGui.GetIO().KeyAlt)
+                    || (!UserSettings.Config.MiddleMouseButtonZooms && ImGui.IsMouseDragging(ImGuiMouseButton.Middle) && !ImGui.GetIO().KeyAlt)
+                    || (ImGui.IsMouseDragging(ImGuiMouseButton.Right) && !ImGui.GetIO().KeyAlt)
+               )
+            {
+                ScrollTarget -= Io.MouseDelta / (ParentScale * ScaleTarget);
+                UserScrolledCanvas = true;
+                _draggedCanvas = this;
+            }
+            else
+            {
+                UserScrolledCanvas = false;
+            }
+            
+            var preventZoom = flags.HasFlag(T3Ui.EditingFlags.PreventZoomWithMouseWheel);
+
+            if (!preventZoom)
+                //&& !ImGui.IsPopupOpen("", ImGuiPopupFlags.AnyPopup))
+            {
+                ZoomWithMouseWheel(mouseState, out zoomed);
+                ZoomWithDrag(ImGuiMouseButton.Right);
+                ScaleTarget = ClampScaleToValidRange(ScaleTarget);
+            }
+            
+            //Log.Debug($"({GetType().Name}) {nameof(preventPanning)}: {preventPanning}, {nameof(mouseIsDragging)}: {mouseIsDragging}, {nameof(preventZoom)}: {preventZoom}");
+        }
+
+        protected static ScalableCanvas _draggedCanvas;
+
+        protected Vector2 ClampScaleToValidRange(Vector2 scale)
+        {
+            if (IsCurveCanvas)
+                return scale;
+
+            return this is TimeLineCanvas
+                       ? new Vector2(scale.X.Clamp(0.01f, 5000), scale.Y.Clamp(0.01f, 5000))
+                       : new Vector2(scale.X.Clamp(0.1f, 40), scale.Y.Clamp(0.1f, 40));
+        }
+
+        void ZoomWithMouseWheel(MouseState mouseState, out bool zoomed)
+        { 
+            var zoomDelta = ComputeZoomDeltaFromMouseWheel(mouseState);
+            ApplyZoomDelta(mouseState.Position, zoomDelta, out zoomed);
+        }
+
+        protected void ApplyZoomDelta(Vector2 position, float zoomDelta, out bool zoomed)
+        {
+            var clamped = ClampScaleToValidRange(ScaleTarget * zoomDelta);
+            zoomed = false;
+            if (clamped == ScaleTarget)
+                return;
+
+            if (Math.Abs(zoomDelta - 1) < 0.001f)
+                return;
+
+            var zoom = zoomDelta * Vector2.One;
+            if (IsCurveCanvas)
+            {
+                if (ImGui.GetIO().KeyAlt)
+                {
+                    zoom.X = 1;
+                }
+                else if (ImGui.GetIO().KeyShift)
+                {
+                    zoom.Y = 1;
+                }
+            }
+
+            ScaleTarget *= zoom;
+
+            if (Math.Abs(zoomDelta) > 0.1f)
+                zoomed = true;
+
+            var focusCenterOnCanvas = InverseTransformPositionFloat(position);
+            ScrollTarget += (focusCenterOnCanvas - ScrollTarget) * (zoom - Vector2.One) / zoom;
+        }
+
+        private void DrawCanvasDebugInfos(Vector2 mousePos)
+        {
+            var focusCenterOnCanvas = InverseTransformPositionFloat(mousePos);
+            var dl = ImGui.GetForegroundDrawList();
+
+            var focusOnScreen = TransformPosition(focusCenterOnCanvas);
+            dl.AddCircle(focusOnScreen, 30, Color.Green);
+            dl.AddText(focusOnScreen + new Vector2(0, 0), UiColors.StatusAnimated, $"{focusCenterOnCanvas.X:0.0} {focusCenterOnCanvas.Y:0.0} ");
+
+            var wp = ImGui.GetWindowPos();
+            dl.AddRectFilled(wp, wp + new Vector2(200, 100), UiColors.WindowBackground.Fade(0.4f));
+            dl.AddText(wp + new Vector2(0, 0), UiColors.StatusAnimated, $"SCAL: {ScaleTarget.X:0.0} {ScaleTarget.Y:0.0} ");
+            dl.AddText(wp + new Vector2(0, 16), UiColors.StatusAnimated, $"SCRL: {ScrollTarget.X:0.0} {ScrollTarget.Y:0.0} ");
+            dl.AddText(wp + new Vector2(0, 32), UiColors.StatusAnimated, $"CNVS: {focusCenterOnCanvas.X:0.0} {focusCenterOnCanvas.Y:0.0} ");
+            var hovered = ImGui.IsWindowHovered() ? "hovered" : "";
+            var hoveredChild = ImGui.IsWindowHovered(ImGuiHoveredFlags.ChildWindows) ? "hoveredChildWindows" : "";
+            dl.AddText(wp + new Vector2(0, 48), UiColors.StatusAnimated, $"{hovered} {hoveredChild}");
+            
+            var focused = ImGui.IsWindowFocused() ? "focused" : "";
+            var focusedChild = ImGui.IsWindowFocused(ImGuiFocusedFlags.ChildWindows) ? "focusedChildWindows" : "";
+            dl.AddText(wp + new Vector2(0, 64), UiColors.StatusAnimated, $"{focused} {focusedChild}");
+        }
+
+        protected bool IsCurveCanvas => Scale.Y < 0;
+
+        protected float ComputeZoomDeltaFromMouseWheel(in MouseState mouseState)
+        {
+            var ioMouseWheel = mouseState.ScrollWheel;
+            if (ioMouseWheel == 0)
+                return 1;
+            
+            const float zoomSpeed = 1.2f;
+            var zoomSum = 1f;
+
+            if (ioMouseWheel < 0.0f)
+            {
+                for (var zoom = ioMouseWheel; zoom < 0.0f; zoom += 1.0f)
+                {
+                    zoomSum /= zoomSpeed;
+                }
+            }
+
+            if (ioMouseWheel > 0.0f)
+            {
+                for (var zoom = ioMouseWheel; zoom > 0.0f; zoom -= 1.0f)
+                {
+                    zoomSum *= zoomSpeed;
+                }
+            }
+
+            zoomSum = zoomSum.Clamp(0.02f, 100f);
+            return zoomSum;
+        }
+
+        private Vector2 _mousePosWhenDragZoomStarted;
+        private Vector2 _scaleWhenDragZoomStarted;
+        private bool _isDragZooming;
+        private float _lastZoomDelta;
+
+        private void ZoomWithDrag(ImGuiMouseButton mouseButton, bool altRequired = true )
+        {
+            mouseButton = UserSettings.Config.MiddleMouseButtonZooms 
+                              ? ImGuiMouseButton.Middle 
+                              : ImGuiMouseButton.Right;
+            
+            var hotkeysMatch = UserSettings.Config.MiddleMouseButtonZooms || ImGui.GetIO().KeyShift;
+            
+            if (ImGui.IsMouseClicked(mouseButton) && hotkeysMatch)
+            {
+                _isDragZooming = true;
+                _lastZoomDelta = 1;
+                _mousePosWhenDragZoomStarted = ImGui.GetMousePos();
+                _scaleWhenDragZoomStarted = ScaleTarget;
+            }
+
+            if (ImGui.IsMouseReleased(mouseButton))
+                _isDragZooming = false;
+
+            if (!ImGui.IsMouseDragging(mouseButton, 0))
+                return;
+            
+            var delta = ImGui.GetMousePos() - _mousePosWhenDragZoomStarted;
+            var deltaMax = Math.Abs(delta.X) > Math.Abs(delta.Y)
+                               ? -delta.X
+                               : delta.Y;
+            if (IsCurveCanvas || !_isDragZooming)
+                return;
+                
+            var f = (float)Math.Pow(1.13f, -deltaMax / 40f);
+            var delta2 =   f/_lastZoomDelta;
+            ApplyZoomDelta(_mousePosWhenDragZoomStarted, delta2);
+            _lastZoomDelta = f;
+        }
+
+        private bool UsingParentCanvas
+        {
+            get
+            {
+                var focused = GraphWindow.Focused;
+                if (focused == null)
+                    return false;
+
+                var canvas = focused.GraphCanvas;
+                return canvas != this;
+            }
+        }
+
+        public Vector2 ParentScale => UsingParentCanvas ? GraphWindow.Focused!.GraphCanvas.ScaleTarget : Vector2.One;
+
+        public enum FillModes
+        {
+            FillWindow,
+            FillAvailableContentRegion,
+        }
+
+        public FillModes FillMode = FillModes.FillWindow;
+
+        public readonly record struct InteractionState(bool UserPannedCanvas, bool UserZoomedCanvas, MouseState MouseState);
+
+        public static string PrintInteractionState(in InteractionState state)
+        {
+            var sb = new StringBuilder();
+            sb.Append("Panned: ");
+            sb.Append(state.UserPannedCanvas ? "Yes" : "No");
+            sb.Append("  Zoomed: ");
+            sb.Append(state.UserZoomedCanvas ? "Yes" : "No");
+            sb.Append("  Mouse: ");
+            sb.Append(state.MouseState.Position);
+            var str = sb.ToString();
+            Log.Debug(str);
+            return str;
+        }
+    }
+
+    public struct CanvasScope
+    {
+        public Vector2 Scale;
+        public Vector2 Scroll;
+    }
+
+    public readonly record struct MouseState(Vector2 Position, Vector2 Delta, float ScrollWheel);
 }