--- conflicted
+++ resolved
@@ -1,195 +1,191 @@
-﻿using Newtonsoft.Json;
-using Newtonsoft.Json.Linq;
-using T3.Core.Model;
-using T3.Core.Operator;
-using T3.Core.Operator.Slots;
-using T3.Editor.Gui.Selection;
-using T3.Editor.Gui.Windows.Variations;
-using T3.Editor.UiModel;
-using T3.Serialization;
-
-namespace T3.Editor.Gui.Interaction.Variations.Model
-{
-    /// <summary>
-    /// Base class for serialization of presents, snapshots and ParameterCollection-Scenes
-    /// </summary>/
-    public class Variation : ISelectableCanvasObject
-    {
-        // Serialized fields...
-        public Guid Id { get; init; }
-        public string Title;
-        public int ActivationIndex;
-        public bool IsPreset;
-
-        public Vector2 PosOnCanvas { get; set; }
-        public Vector2 Size { get; set; } = VariationThumbnail.ThumbnailSize;
-        public DateTime PublishedDate;
-
-        // Other properties...
-        public bool IsSelected { get; set; }
-        public States State { get; set; } = States.InActive;
-        public bool IsSnapshot => !IsPreset;
-
-        /// <summary>
-        /// Changes by SymbolChildId
-        /// </summary>
-        public Dictionary<Guid, Dictionary<Guid, InputValue>> ParameterSetsForChildIds;
-
-<<<<<<< HEAD
-        public static Variation? FromJson(Guid symbolId, JToken jToken)
-=======
-        public Variation Clone()
-        {
-            return new Variation()
-                       {
-                           Id = Id,
-                           Title = Title,
-                           ActivationIndex = ActivationIndex,
-                           IsPreset = IsPreset,
-                           PosOnCanvas = PosOnCanvas,
-                           Size = Size,
-                           PublishedDate = PublishedDate,
-                           IsSelected = IsSelected,
-                           State = State,
-                           ParameterSetsForChildIds =
-                               ParameterSetsForChildIds
-                                  .ToDictionary(kv => kv.Key,
-                                                kv =>
-                                                    kv.Value.ToDictionary(kv2 => kv2.Key,
-                                                                          kv2 => kv2.Value.Clone())),
-                       };
-        }
-
-        public static Variation FromJson(Guid symbolId, JToken jToken)
->>>>>>> 09dd0633
-        {
-            if (!SymbolUiRegistry.TryGetSymbolUi(symbolId, out var compositionSymbolUi))
-                return null;
-            
-            var compositionSymbol = compositionSymbolUi.Symbol;
-
-            var idToken = jToken[nameof(Id)];
-
-            var idString = idToken?.Value<string>();
-            if (idString == null)
-                return null;
-
-            var newVariation = new Variation
-                                   {
-                                       Id = Guid.Parse(idString),
-                                       Title = jToken[nameof(Title)]?.Value<string>() ?? String.Empty,
-                                       ActivationIndex = jToken[nameof(ActivationIndex)]?.Value<int>() ?? -1,
-                                       IsPreset = jToken[nameof(IsPreset)]?.Value<bool>() ?? false,
-                                       ParameterSetsForChildIds = new Dictionary<Guid, Dictionary<Guid, InputValue>>(),
-                                   };
-
-            var positionToken = jToken[nameof(PosOnCanvas)];
-            if (positionToken != null)
-            {
-                newVariation.PosOnCanvas = new Vector2(positionToken["X"]?.Value<float>() ?? 0,
-                                                       positionToken["Y"]?.Value<float>() ?? 0);
-            }
-
-            var changesToken = (JObject)jToken[nameof(ParameterSetsForChildIds)];
-            if (changesToken == null)
-                return newVariation;
-
-            foreach (var (symbolChildIdString, changes2) in changesToken)
-            {
-                var changeList = new Dictionary<Guid, InputValue>();
-                if (changes2 is not JObject o)
-                    continue;
-
-                var symbolChildId = Guid.Parse(symbolChildIdString);
-
-                Symbol symbolForChanges;
-
-                if (symbolChildId == Guid.Empty)
-                {
-                    symbolForChanges = compositionSymbol;
-                }
-                else if(compositionSymbol.Children.TryGetValue(symbolChildId, out var symbolChild))
-                {
-                    symbolForChanges = symbolChild.Symbol;
-                }
-                else
-                {
-                    //Log.Warning($"Can't find symbol {symbolChildIdString} for preset changes");
-                    continue;
-                }
-
-                foreach (var (inputIdString, valueToken) in o)
-                {
-                    var inputId = Guid.Parse(inputIdString);
-                    var input = symbolForChanges.InputDefinitions.SingleOrDefault(i => i.Id == inputId);
-                    if (input == null && inputId != Guid.Empty)
-                    {
-                        Log.Warning($"Can't find symbol input {symbolChildIdString}/{inputId} for preset changes");
-                        continue;
-                    }
-
-                    var inputValue = InputValueCreators.Entries[input.DefaultValue.ValueType]();
-                    inputValue.SetValueFromJson(valueToken);
-                    changeList[inputId] = inputValue;
-                }
-
-                if (changeList.Count > 0)
-                {
-                    newVariation.ParameterSetsForChildIds[symbolChildId] = changeList;
-                }
-            }
-
-            return newVariation;
-        }
-
-        public void ToJson(JsonTextWriter writer)
-        {
-            var vec2Writer = TypeValueToJsonConverters.Entries[typeof(Vector2)];
-
-            //writer.WritePropertyName(Id.ToString());
-            writer.WriteStartObject();
-            {
-                writer.WriteValue(nameof(Id), Id);
-                writer.WriteValue(nameof(IsPreset), IsPreset);
-                writer.WriteValue(nameof(ActivationIndex), ActivationIndex);
-                writer.WriteObject(nameof(Title), Title);
-
-                writer.WritePropertyName(nameof(PosOnCanvas));
-                vec2Writer(writer, PosOnCanvas);
-
-                writer.WritePropertyName(nameof(ParameterSetsForChildIds));
-                writer.WriteStartObject();
-                {
-                    foreach (var (id, values) in ParameterSetsForChildIds)
-                    {
-                        writer.WritePropertyName(id.ToString());
-                        writer.WriteStartObject();
-                        foreach (var (inputId, value) in values)
-                        {
-                            writer.WritePropertyName(inputId.ToString());
-                            value.ToJson(writer);
-                        }
-
-                        writer.WriteEndObject();
-                    }
-                }
-                writer.WriteEndObject();
-            }
-            writer.WriteEndObject();
-        }
-
-        public override string ToString()
-        {
-            return $"{Title} #{ActivationIndex}";
-        }
-
-        public enum States
-        {
-            Undefined,
-            InActive,
-            Active,
-            Modified,
-            IsBlended,
-        }
-    }
+﻿using Newtonsoft.Json;
+using Newtonsoft.Json.Linq;
+using T3.Core.Model;
+using T3.Core.Operator;
+using T3.Core.Operator.Slots;
+using T3.Editor.Gui.Selection;
+using T3.Editor.Gui.Windows.Variations;
+using T3.Editor.UiModel;
+using T3.Serialization;
+
+namespace T3.Editor.Gui.Interaction.Variations.Model
+{
+    /// <summary>
+    /// Base class for serialization of presents, snapshots and ParameterCollection-Scenes
+    /// </summary>/
+    public class Variation : ISelectableCanvasObject
+    {
+        // Serialized fields...
+        public Guid Id { get; init; }
+        public string Title;
+        public int ActivationIndex;
+        public bool IsPreset;
+
+        public Vector2 PosOnCanvas { get; set; }
+        public Vector2 Size { get; set; } = VariationThumbnail.ThumbnailSize;
+        public DateTime PublishedDate;
+
+        // Other properties...
+        public bool IsSelected { get; set; }
+        public States State { get; set; } = States.InActive;
+        public bool IsSnapshot => !IsPreset;
+
+        /// <summary>
+        /// Changes by SymbolChildId
+        /// </summary>
+        public Dictionary<Guid, Dictionary<Guid, InputValue>> ParameterSetsForChildIds;
+
+        public Variation Clone()
+        {
+            return new Variation()
+                       {
+                           Id = Id,
+                           Title = Title,
+                           ActivationIndex = ActivationIndex,
+                           IsPreset = IsPreset,
+                           PosOnCanvas = PosOnCanvas,
+                           Size = Size,
+                           PublishedDate = PublishedDate,
+                           IsSelected = IsSelected,
+                           State = State,
+                           ParameterSetsForChildIds =
+                               ParameterSetsForChildIds
+                                  .ToDictionary(kv => kv.Key,
+                                                kv =>
+                                                    kv.Value.ToDictionary(kv2 => kv2.Key,
+                                                                          kv2 => kv2.Value.Clone())),
+                       };
+        }
+
+        public static Variation FromJson(Guid symbolId, JToken jToken)
+        {
+            if (!SymbolUiRegistry.TryGetSymbolUi(symbolId, out var compositionSymbolUi))
+                return null;
+            
+            var compositionSymbol = compositionSymbolUi.Symbol;
+
+            var idToken = jToken[nameof(Id)];
+
+            var idString = idToken?.Value<string>();
+            if (idString == null)
+                return null;
+
+            var newVariation = new Variation
+                                   {
+                                       Id = Guid.Parse(idString),
+                                       Title = jToken[nameof(Title)]?.Value<string>() ?? String.Empty,
+                                       ActivationIndex = jToken[nameof(ActivationIndex)]?.Value<int>() ?? -1,
+                                       IsPreset = jToken[nameof(IsPreset)]?.Value<bool>() ?? false,
+                                       ParameterSetsForChildIds = new Dictionary<Guid, Dictionary<Guid, InputValue>>(),
+                                   };
+
+            var positionToken = jToken[nameof(PosOnCanvas)];
+            if (positionToken != null)
+            {
+                newVariation.PosOnCanvas = new Vector2(positionToken["X"]?.Value<float>() ?? 0,
+                                                       positionToken["Y"]?.Value<float>() ?? 0);
+            }
+
+            var changesToken = (JObject)jToken[nameof(ParameterSetsForChildIds)];
+            if (changesToken == null)
+                return newVariation;
+
+            foreach (var (symbolChildIdString, changes2) in changesToken)
+            {
+                var changeList = new Dictionary<Guid, InputValue>();
+                if (changes2 is not JObject o)
+                    continue;
+
+                var symbolChildId = Guid.Parse(symbolChildIdString);
+
+                Symbol symbolForChanges;
+
+                if (symbolChildId == Guid.Empty)
+                {
+                    symbolForChanges = compositionSymbol;
+                }
+                else if(compositionSymbol.Children.TryGetValue(symbolChildId, out var symbolChild))
+                {
+                    symbolForChanges = symbolChild.Symbol;
+                }
+                else
+                {
+                    //Log.Warning($"Can't find symbol {symbolChildIdString} for preset changes");
+                    continue;
+                }
+
+                foreach (var (inputIdString, valueToken) in o)
+                {
+                    var inputId = Guid.Parse(inputIdString);
+                    var input = symbolForChanges.InputDefinitions.SingleOrDefault(i => i.Id == inputId);
+                    if (input == null && inputId != Guid.Empty)
+                    {
+                        Log.Warning($"Can't find symbol input {symbolChildIdString}/{inputId} for preset changes");
+                        continue;
+                    }
+
+                    var inputValue = InputValueCreators.Entries[input.DefaultValue.ValueType]();
+                    inputValue.SetValueFromJson(valueToken);
+                    changeList[inputId] = inputValue;
+                }
+
+                if (changeList.Count > 0)
+                {
+                    newVariation.ParameterSetsForChildIds[symbolChildId] = changeList;
+                }
+            }
+
+            return newVariation;
+        }
+
+        public void ToJson(JsonTextWriter writer)
+        {
+            var vec2Writer = TypeValueToJsonConverters.Entries[typeof(Vector2)];
+
+            //writer.WritePropertyName(Id.ToString());
+            writer.WriteStartObject();
+            {
+                writer.WriteValue(nameof(Id), Id);
+                writer.WriteValue(nameof(IsPreset), IsPreset);
+                writer.WriteValue(nameof(ActivationIndex), ActivationIndex);
+                writer.WriteObject(nameof(Title), Title);
+
+                writer.WritePropertyName(nameof(PosOnCanvas));
+                vec2Writer(writer, PosOnCanvas);
+
+                writer.WritePropertyName(nameof(ParameterSetsForChildIds));
+                writer.WriteStartObject();
+                {
+                    foreach (var (id, values) in ParameterSetsForChildIds)
+                    {
+                        writer.WritePropertyName(id.ToString());
+                        writer.WriteStartObject();
+                        foreach (var (inputId, value) in values)
+                        {
+                            writer.WritePropertyName(inputId.ToString());
+                            value.ToJson(writer);
+                        }
+
+                        writer.WriteEndObject();
+                    }
+                }
+                writer.WriteEndObject();
+            }
+            writer.WriteEndObject();
+        }
+
+        public override string ToString()
+        {
+            return $"{Title} #{ActivationIndex}";
+        }
+
+        public enum States
+        {
+            Undefined,
+            InActive,
+            Active,
+            Modified,
+            IsBlended,
+        }
+    }
 }