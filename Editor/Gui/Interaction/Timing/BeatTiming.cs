--- conflicted
+++ resolved
@@ -1,218 +1,199 @@
-<<<<<<< HEAD
-﻿using T3.Core.Animation;
-using T3.Core.Audio;
-using T3.Core.DataTypes.DataSet;
-
-//using T3.Core.Utils;
-=======
-﻿using System;
-using System.Collections.Generic;
-using T3.Core.Animation;
-using T3.Core.Audio;
-using T3.Core.Logging;
->>>>>>> 09dd0633
-
-namespace T3.Editor.Gui.Interaction.Timing
-{
-    /// <summary>
-    /// A helper to provide continuous a BeatTime for live situations.
-    /// The timing can be driven by BPM detection or beat tapping.
-    ///
-    /// Its result is used by <see cref="BeatTimingPlayback"/> to drive playback. 
-    /// </summary>
-    public static class BeatTiming
-    {
-        public static double BeatTime { get; private set; }
-        public static float Bpm => (float)(60f / _beatDuration);
-
-        public static void SetBpmRate(float bpm)
-        {
-            _beatDuration = 60f / bpm;
-        }
-
-        public static void TriggerSyncTap() => _tapTriggeredLastFrame = true;
-        public static void TriggerResyncMeasure() => _syncMeasureTriggeredLastFrame = true;
-
-<<<<<<< HEAD
-        private static void Initialize()
-        {
-            if (_initialized)
-                return;
-            
-            DataRecordingBucket.DataSetsById["BeatTiming"] = _syncTimingData;
-            _initialized = true;
-        }
-=======
->>>>>>> 09dd0633
-        public static void Update()
-        {
-            var runTime = Playback.RunTimeInSecs;
-            var distanceToMeasure = 1 - (float)Math.Abs((BeatTime % 4) / 4 - 0.5) * 2;
-            BeatTimingDetails.DistanceToMeasure = distanceToMeasure;
-
-            var distanceToBar = 1 - (float)Math.Abs((BeatTime % 1) / 1 - 0.5) * 2;
-            BeatTimingDetails.DistanceToBeat = distanceToBar;
-
-            var tappedBeatSync = _tapTriggeredLastFrame;
-            _tapTriggeredLastFrame = false;
-
-            var tappedMeasureSync = _syncMeasureTriggeredLastFrame;
-            _syncMeasureTriggeredLastFrame = false;
-
-            // Fix BPM if completely out of control
-            if (double.IsNaN(Bpm) || Bpm < 20 || Bpm > 200)
-            {
-                Log.Warning($"BPM {Bpm:0.0} out of range. Reverting to 120");
-                _beatDuration = 0.5; // 120bpm
-                _phaseDelta = 0;
-                _syncMeasureOffset = 0;
-                _tapTimes.Clear();
-                _resyncTimes.Clear();
-            }
-
-            ProcessBeatTaps();
-            ProcessMeasureSyncTaps();
-
-            AdvanceBeatTime();
-            UpdateDebugData();
-            return;
-
-            //--------------------------------------------------------
-
-            void ProcessBeatTaps()
-            {
-                if (!tappedBeatSync)
-                    return;
-
-                BeatTimingDetails.LastTapDistanceToBeat = (float)GetDeltaToSync(runTime);
-
-                AppendRunTimeToQueue(_tapTimes, MaxTapsCount, 2 * MeasureDuration);
-                if (_tapTimes.Count < 4)
-                {
-                    _phaseDelta = 0;
-                    return;
-                }
-
-                var lastTapTime = _tapTimes[^1];
-                if (runTime - lastTapTime > 4)
-                {
-                    _phaseDelta = 0;
-                    _tapTimes.Clear();
-                    return;
-                }
-
-                var durationSum = 0.0;
-                var phaseOffsetSum = 0.0;
-                var lastT = 0.0;
-
-                for (var tapIndex = 0; tapIndex < _tapTimes.Count; tapIndex++)
-                {
-                    var time = _tapTimes[tapIndex];
-                    var dt = time - lastT;
-
-                    lastT = time;
-                    if (tapIndex == 0)
-                        continue;
-
-                    phaseOffsetSum += GetDeltaToSync(time);
-                    durationSum += dt;
-                }
-
-                var stepCount = _tapTimes.Count - 1;
-                _beatDuration = durationSum / stepCount;
-                _phaseDelta = phaseOffsetSum / stepCount;
-            }
-
-            void ProcessMeasureSyncTaps()
-            {
-                if (!tappedMeasureSync)
-                    return;
-
-                if (distanceToMeasure > 0.1)
-                {
-                    _resyncTimes.Clear();
-                    _resyncTimes.Add(runTime);
-                    Log.Debug($"Skipping Sync as tap {distanceToBar:0.00} < {Threshold:0.00}");
-                }
-                else
-                {
-                    AppendRunTimeToQueue(_resyncTimes, 8, 8.5 * MeasureDuration);
-                    if (_resyncTimes.Count > 1)
-                    {
-                        var totalMeasureDuration = runTime - _resyncTimes[0];
-                        var totalMeasureCount = Math.Round(totalMeasureDuration / MeasureDuration);
-
-                        var originalBpm = Bpm;
-                        _beatDuration = totalMeasureDuration / totalMeasureCount / BeatsPerMeasure;
-                        Log.Debug($"Refining BPM rate {originalBpm:0.00} -> {Bpm:0.00}.  (  over {totalMeasureDuration:0.00s}s)");
-                    }
-                }
-
-                _syncMeasureOffset = -(runTime - _measureStartTime) / MeasureDuration;
-            }
-
-            void AdvanceBeatTime()
-            {
-                var timeInMeasure = runTime - _measureStartTime;
-                if (timeInMeasure > MeasureDuration)
-                {
-                    _measureCount++;
-                    _measureStartTime += MeasureDuration;
-                }
-
-                var tInMeasure = (runTime - _measureStartTime) / MeasureDuration;
-                BeatTime = (_measureCount + tInMeasure + _syncMeasureOffset) * BeatsPerBar;
-            }
-
-            void UpdateDebugData()
-            {
-                BeatTimingDetails.WasResyncTriggered = tappedMeasureSync ? 1f : 0f;
-                BeatTimingDetails.WasTapTriggered = tappedBeatSync ? 1f : 0f;
-
-                BeatTimingDetails.Bpm = (float)Bpm;
-                BeatTimingDetails.SyncMeasureOffset = (float)_syncMeasureOffset;
-                BeatTimingDetails.BeatTime = (float)BeatTime;
-                BeatTimingDetails.LastPhaseOffset = (float)_phaseDelta;
-                BeatTimingDetails.MeasureDuration = (float)MeasureDuration;
-            }
-
-            void AppendRunTimeToQueue(IList<double> list, int maxLength, double maxDuration)
-            {
-                while (list.Count > maxLength || list.Count > 1 && runTime - list[0] > maxDuration)
-                {
-                    list.RemoveAt(0);
-                }
-
-                list.Add(runTime);
-            }
-        }
-
-        private static double GetDeltaToSync(double time)
-        {
-            var timeInMeasure = time - _measureStartTime;
-            var beatCount = Math.Round(Math.Abs(timeInMeasure) / _beatDuration);
-            return timeInMeasure - _beatDuration * beatCount;
-        }
-
-        private static double MeasureDuration => _beatDuration * BeatsPerMeasure;
-        private const int MaxTapsCount = 16;
-        private static readonly List<double> _tapTimes = new(MaxTapsCount + 1);
-        private static readonly List<double> _resyncTimes = new(MaxTapsCount + 1);
-
-        private static int BeatsPerMeasure => BeatsPerBar * BarsPerMeasure;
-        private static int BarsPerMeasure { get; set; } = 4;
-        private static int BeatsPerBar { get; set; } = 4;
-
-        private static double _beatDuration = 1;
-
-        private static double _phaseDelta;
-        private static double _measureStartTime;
-        private static double _measureCount;
-        private static double _syncMeasureOffset;
-
-        private static bool _syncMeasureTriggeredLastFrame;
-        private static bool _tapTriggeredLastFrame;
-
-        const double Threshold = 0.3;
-    }
+﻿using System;
+using System.Collections.Generic;
+using T3.Core.Animation;
+using T3.Core.Audio;
+using T3.Core.Logging;
+
+namespace T3.Editor.Gui.Interaction.Timing
+{
+    /// <summary>
+    /// A helper to provide continuous a BeatTime for live situations.
+    /// The timing can be driven by BPM detection or beat tapping.
+    ///
+    /// Its result is used by <see cref="BeatTimingPlayback"/> to drive playback. 
+    /// </summary>
+    public static class BeatTiming
+    {
+        public static double BeatTime { get; private set; }
+        public static float Bpm => (float)(60f / _beatDuration);
+
+        public static void SetBpmRate(float bpm)
+        {
+            _beatDuration = 60f / bpm;
+        }
+
+        public static void TriggerSyncTap() => _tapTriggeredLastFrame = true;
+        public static void TriggerResyncMeasure() => _syncMeasureTriggeredLastFrame = true;
+
+        public static void Update()
+        {
+            var runTime = Playback.RunTimeInSecs;
+            var distanceToMeasure = 1 - (float)Math.Abs((BeatTime % 4) / 4 - 0.5) * 2;
+            BeatTimingDetails.DistanceToMeasure = distanceToMeasure;
+
+            var distanceToBar = 1 - (float)Math.Abs((BeatTime % 1) / 1 - 0.5) * 2;
+            BeatTimingDetails.DistanceToBeat = distanceToBar;
+
+            var tappedBeatSync = _tapTriggeredLastFrame;
+            _tapTriggeredLastFrame = false;
+
+            var tappedMeasureSync = _syncMeasureTriggeredLastFrame;
+            _syncMeasureTriggeredLastFrame = false;
+
+            // Fix BPM if completely out of control
+            if (double.IsNaN(Bpm) || Bpm < 20 || Bpm > 200)
+            {
+                Log.Warning($"BPM {Bpm:0.0} out of range. Reverting to 120");
+                _beatDuration = 0.5; // 120bpm
+                _phaseDelta = 0;
+                _syncMeasureOffset = 0;
+                _tapTimes.Clear();
+                _resyncTimes.Clear();
+            }
+
+            ProcessBeatTaps();
+            ProcessMeasureSyncTaps();
+
+            AdvanceBeatTime();
+            UpdateDebugData();
+            return;
+
+            //--------------------------------------------------------
+
+            void ProcessBeatTaps()
+            {
+                if (!tappedBeatSync)
+                    return;
+
+                BeatTimingDetails.LastTapDistanceToBeat = (float)GetDeltaToSync(runTime);
+
+                AppendRunTimeToQueue(_tapTimes, MaxTapsCount, 2 * MeasureDuration);
+                if (_tapTimes.Count < 4)
+                {
+                    _phaseDelta = 0;
+                    return;
+                }
+
+                var lastTapTime = _tapTimes[^1];
+                if (runTime - lastTapTime > 4)
+                {
+                    _phaseDelta = 0;
+                    _tapTimes.Clear();
+                    return;
+                }
+
+                var durationSum = 0.0;
+                var phaseOffsetSum = 0.0;
+                var lastT = 0.0;
+
+                for (var tapIndex = 0; tapIndex < _tapTimes.Count; tapIndex++)
+                {
+                    var time = _tapTimes[tapIndex];
+                    var dt = time - lastT;
+
+                    lastT = time;
+                    if (tapIndex == 0)
+                        continue;
+
+                    phaseOffsetSum += GetDeltaToSync(time);
+                    durationSum += dt;
+                }
+
+                var stepCount = _tapTimes.Count - 1;
+                _beatDuration = durationSum / stepCount;
+                _phaseDelta = phaseOffsetSum / stepCount;
+            }
+
+            void ProcessMeasureSyncTaps()
+            {
+                if (!tappedMeasureSync)
+                    return;
+
+                if (distanceToMeasure > 0.1)
+                {
+                    _resyncTimes.Clear();
+                    _resyncTimes.Add(runTime);
+                    Log.Debug($"Skipping Sync as tap {distanceToBar:0.00} < {Threshold:0.00}");
+                }
+                else
+                {
+                    AppendRunTimeToQueue(_resyncTimes, 8, 8.5 * MeasureDuration);
+                    if (_resyncTimes.Count > 1)
+                    {
+                        var totalMeasureDuration = runTime - _resyncTimes[0];
+                        var totalMeasureCount = Math.Round(totalMeasureDuration / MeasureDuration);
+
+                        var originalBpm = Bpm;
+                        _beatDuration = totalMeasureDuration / totalMeasureCount / BeatsPerMeasure;
+                        Log.Debug($"Refining BPM rate {originalBpm:0.00} -> {Bpm:0.00}.  (  over {totalMeasureDuration:0.00s}s)");
+                    }
+                }
+
+                _syncMeasureOffset = -(runTime - _measureStartTime) / MeasureDuration;
+            }
+
+            void AdvanceBeatTime()
+            {
+                var timeInMeasure = runTime - _measureStartTime;
+                if (timeInMeasure > MeasureDuration)
+                {
+                    _measureCount++;
+                    _measureStartTime += MeasureDuration;
+                }
+
+                var tInMeasure = (runTime - _measureStartTime) / MeasureDuration;
+                BeatTime = (_measureCount + tInMeasure + _syncMeasureOffset) * BeatsPerBar;
+            }
+
+            void UpdateDebugData()
+            {
+                BeatTimingDetails.WasResyncTriggered = tappedMeasureSync ? 1f : 0f;
+                BeatTimingDetails.WasTapTriggered = tappedBeatSync ? 1f : 0f;
+
+                BeatTimingDetails.Bpm = (float)Bpm;
+                BeatTimingDetails.SyncMeasureOffset = (float)_syncMeasureOffset;
+                BeatTimingDetails.BeatTime = (float)BeatTime;
+                BeatTimingDetails.LastPhaseOffset = (float)_phaseDelta;
+                BeatTimingDetails.MeasureDuration = (float)MeasureDuration;
+            }
+
+            void AppendRunTimeToQueue(IList<double> list, int maxLength, double maxDuration)
+            {
+                while (list.Count > maxLength || list.Count > 1 && runTime - list[0] > maxDuration)
+                {
+                    list.RemoveAt(0);
+                }
+
+                list.Add(runTime);
+            }
+        }
+
+        private static double GetDeltaToSync(double time)
+        {
+            var timeInMeasure = time - _measureStartTime;
+            var beatCount = Math.Round(Math.Abs(timeInMeasure) / _beatDuration);
+            return timeInMeasure - _beatDuration * beatCount;
+        }
+
+        private static double MeasureDuration => _beatDuration * BeatsPerMeasure;
+        private const int MaxTapsCount = 16;
+        private static readonly List<double> _tapTimes = new(MaxTapsCount + 1);
+        private static readonly List<double> _resyncTimes = new(MaxTapsCount + 1);
+
+        private static int BeatsPerMeasure => BeatsPerBar * BarsPerMeasure;
+        private static int BarsPerMeasure { get; set; } = 4;
+        private static int BeatsPerBar { get; set; } = 4;
+
+        private static double _beatDuration = 1;
+
+        private static double _phaseDelta;
+        private static double _measureStartTime;
+        private static double _measureCount;
+        private static double _syncMeasureOffset;
+
+        private static bool _syncMeasureTriggeredLastFrame;
+        private static bool _tapTriggeredLastFrame;
+
+        const double Threshold = 0.3;
+    }
 }