--- conflicted
+++ resolved
@@ -1,536 +1,524 @@
-using System;
-using System.Collections.Generic;
-using System.Diagnostics;
-using System.Linq;
-using System.Numerics;
-using System.Threading.Tasks;
-using T3.Editor.Gui.Graph;
-using ImGuiNET;
-using Operators.Utils.Recording;
-using T3.Core.Animation;
-using T3.Core.Audio;
-using T3.Core.DataTypes.DataSet;
-using T3.Core.IO;
-using T3.Core.Logging;
-using T3.Core.Operator;
-using T3.Core.Operator.Interfaces;
-using T3.Editor.Compilation;
-using T3.Editor.Gui.Commands;
-using T3.Editor.Gui.Dialog;
-using T3.Editor.Gui.Graph.Dialogs;
-using T3.Editor.Gui.Graph.Interaction;
-using T3.Editor.Gui.Graph.Interaction.Connections;
-using T3.Editor.Gui.Graph.Rendering;
-using T3.Editor.Gui.Interaction;
-using T3.Editor.Gui.Interaction.Timing;
-using T3.Editor.Gui.Interaction.Variations;
-using T3.Editor.Gui.Selection;
-using T3.Editor.Gui.Styling;
-using T3.Editor.Gui.Templates;
-using T3.Editor.Gui.UiHelpers;
-using T3.Editor.Gui.UiHelpers.Wiki;
-using T3.Editor.Gui.Windows;
-using T3.Editor.Gui.Windows.Layouts;
-using T3.Editor.Gui.Windows.Output;
-using T3.Editor.Gui.Windows.RenderExport;
-using T3.Editor.SystemUi;
-using T3.Editor.UiModel;
-using T3.SystemUi;
-
-namespace T3.Editor.Gui;
-
-public static class T3Ui
-{
-
-
-    public static void InitializeEnvironment()
-    {
-        //WindowManager.TryToInitialize();
-        ExampleSymbolLinking.UpdateExampleLinks();
-        VariationHandling.Init();
-
-        Playback.Current = DefaultTimelinePlayback;
-        ThemeHandling.Initialize();
-    }
-
-    public static readonly Playback DefaultTimelinePlayback = new();
-    public static readonly BeatTimingPlayback DefaultBeatTimingPlayback = new();
-
-    private static void InitializeAfterAppWindowReady()
-    {
-        if (_initialed || ImGui.GetWindowSize() == Vector2.Zero)
-            return;
-
-        ActiveMidiRecording.ActiveRecordingSet = MidiDataRecording.DataSet;
-        _initialed = true;
-    }
-
-    private static bool _initialed;
-
-    public static void ProcessFrame()
-    {
-        ImGui.PushStyleColor(ImGuiCol.Text, UiColors.Text.Rgba);
-
-        CustomComponents.BeginFrame();
-        FormInputs.BeginFrame();
-        InitializeAfterAppWindowReady();
-
-        // Prepare the current frame 
-        RenderStatsCollector.StartNewFrame();
-            
-        if (Playback.Current.IsLive)
-        {
-            PlaybackUtils.UpdatePlaybackAndSyncing();
-            //_bpmDetection.AddFftSample(AudioAnalysis.FftGainBuffer);
-            AudioEngine.CompleteFrame(Playback.Current, Playback.LastFrameDuration);    // Update
-        }
-        TextureReadAccess.Update();
-
-        AutoBackup.AutoBackup.IsEnabled = UserSettings.Config.EnableAutoBackup;
-
-        VariationHandling.Update();
-        MouseWheelFieldWasHoveredLastFrame = MouseWheelFieldHovered;
-        MouseWheelFieldHovered = false;
-
-        FitViewToSelectionHandling.ProcessNewFrame();
-        SrvManager.FreeUnusedTextures();
-        KeyboardBinding.InitFrame();
-        ConnectionSnapEndHelper.PrepareNewFrame();
-
-        // Set selected id so operator can check if they are selected or not  
-        var selectedInstance = NodeSelection.GetSelectedInstance();
-        MouseInput.SelectedChildId = selectedInstance?.SymbolChildId ?? Guid.Empty;
-
-        // Keep invalidating selected op to enforce rendering of Transform gizmo  
-        foreach (var si in NodeSelection.GetSelectedInstances().ToList())
-        {
-            if (si is not ITransformable transformable)
-                continue;
-
-            foreach (var i in si.Inputs)
-            {
-                // Skip string inputs to prevent potential interference with resource file paths hooks
-                // I.e. Invalidating these every frame breaks shader recompiling if Shader-op is selected
-                if (i.ValueType == typeof(string))
-                {
-                    continue;
-                }
-
-                i.DirtyFlag.Invalidate();
-            }
-        }
-
-        // Draw everything!
-        ImGui.DockSpaceOverViewport();
-
-        WindowManager.Draw();
-
-        // Complete frame
-        SingleValueEdit.StartNextFrame();
-        SelectableNodeMovement.CompleteFrame();
-
-
-        FrameStats.CompleteFrame();
-        TriggerGlobalActionsFromKeyBindings();
-
-        if (UserSettings.Config.ShowMainMenu || ImGui.GetMousePos().Y < 20)
-        {
-            DrawAppMenuBar();
-        }
-<<<<<<< HEAD
-
-        _userNameDialog.Draw();
-=======
-            
->>>>>>> 34f03f04
-        _searchDialog.Draw();
-        _importDialog.Draw();
-        _newProjectDialog.Draw();
-        _createFromTemplateDialog.Draw();
-<<<<<<< HEAD
-=======
-        _userNameDialog.Draw();
-
-        if (IsWindowLayoutComplete())
-        {
-            if (!UserSettings.IsUserNameDefined() )
-            {
-                UserSettings.Config.UserName = Environment.UserName;
-                _userNameDialog.ShowNextFrame();
-            }
-        }
->>>>>>> 34f03f04
-
-        KeyboardAndMouseOverlay.Draw();
-
-        Playback.OpNotReady = false;
-        AutoBackup.AutoBackup.CheckForSave();
-    }
-
-<<<<<<< HEAD
-    private static void TriggerGlobalActionsFromKeyBindings()
-=======
-    /// <summary>
-    /// This a bad work around to defer some ui actions until we have completed all
-    /// window initialization so they are not discarded by the setup process.
-    /// </summary>
-    private static bool IsWindowLayoutComplete() => ImGui.GetFrameCount() > 2;
-
-    private void TriggerGlobalActionsFromKeyBindings()
->>>>>>> 34f03f04
-    {
-        if (KeyboardBinding.Triggered(UserActions.Undo))
-        {
-            UndoRedoStack.Undo();
-        }
-        else if (KeyboardBinding.Triggered(UserActions.Redo))
-        {
-            UndoRedoStack.Redo();
-        }
-        else if (KeyboardBinding.Triggered(UserActions.Save))
-        {
-            SaveInBackground(saveAll: false);
-        }
-        else if (KeyboardBinding.Triggered(UserActions.ToggleAllUiElements))
-        {
-            ToggleAllUiElements();
-        }
-        else if (KeyboardBinding.Triggered(UserActions.SearchGraph))
-        {
-            _searchDialog.ShowNextFrame();
-        }
-        else if (KeyboardBinding.Triggered(UserActions.ToggleFullscreen))
-        {
-            UserSettings.Config.FullScreen = !UserSettings.Config.FullScreen;
-        }
-        else if (KeyboardBinding.Triggered(UserActions.ToggleFocusMode)) ToggleFocusMode();
-    }
-
-    private static void ToggleFocusMode()
-    {
-        var shouldBeFocusMode = !UserSettings.Config.FocusMode;
-
-        var outputWindow = OutputWindow.GetPrimaryOutputWindow();
-        var primaryGraphWindow = GraphWindow.GetPrimaryGraphWindow();
-
-        if (shouldBeFocusMode && outputWindow != null && primaryGraphWindow != null)
-        {
-            primaryGraphWindow.GraphImageBackground.OutputInstance = outputWindow.Pinning.GetPinnedOrSelectedInstance();
-        }
-
-        UserSettings.Config.FocusMode = shouldBeFocusMode;
-        UserSettings.Config.ShowToolbar = shouldBeFocusMode;
-        ToggleAllUiElements();
-        LayoutHandling.LoadAndApplyLayoutOrFocusMode(shouldBeFocusMode ? 11 : UserSettings.Config.WindowLayoutIndex);
-
-        outputWindow = OutputWindow.GetPrimaryOutputWindow();
-        if (!shouldBeFocusMode && outputWindow != null && primaryGraphWindow != null)
-        {
-            outputWindow.Pinning.PinInstance(primaryGraphWindow.GraphImageBackground.OutputInstance);
-            primaryGraphWindow.GraphImageBackground.ClearBackground();
-        }
-    }
-
-    private static void DrawAppMenuBar()
-    {
-        ImGui.PushStyleVar(ImGuiStyleVar.ItemSpacing, new Vector2(6, 6) * T3Ui.UiScaleFactor);
-        ImGui.PushStyleVar(ImGuiStyleVar.WindowPadding, T3Style.WindowChildPadding * T3Ui.UiScaleFactor);
-        ImGui.PushStyleVar(ImGuiStyleVar.WindowBorderSize, 0);
-
-        if (ImGui.BeginMainMenuBar())
-        {
-            if (ImGui.IsMouseClicked(ImGuiMouseButton.Left))
-            {
-                UserSettings.Config.ShowMainMenu = true;
-            }
-
-            ImGui.SetCursorPos(new Vector2(0, -1)); // Shift to make menu items selected when hitting top of screen
-
-            if (ImGui.BeginMenu("Project"))
-            {
-                UserSettings.Config.ShowMainMenu = true;
-
-                if (ImGui.MenuItem("New...", KeyboardBinding.ListKeyboardShortcuts(UserActions.New, false), false, !IsCurrentlySaving))
-                {
-                    _createFromTemplateDialog.ShowNextFrame();
-                }
-
-                if (ImGui.MenuItem("New Project"))
-                {
-                    _newProjectDialog.ShowNextFrame();
-                }
-
-                if (ImGui.MenuItem("Import Operators", null, false, !IsCurrentlySaving))
-                {
-                    _importDialog.ShowNextFrame();
-                }
-
-                if (ImGui.MenuItem("Fix File references", ""))
-                {
-                    FileReferenceOperations.FixOperatorFilepathsCommand_Executed();
-                }
-
-                ImGui.Separator();
-
-                if (ImGui.MenuItem("Save", KeyboardBinding.ListKeyboardShortcuts(UserActions.Save, false), false, !IsCurrentlySaving))
-                {
-                    SaveInBackground(saveAll: false);
-                }
-
-                if (ImGui.MenuItem("Quit", !IsCurrentlySaving))
-                {
-                    EditorUi.Instance.ExitApplication();
-                }
-
-                if (ImGui.IsItemHovered() && IsCurrentlySaving)
-                {
-                    ImGui.SetTooltip("Can't exit while saving is in progress");
-                }
-
-                ImGui.EndMenu();
-            }
-
-            if (ImGui.BeginMenu("Edit"))
-            {
-                UserSettings.Config.ShowMainMenu = true;
-                if (ImGui.MenuItem("Undo", "CTRL+Z", false, UndoRedoStack.CanUndo))
-                {
-                    UndoRedoStack.Undo();
-                }
-
-                if (ImGui.MenuItem("Redo", "CTRL+Y", false, UndoRedoStack.CanRedo))
-                {
-                    UndoRedoStack.Redo();
-                }
-
-                ImGui.Separator();
-
-                if (ImGui.BeginMenu("Bookmarks"))
-                {
-                    GraphBookmarkNavigation.DrawBookmarksMenu();
-                    ImGui.EndMenu();
-                }
-
-                if (ImGui.BeginMenu("Tools"))
-                {
-                    if (ImGui.MenuItem("Export Operator Descriptions"))
-                    {
-                        ExportWikiDocumentation.ExportWiki();
-                    }
-
-                    if (ImGui.MenuItem("Export Documentation to JSON"))
-                    {
-                        ExportDocumentationStrings.ExportDocumentationAsJson();
-                    }
-
-                    if (ImGui.MenuItem("Import documentation from JSON"))
-                    {
-                        ExportDocumentationStrings.ImportDocumentationAsJson();
-                    }
-
-                    ImGui.EndMenu();
-                }
-
-                ImGui.EndMenu();
-            }
-
-            if (ImGui.BeginMenu("Add"))
-            {
-                UserSettings.Config.ShowMainMenu = true;
-                SymbolTreeMenu.Draw();
-                ImGui.EndMenu();
-            }
-
-            if (ImGui.BeginMenu("View"))
-            {
-                UserSettings.Config.ShowMainMenu = true;
-
-                ImGui.Separator();
-                ImGui.MenuItem("Show Main Menu", "", ref UserSettings.Config.ShowMainMenu);
-                ImGui.MenuItem("Show Title", "", ref UserSettings.Config.ShowTitleAndDescription);
-                ImGui.MenuItem("Show Timeline", "", ref UserSettings.Config.ShowTimeline);
-                ImGui.MenuItem("Show Minimap", "", ref UserSettings.Config.ShowMiniMap);
-                ImGui.MenuItem("Show Toolbar", "", ref UserSettings.Config.ShowToolbar);
-                ImGui.MenuItem("Show Interaction Overlay", "", ref UserSettings.Config.ShowInteractionOverlay);
-                if (ImGui.MenuItem("Toggle All UI Elements", KeyboardBinding.ListKeyboardShortcuts(UserActions.ToggleAllUiElements, false), false,
-                                   !IsCurrentlySaving))
-                {
-                    ToggleAllUiElements();
-                }
-
-                ImGui.MenuItem("Fullscreen", KeyboardBinding.ListKeyboardShortcuts(UserActions.ToggleFullscreen, false), ref UserSettings.Config.FullScreen);
-                if (ImGui.MenuItem("Focus Mode", KeyboardBinding.ListKeyboardShortcuts(UserActions.ToggleFocusMode, false), UserSettings.Config.FocusMode))
-                {
-                    ToggleFocusMode();
-                }
-
-                ImGui.EndMenu();
-            }
-
-            if (ImGui.BeginMenu("Windows"))
-            {
-                WindowManager.DrawWindowMenuContent();
-                ImGui.EndMenu();
-            }
-
-            if (UserSettings.Config.FullScreen)
-            {
-                ImGui.Dummy(new Vector2(10, 10));
-                ImGui.SetCursorPosY(ImGui.GetCursorPosY() + 1);
-
-                ImGui.PushStyleColor(ImGuiCol.Text, UiColors.ForegroundFull.Fade(0.2f).Rgba);
-                ImGui.TextUnformatted(Program.GetReleaseVersion());
-                ImGui.PopStyleColor();
-            }
-
-            T3Metrics.DrawRenderPerformanceGraph();
-
-            Program.StatusErrorLine.Draw();
-
-            ImGui.EndMainMenuBar();
-        }
-
-        ImGui.PopStyleVar(3);
-    }
-
-    private static void ToggleAllUiElements()
-    {
-        //T3Ui.MaximalView = !T3Ui.MaximalView;
-        if (UserSettings.Config.ShowToolbar)
-        {
-            UserSettings.Config.ShowMainMenu = false;
-            UserSettings.Config.ShowTitleAndDescription = false;
-            UserSettings.Config.ShowToolbar = false;
-            UserSettings.Config.ShowTimeline = false;
-        }
-        else
-        {
-            UserSettings.Config.ShowMainMenu = true;
-            UserSettings.Config.ShowTitleAndDescription = true;
-            UserSettings.Config.ShowToolbar = true;
-            UserSettings.Config.ShowTimeline = true;
-        }
-    }
-
-    private static void SaveInBackground(bool saveAll)
-    {
-        Task.Run(() => Save(saveAll));
-    }
-
-    public static void Save(bool saveAll)
-    {
-        lock (SaveLocker)
-        {
-            if (SaveStopwatch.IsRunning)
-            {
-                Log.Debug("Can't save modified while saving is in progress");
-                return;
-            }
-
-            SaveStopwatch.Restart();
-
-            // Todo - parallelize? 
-            foreach (var package in ProjectSetup.EditableSymbolPackages)
-            {
-                if (saveAll)
-                    package.SaveAll();
-                else
-                    package.SaveModifiedSymbols();
-            }
-
-            SaveStopwatch.Stop();
-            Log.Debug($"Saving took {SaveStopwatch.ElapsedMilliseconds}ms.");
-        }
-    }
-
-    public static void SelectAndCenterChildIdInView(Guid symbolChildId)
-    {
-        var primaryGraphWindow = GraphWindow.GetPrimaryGraphWindow();
-        if (primaryGraphWindow == null)
-            return;
-
-        var compositionOp = primaryGraphWindow.GraphCanvas.CompositionOp;
-
-        var symbolUi = SymbolUiRegistry.Entries[compositionOp.Symbol.Id];
-        var sourceSymbolChildUi = symbolUi.ChildUis.SingleOrDefault(childUi => childUi.Id == symbolChildId);
-        var selectionTargetInstance = compositionOp.Children.SingleOrDefault(instance => instance.SymbolChildId == symbolChildId);
-        if (selectionTargetInstance == null)
-            return;
-        
-        NodeSelection.SetSelectionToChildUi(sourceSymbolChildUi, selectionTargetInstance);
-        FitViewToSelectionHandling.FitViewToSelection();
-    }
-
-    // private static void SwapHoveringBuffers()
-    // {
-    //     (HoveredIdsLastFrame, _hoveredIdsForNextFrame) = (_hoveredIdsForNextFrame, HoveredIdsLastFrame);
-    //     _hoveredIdsForNextFrame.Clear();
-    //     
-    //     (RenderedIdsLastFrame, _renderedIdsForNextFrame) = (_renderedIdsForNextFrame, RenderedIdsLastFrame);
-    //     _renderedIdsForNextFrame.Clear();            
-    // }
-
-    /// <summary>
-    /// Statistics method for debug purpose
-    /// </summary>
-    private static void CountSymbolUsage()
-    {
-        var counts = new Dictionary<Symbol, int>();
-        foreach (var s in SymbolRegistry.Entries.Values)
-        {
-            foreach (var child in s.Children)
-            {
-                if (!counts.ContainsKey(child.Symbol))
-                    counts[child.Symbol] = 0;
-
-                counts[child.Symbol]++;
-            }
-        }
-
-        foreach (var (s, c) in counts.OrderBy(c => counts[c.Key]).Reverse())
-        {
-            Log.Debug($"{s.Name} - {s.Namespace}  {c}");
-        }
-    }
-
-    public static IntPtr NotDroppingPointer = new(0);
-    public static bool DraggingIsInProgress = false;
-    public static bool MouseWheelFieldHovered { private get; set; }
-    public static bool MouseWheelFieldWasHoveredLastFrame { get; private set; }
-    public static bool ShowSecondaryRenderWindow => WindowManager.ShowSecondaryRenderWindow;
-    public const string FloatNumberFormat = "{0:F2}";
-
-    private static readonly object SaveLocker = new();
-    private static readonly Stopwatch SaveStopwatch = new();
-
-    // ReSharper disable once InconsistentlySynchronizedField
-    public static bool IsCurrentlySaving => SaveStopwatch is { IsRunning: true };
-
-    public static float UiScaleFactor { get; set; } = 1;
-    public static float DisplayScaleFactor { get; set; } = 1;
-    public static bool IsAnyPopupOpen => !string.IsNullOrEmpty(FrameStats.Last.OpenedPopUpName);
-    public static readonly MidiDataRecording MidiDataRecording = new();
-
-    //private static readonly AutoBackup.AutoBackup _autoBackup = new();
-
-    private static readonly CreateFromTemplateDialog _createFromTemplateDialog = new();
-    private static readonly UserNameDialog _userNameDialog = new();
-    private static readonly SearchDialog _searchDialog = new();
-    private static readonly NewProjectDialog _newProjectDialog = new();
-    
-    private static readonly MigrateOperatorsDialog _importDialog = new();
-
-    [Flags]
-    public enum EditingFlags
-    {
-        None = 0,
-        ExpandVertically = 1 << 1,
-        PreventMouseInteractions = 1 << 2,
-        PreventZoomWithMouseWheel = 1 << 3,
-        PreventPanningWithMouse = 1 << 4,
-        AllowHoveredChildWindows = 1 << 5,
-    }
-
-    public static bool UseVSync = true;
-    public static bool ItemRegionsVisible;
+using System;
+using System.Collections.Generic;
+using System.Diagnostics;
+using System.Linq;
+using System.Numerics;
+using System.Threading.Tasks;
+using T3.Editor.Gui.Graph;
+using ImGuiNET;
+using Operators.Utils.Recording;
+using T3.Core.Animation;
+using T3.Core.Audio;
+using T3.Core.DataTypes.DataSet;
+using T3.Core.IO;
+using T3.Core.Logging;
+using T3.Core.Operator;
+using T3.Core.Operator.Interfaces;
+using T3.Editor.Compilation;
+using T3.Editor.Gui.Commands;
+using T3.Editor.Gui.Dialog;
+using T3.Editor.Gui.Graph.Dialogs;
+using T3.Editor.Gui.Graph.Interaction;
+using T3.Editor.Gui.Graph.Interaction.Connections;
+using T3.Editor.Gui.Graph.Rendering;
+using T3.Editor.Gui.Interaction;
+using T3.Editor.Gui.Interaction.Timing;
+using T3.Editor.Gui.Interaction.Variations;
+using T3.Editor.Gui.Selection;
+using T3.Editor.Gui.Styling;
+using T3.Editor.Gui.Templates;
+using T3.Editor.Gui.UiHelpers;
+using T3.Editor.Gui.UiHelpers.Wiki;
+using T3.Editor.Gui.Windows;
+using T3.Editor.Gui.Windows.Layouts;
+using T3.Editor.Gui.Windows.Output;
+using T3.Editor.Gui.Windows.RenderExport;
+using T3.Editor.SystemUi;
+using T3.Editor.UiModel;
+using T3.SystemUi;
+
+namespace T3.Editor.Gui;
+
+public static class T3Ui
+{
+
+
+    public static void InitializeEnvironment()
+    {
+        //WindowManager.TryToInitialize();
+        ExampleSymbolLinking.UpdateExampleLinks();
+        VariationHandling.Init();
+
+        Playback.Current = DefaultTimelinePlayback;
+        ThemeHandling.Initialize();
+    }
+
+    public static readonly Playback DefaultTimelinePlayback = new();
+    public static readonly BeatTimingPlayback DefaultBeatTimingPlayback = new();
+
+    private static void InitializeAfterAppWindowReady()
+    {
+        if (_initialed || ImGui.GetWindowSize() == Vector2.Zero)
+            return;
+
+        ActiveMidiRecording.ActiveRecordingSet = MidiDataRecording.DataSet;
+        _initialed = true;
+    }
+
+    private static bool _initialed;
+
+    public static void ProcessFrame()
+    {
+        ImGui.PushStyleColor(ImGuiCol.Text, UiColors.Text.Rgba);
+
+        CustomComponents.BeginFrame();
+        FormInputs.BeginFrame();
+        InitializeAfterAppWindowReady();
+
+        // Prepare the current frame 
+        RenderStatsCollector.StartNewFrame();
+            
+        if (Playback.Current.IsLive)
+        {
+            PlaybackUtils.UpdatePlaybackAndSyncing();
+            //_bpmDetection.AddFftSample(AudioAnalysis.FftGainBuffer);
+            AudioEngine.CompleteFrame(Playback.Current, Playback.LastFrameDuration);    // Update
+        }
+        TextureReadAccess.Update();
+
+        AutoBackup.AutoBackup.IsEnabled = UserSettings.Config.EnableAutoBackup;
+
+        VariationHandling.Update();
+        MouseWheelFieldWasHoveredLastFrame = MouseWheelFieldHovered;
+        MouseWheelFieldHovered = false;
+
+        FitViewToSelectionHandling.ProcessNewFrame();
+        SrvManager.FreeUnusedTextures();
+        KeyboardBinding.InitFrame();
+        ConnectionSnapEndHelper.PrepareNewFrame();
+
+        // Set selected id so operator can check if they are selected or not  
+        var selectedInstance = NodeSelection.GetSelectedInstance();
+        MouseInput.SelectedChildId = selectedInstance?.SymbolChildId ?? Guid.Empty;
+
+        // Keep invalidating selected op to enforce rendering of Transform gizmo  
+        foreach (var si in NodeSelection.GetSelectedInstances().ToList())
+        {
+            if (si is not ITransformable transformable)
+                continue;
+
+            foreach (var i in si.Inputs)
+            {
+                // Skip string inputs to prevent potential interference with resource file paths hooks
+                // I.e. Invalidating these every frame breaks shader recompiling if Shader-op is selected
+                if (i.ValueType == typeof(string))
+                {
+                    continue;
+                }
+
+                i.DirtyFlag.Invalidate();
+            }
+        }
+
+        // Draw everything!
+        ImGui.DockSpaceOverViewport();
+
+        WindowManager.Draw();
+
+        // Complete frame
+        SingleValueEdit.StartNextFrame();
+        SelectableNodeMovement.CompleteFrame();
+
+
+        FrameStats.CompleteFrame();
+        TriggerGlobalActionsFromKeyBindings();
+
+        if (UserSettings.Config.ShowMainMenu || ImGui.GetMousePos().Y < 20)
+        {
+            DrawAppMenuBar();
+        }
+            
+        _searchDialog.Draw();
+        _importDialog.Draw();
+        _newProjectDialog.Draw();
+        _createFromTemplateDialog.Draw();
+        _userNameDialog.Draw();
+
+        if (IsWindowLayoutComplete())
+        {
+            if (!UserSettings.IsUserNameDefined() )
+            {
+                UserSettings.Config.UserName = Environment.UserName;
+                _userNameDialog.ShowNextFrame();
+            }
+        }
+
+        KeyboardAndMouseOverlay.Draw();
+
+        Playback.OpNotReady = false;
+        AutoBackup.AutoBackup.CheckForSave();
+    }
+
+    /// <summary>
+    /// This a bad work around to defer some ui actions until we have completed all
+    /// window initialization so they are not discarded by the setup process.
+    /// </summary>
+    private static bool IsWindowLayoutComplete() => ImGui.GetFrameCount() > 2;
+
+    private void TriggerGlobalActionsFromKeyBindings()
+    {
+        if (KeyboardBinding.Triggered(UserActions.Undo))
+        {
+            UndoRedoStack.Undo();
+        }
+        else if (KeyboardBinding.Triggered(UserActions.Redo))
+        {
+            UndoRedoStack.Redo();
+        }
+        else if (KeyboardBinding.Triggered(UserActions.Save))
+        {
+            SaveInBackground(saveAll: false);
+        }
+        else if (KeyboardBinding.Triggered(UserActions.ToggleAllUiElements))
+        {
+            ToggleAllUiElements();
+        }
+        else if (KeyboardBinding.Triggered(UserActions.SearchGraph))
+        {
+            _searchDialog.ShowNextFrame();
+        }
+        else if (KeyboardBinding.Triggered(UserActions.ToggleFullscreen))
+        {
+            UserSettings.Config.FullScreen = !UserSettings.Config.FullScreen;
+        }
+        else if (KeyboardBinding.Triggered(UserActions.ToggleFocusMode)) ToggleFocusMode();
+    }
+
+    private static void ToggleFocusMode()
+    {
+        var shouldBeFocusMode = !UserSettings.Config.FocusMode;
+
+        var outputWindow = OutputWindow.GetPrimaryOutputWindow();
+        var primaryGraphWindow = GraphWindow.GetPrimaryGraphWindow();
+
+        if (shouldBeFocusMode && outputWindow != null && primaryGraphWindow != null)
+        {
+            primaryGraphWindow.GraphImageBackground.OutputInstance = outputWindow.Pinning.GetPinnedOrSelectedInstance();
+        }
+
+        UserSettings.Config.FocusMode = shouldBeFocusMode;
+        UserSettings.Config.ShowToolbar = shouldBeFocusMode;
+        ToggleAllUiElements();
+        LayoutHandling.LoadAndApplyLayoutOrFocusMode(shouldBeFocusMode ? 11 : UserSettings.Config.WindowLayoutIndex);
+
+        outputWindow = OutputWindow.GetPrimaryOutputWindow();
+        if (!shouldBeFocusMode && outputWindow != null && primaryGraphWindow != null)
+        {
+            outputWindow.Pinning.PinInstance(primaryGraphWindow.GraphImageBackground.OutputInstance);
+            primaryGraphWindow.GraphImageBackground.ClearBackground();
+        }
+    }
+
+    private static void DrawAppMenuBar()
+    {
+        ImGui.PushStyleVar(ImGuiStyleVar.ItemSpacing, new Vector2(6, 6) * T3Ui.UiScaleFactor);
+        ImGui.PushStyleVar(ImGuiStyleVar.WindowPadding, T3Style.WindowChildPadding * T3Ui.UiScaleFactor);
+        ImGui.PushStyleVar(ImGuiStyleVar.WindowBorderSize, 0);
+
+        if (ImGui.BeginMainMenuBar())
+        {
+            if (ImGui.IsMouseClicked(ImGuiMouseButton.Left))
+            {
+                UserSettings.Config.ShowMainMenu = true;
+            }
+
+            ImGui.SetCursorPos(new Vector2(0, -1)); // Shift to make menu items selected when hitting top of screen
+
+            if (ImGui.BeginMenu("Project"))
+            {
+                UserSettings.Config.ShowMainMenu = true;
+
+                if (ImGui.MenuItem("New...", KeyboardBinding.ListKeyboardShortcuts(UserActions.New, false), false, !IsCurrentlySaving))
+                {
+                    _createFromTemplateDialog.ShowNextFrame();
+                }
+
+                if (ImGui.MenuItem("New Project"))
+                {
+                    _newProjectDialog.ShowNextFrame();
+                }
+
+                if (ImGui.MenuItem("Import Operators", null, false, !IsCurrentlySaving))
+                {
+                    _importDialog.ShowNextFrame();
+                }
+
+                if (ImGui.MenuItem("Fix File references", ""))
+                {
+                    FileReferenceOperations.FixOperatorFilepathsCommand_Executed();
+                }
+
+                ImGui.Separator();
+
+                if (ImGui.MenuItem("Save", KeyboardBinding.ListKeyboardShortcuts(UserActions.Save, false), false, !IsCurrentlySaving))
+                {
+                    SaveInBackground(saveAll: false);
+                }
+
+                if (ImGui.MenuItem("Quit", !IsCurrentlySaving))
+                {
+                    EditorUi.Instance.ExitApplication();
+                }
+
+                if (ImGui.IsItemHovered() && IsCurrentlySaving)
+                {
+                    ImGui.SetTooltip("Can't exit while saving is in progress");
+                }
+
+                ImGui.EndMenu();
+            }
+
+            if (ImGui.BeginMenu("Edit"))
+            {
+                UserSettings.Config.ShowMainMenu = true;
+                if (ImGui.MenuItem("Undo", "CTRL+Z", false, UndoRedoStack.CanUndo))
+                {
+                    UndoRedoStack.Undo();
+                }
+
+                if (ImGui.MenuItem("Redo", "CTRL+Y", false, UndoRedoStack.CanRedo))
+                {
+                    UndoRedoStack.Redo();
+                }
+
+                ImGui.Separator();
+
+                if (ImGui.BeginMenu("Bookmarks"))
+                {
+                    GraphBookmarkNavigation.DrawBookmarksMenu();
+                    ImGui.EndMenu();
+                }
+
+                if (ImGui.BeginMenu("Tools"))
+                {
+                    if (ImGui.MenuItem("Export Operator Descriptions"))
+                    {
+                        ExportWikiDocumentation.ExportWiki();
+                    }
+
+                    if (ImGui.MenuItem("Export Documentation to JSON"))
+                    {
+                        ExportDocumentationStrings.ExportDocumentationAsJson();
+                    }
+
+                    if (ImGui.MenuItem("Import documentation from JSON"))
+                    {
+                        ExportDocumentationStrings.ImportDocumentationAsJson();
+                    }
+
+                    ImGui.EndMenu();
+                }
+
+                ImGui.EndMenu();
+            }
+
+            if (ImGui.BeginMenu("Add"))
+            {
+                UserSettings.Config.ShowMainMenu = true;
+                SymbolTreeMenu.Draw();
+                ImGui.EndMenu();
+            }
+
+            if (ImGui.BeginMenu("View"))
+            {
+                UserSettings.Config.ShowMainMenu = true;
+
+                ImGui.Separator();
+                ImGui.MenuItem("Show Main Menu", "", ref UserSettings.Config.ShowMainMenu);
+                ImGui.MenuItem("Show Title", "", ref UserSettings.Config.ShowTitleAndDescription);
+                ImGui.MenuItem("Show Timeline", "", ref UserSettings.Config.ShowTimeline);
+                ImGui.MenuItem("Show Minimap", "", ref UserSettings.Config.ShowMiniMap);
+                ImGui.MenuItem("Show Toolbar", "", ref UserSettings.Config.ShowToolbar);
+                ImGui.MenuItem("Show Interaction Overlay", "", ref UserSettings.Config.ShowInteractionOverlay);
+                if (ImGui.MenuItem("Toggle All UI Elements", KeyboardBinding.ListKeyboardShortcuts(UserActions.ToggleAllUiElements, false), false,
+                                   !IsCurrentlySaving))
+                {
+                    ToggleAllUiElements();
+                }
+
+                ImGui.MenuItem("Fullscreen", KeyboardBinding.ListKeyboardShortcuts(UserActions.ToggleFullscreen, false), ref UserSettings.Config.FullScreen);
+                if (ImGui.MenuItem("Focus Mode", KeyboardBinding.ListKeyboardShortcuts(UserActions.ToggleFocusMode, false), UserSettings.Config.FocusMode))
+                {
+                    ToggleFocusMode();
+                }
+
+                ImGui.EndMenu();
+            }
+
+            if (ImGui.BeginMenu("Windows"))
+            {
+                WindowManager.DrawWindowMenuContent();
+                ImGui.EndMenu();
+            }
+
+            if (UserSettings.Config.FullScreen)
+            {
+                ImGui.Dummy(new Vector2(10, 10));
+                ImGui.SetCursorPosY(ImGui.GetCursorPosY() + 1);
+
+                ImGui.PushStyleColor(ImGuiCol.Text, UiColors.ForegroundFull.Fade(0.2f).Rgba);
+                ImGui.TextUnformatted(Program.GetReleaseVersion());
+                ImGui.PopStyleColor();
+            }
+
+            T3Metrics.DrawRenderPerformanceGraph();
+
+            Program.StatusErrorLine.Draw();
+
+            ImGui.EndMainMenuBar();
+        }
+
+        ImGui.PopStyleVar(3);
+    }
+
+    private static void ToggleAllUiElements()
+    {
+        //T3Ui.MaximalView = !T3Ui.MaximalView;
+        if (UserSettings.Config.ShowToolbar)
+        {
+            UserSettings.Config.ShowMainMenu = false;
+            UserSettings.Config.ShowTitleAndDescription = false;
+            UserSettings.Config.ShowToolbar = false;
+            UserSettings.Config.ShowTimeline = false;
+        }
+        else
+        {
+            UserSettings.Config.ShowMainMenu = true;
+            UserSettings.Config.ShowTitleAndDescription = true;
+            UserSettings.Config.ShowToolbar = true;
+            UserSettings.Config.ShowTimeline = true;
+        }
+    }
+
+    private static void SaveInBackground(bool saveAll)
+    {
+        Task.Run(() => Save(saveAll));
+    }
+
+    public static void Save(bool saveAll)
+    {
+        lock (SaveLocker)
+        {
+            if (SaveStopwatch.IsRunning)
+            {
+                Log.Debug("Can't save modified while saving is in progress");
+                return;
+            }
+
+            SaveStopwatch.Restart();
+
+            // Todo - parallelize? 
+            foreach (var package in ProjectSetup.EditableSymbolPackages)
+            {
+                if (saveAll)
+                    package.SaveAll();
+                else
+                    package.SaveModifiedSymbols();
+            }
+
+            SaveStopwatch.Stop();
+            Log.Debug($"Saving took {SaveStopwatch.ElapsedMilliseconds}ms.");
+        }
+    }
+
+    public static void SelectAndCenterChildIdInView(Guid symbolChildId)
+    {
+        var primaryGraphWindow = GraphWindow.GetPrimaryGraphWindow();
+        if (primaryGraphWindow == null)
+            return;
+
+        var compositionOp = primaryGraphWindow.GraphCanvas.CompositionOp;
+
+        var symbolUi = SymbolUiRegistry.Entries[compositionOp.Symbol.Id];
+        var sourceSymbolChildUi = symbolUi.ChildUis.SingleOrDefault(childUi => childUi.Id == symbolChildId);
+        var selectionTargetInstance = compositionOp.Children.SingleOrDefault(instance => instance.SymbolChildId == symbolChildId);
+        if (selectionTargetInstance == null)
+            return;
+        
+        NodeSelection.SetSelectionToChildUi(sourceSymbolChildUi, selectionTargetInstance);
+        FitViewToSelectionHandling.FitViewToSelection();
+    }
+
+    // private static void SwapHoveringBuffers()
+    // {
+    //     (HoveredIdsLastFrame, _hoveredIdsForNextFrame) = (_hoveredIdsForNextFrame, HoveredIdsLastFrame);
+    //     _hoveredIdsForNextFrame.Clear();
+    //     
+    //     (RenderedIdsLastFrame, _renderedIdsForNextFrame) = (_renderedIdsForNextFrame, RenderedIdsLastFrame);
+    //     _renderedIdsForNextFrame.Clear();            
+    // }
+
+    /// <summary>
+    /// Statistics method for debug purpose
+    /// </summary>
+    private static void CountSymbolUsage()
+    {
+        var counts = new Dictionary<Symbol, int>();
+        foreach (var s in SymbolRegistry.Entries.Values)
+        {
+            foreach (var child in s.Children)
+            {
+                if (!counts.ContainsKey(child.Symbol))
+                    counts[child.Symbol] = 0;
+
+                counts[child.Symbol]++;
+            }
+        }
+
+        foreach (var (s, c) in counts.OrderBy(c => counts[c.Key]).Reverse())
+        {
+            Log.Debug($"{s.Name} - {s.Namespace}  {c}");
+        }
+    }
+
+    public static IntPtr NotDroppingPointer = new(0);
+    public static bool DraggingIsInProgress = false;
+    public static bool MouseWheelFieldHovered { private get; set; }
+    public static bool MouseWheelFieldWasHoveredLastFrame { get; private set; }
+    public static bool ShowSecondaryRenderWindow => WindowManager.ShowSecondaryRenderWindow;
+    public const string FloatNumberFormat = "{0:F2}";
+
+    private static readonly object SaveLocker = new();
+    private static readonly Stopwatch SaveStopwatch = new();
+
+    // ReSharper disable once InconsistentlySynchronizedField
+    public static bool IsCurrentlySaving => SaveStopwatch is { IsRunning: true };
+
+    public static float UiScaleFactor { get; set; } = 1;
+    public static float DisplayScaleFactor { get; set; } = 1;
+    public static bool IsAnyPopupOpen => !string.IsNullOrEmpty(FrameStats.Last.OpenedPopUpName);
+    public static readonly MidiDataRecording MidiDataRecording = new();
+
+    //private static readonly AutoBackup.AutoBackup _autoBackup = new();
+
+    private static readonly CreateFromTemplateDialog _createFromTemplateDialog = new();
+    private static readonly UserNameDialog _userNameDialog = new();
+    private static readonly SearchDialog _searchDialog = new();
+    private static readonly NewProjectDialog _newProjectDialog = new();
+    
+    private static readonly MigrateOperatorsDialog _importDialog = new();
+
+    [Flags]
+    public enum EditingFlags
+    {
+        None = 0,
+        ExpandVertically = 1 << 1,
+        PreventMouseInteractions = 1 << 2,
+        PreventZoomWithMouseWheel = 1 << 3,
+        PreventPanningWithMouse = 1 << 4,
+        AllowHoveredChildWindows = 1 << 5,
+    }
+
+    public static bool UseVSync = true;
+    public static bool ItemRegionsVisible;
 }