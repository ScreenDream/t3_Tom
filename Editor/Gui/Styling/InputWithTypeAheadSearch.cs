--- conflicted
+++ resolved
@@ -1,193 +1,173 @@
-﻿using ImGuiNET;
-using T3.Core.IO;
-using T3.Core.Utils;
-using T3.Editor.Gui.UiHelpers;
-using T3.SystemUi;
-
-namespace T3.Editor.Gui.Styling
-{
-    /// <summary>
-    /// Draws a type ahead input 
-    /// </summary>
-    /// <remarks>
-    /// Sadly, the implementation of this component is a single horrible hack.
-    /// It's probably the single most ugly peace of ImGui code in the whole codebase.
-    /// also see:
-    /// https://github.com/ocornut/imgui/issues/718
-    /// https://github.com/ocornut/imgui/issues/3725
-    ///
-    /// It should work for now, but it's likely to break with future versions of ImGui.
-    /// </remarks>
-    public static class InputWithTypeAheadSearch
-    {
-        public readonly record struct Texts(string DisplayText, string SearchText, string? Tooltip);
-        public readonly record struct Args<T>(string Label, IEnumerable<T> Items, Func<T, Texts> GetTextInfo, bool Warning);
-        
-        public static bool Draw<T>(Args<T> args, ref string filter, out T selected)
-        {
-            var inputId = ImGui.GetID(args.Label);
-            var isSearchResultWindowOpen = inputId == _activeInputId;
-            
-            if (isSearchResultWindowOpen)
-            {
-                if (ImGui.IsKeyPressed((ImGuiKey)Key.CursorDown, true))
-                {
-                    if (_lastTypeAheadResults.Count > 0)
-                    {
-                        _selectedResultIndex++;
-                        _selectedResultIndex %= _lastTypeAheadResults.Count;
-                    }
-                }
-                else if (ImGui.IsKeyPressed((ImGuiKey)Key.CursorUp, true))
-                {
-                    if (_lastTypeAheadResults.Count > 0)
-                    {
-                        _selectedResultIndex--;
-                        if (_selectedResultIndex < 0)
-                            _selectedResultIndex = _lastTypeAheadResults.Count - 1;
-                    }
-                }
-            }
-<<<<<<< HEAD
-
-            var color = args.Warning ? UiColors.StatusWarning.Rgba : UiColors.Text.Rgba;
-            ImGui.PushStyleColor(ImGuiCol.Text, color);
-            var wasChanged = ImGui.InputText(args.Label, ref filter, 256);
-=======
-            
-            ImGui.PushStyleColor(ImGuiCol.Text, UiColors.Text.Rgba);
-            filter ??= string.Empty;
-            var wasChanged = ImGui.InputText(label, ref filter, 256);
->>>>>>> 09dd0633
-            ImGui.PopStyleColor();
-            
-            if (ImGui.IsItemActivated())
-            {
-                _lastTypeAheadResults.Clear();
-                _selectedResultIndex = -1;
-                THelpers.DisableImGuiKeyboardNavigation();
-            }
-            
-            
-            var isItemDeactivated = ImGui.IsItemDeactivated();
-            
-            // We defer exit to get clicks on opened popup list
-            var lostFocus = isItemDeactivated || ImGui.IsKeyDown((ImGuiKey)Key.Esc);
-            selected = default;
-            
-            if ( ImGui.IsItemActive() || isSearchResultWindowOpen)
-            {
-                _activeInputId = inputId;
-
-                var lastPosition = new Vector2(ImGui.GetItemRectMin().X, ImGui.GetItemRectMax().Y);
-                var size = new Vector2(ImGui.GetItemRectSize().X, 320);
-                ImGui.SetNextWindowPos(lastPosition);
-                ImGui.SetNextWindowSize(size);
-                if (ImGui.IsItemFocused() && ImGui.IsKeyPressed((ImGuiKey)Key.Return))
-                {
-                    wasChanged = true;
-                    _activeInputId = 0;
-                }
-
-                const ImGuiWindowFlags flags = ImGuiWindowFlags.NoTitleBar
-                                               | ImGuiWindowFlags.NoMove
-                                               | ImGuiWindowFlags.Tooltip // ugly as f**k. Sadly .PopUp will lead to random crashes.
-                                               | ImGuiWindowFlags.NoFocusOnAppearing
-                                               | ImGuiWindowFlags.ChildWindow;
-                
-                var searchFilter = $"*{filter}*";
-                
-                if (ImGui.Begin("##typeAheadSearchPopup", ref isSearchResultWindowOpen,flags))
-                {
-                    _lastTypeAheadResults.Clear();
-                    var index = 0;
-                    ImGui.PushStyleColor(ImGuiCol.ButtonHovered, UiColors.Gray.Rgba);
-                    
-<<<<<<< HEAD
-                    var getInfo = args.GetTextInfo;
-                        
-                    foreach (var item in args.Items)
-                    {
-                        // this check shouldn't be necessary
-                        if(item == null)
-                            continue;
-                        
-                        var info = getInfo(item);
-                        if (!StringUtils.MatchesSearchFilter(info.SearchText, searchFilter, true))
-                            continue;
-                        
-=======
-                    var matches = new List<string>();
-                    var others = new List<string>();
-                    foreach (var word in items)
-                    {
-                        if (word != null && (string.IsNullOrWhiteSpace(filter) || word.Contains(filter, StringComparison.InvariantCultureIgnoreCase)))
-                        {
-                            matches.Add(word);
-                        }
-                        else
-                        {
-                            others.Add(word);
-                        }
-                    }
-                    
-                    var listItems = (!string.IsNullOrWhiteSpace(filter) && matches.Count  <=1) ? others : matches;
-                    foreach (var word in listItems)
-                    {
->>>>>>> 09dd0633
-                        var isSelected = index == _selectedResultIndex;
-                        
-                        // We can't use IsItemHovered because we need to use Tooltip hack 
-                        ImGui.PushStyleColor(ImGuiCol.Text, UiColors.Text.Rgba);
-                        ImGui.Selectable(info.DisplayText, isSelected);
-
-                        var isItemHovered = new ImRect(ImGui.GetItemRectMin(), ImGui.GetItemRectMax()).Contains( ImGui.GetMousePos());
-
-                        if (isItemHovered && !string.IsNullOrEmpty(info.Tooltip))
-                        {
-                            ImGui.BeginTooltip();
-                            ImGui.TextUnformatted(info.Tooltip);
-                            ImGui.EndTooltip();
-                        }
-                        
-                        ImGui.PopStyleColor();
-                            
-                        if ((ImGui.IsMouseClicked(ImGuiMouseButton.Left) && isItemHovered) 
-                            || (isSelected && ImGui.IsKeyPressed((ImGuiKey)Key.Return)))
-                        {
-                            filter = info.SearchText;
-                            wasChanged = true;
-                            _activeInputId = 0;
-                            selected = item;
-                        }
-
-                        _lastTypeAheadResults.Add(info.SearchText);
-                        if (++index > 100)
-                            break;
-                    }
-                    
-                    var isPopupHovered = new ImRect(ImGui.GetWindowContentRegionMin(), ImGui.GetWindowContentRegionMax()).Contains(ImGui.GetMousePos());
-                    
-                    if (!isPopupHovered && ImGui.IsMouseClicked(ImGuiMouseButton.Left))
-                    {
-                        _activeInputId = 0;
-                    }
-                    ImGui.PopStyleColor();
-                }
-
-                ImGui.End();
-            }
-
-            if (lostFocus)
-            {
-                THelpers.RestoreImGuiKeyboardNavigation();
-            }
-
-            return wasChanged;
-        }
-
-        private static readonly List<string> _lastTypeAheadResults = new();
-        private static int _selectedResultIndex;
-        private static uint _activeInputId;
-    }
+﻿using ImGuiNET;
+using T3.Core.IO;
+using T3.Core.Utils;
+using T3.Editor.Gui.UiHelpers;
+using T3.SystemUi;
+
+namespace T3.Editor.Gui.Styling
+{
+    /// <summary>
+    /// Draws a type ahead input 
+    /// </summary>
+    /// <remarks>
+    /// Sadly, the implementation of this component is a single horrible hack.
+    /// It's probably the single most ugly peace of ImGui code in the whole codebase.
+    /// also see:
+    /// https://github.com/ocornut/imgui/issues/718
+    /// https://github.com/ocornut/imgui/issues/3725
+    ///
+    /// It should work for now, but it's likely to break with future versions of ImGui.
+    /// </remarks>
+    public static class InputWithTypeAheadSearch
+    {
+        public readonly record struct Texts(string DisplayText, string SearchText, string? Tooltip);
+        public readonly record struct Args<T>(string Label, IEnumerable<T> Items, Func<T, Texts> GetTextInfo, bool Warning);
+        
+        public static bool Draw<T>(Args<T> args, ref string filter, out T selected)
+        {
+            var inputId = ImGui.GetID(args.Label);
+            var isSearchResultWindowOpen = inputId == _activeInputId;
+            
+            if (isSearchResultWindowOpen)
+            {
+                if (ImGui.IsKeyPressed((ImGuiKey)Key.CursorDown, true))
+                {
+                    if (_lastTypeAheadResults.Count > 0)
+                    {
+                        _selectedResultIndex++;
+                        _selectedResultIndex %= _lastTypeAheadResults.Count;
+                    }
+                }
+                else if (ImGui.IsKeyPressed((ImGuiKey)Key.CursorUp, true))
+                {
+                    if (_lastTypeAheadResults.Count > 0)
+                    {
+                        _selectedResultIndex--;
+                        if (_selectedResultIndex < 0)
+                            _selectedResultIndex = _lastTypeAheadResults.Count - 1;
+                    }
+                }
+            }
+
+            var color = args.Warning ? UiColors.StatusWarning.Rgba : UiColors.Text.Rgba;
+            ImGui.PushStyleColor(ImGuiCol.Text, color);
+            var wasChanged = ImGui.InputText(args.Label, ref filter, 256);
+            
+            filter ??= string.Empty;
+            ImGui.PopStyleColor();
+            
+            if (ImGui.IsItemActivated())
+            {
+                _lastTypeAheadResults.Clear();
+                _selectedResultIndex = -1;
+                THelpers.DisableImGuiKeyboardNavigation();
+            }
+            
+            
+            var isItemDeactivated = ImGui.IsItemDeactivated();
+            
+            // We defer exit to get clicks on opened popup list
+            var lostFocus = isItemDeactivated || ImGui.IsKeyDown((ImGuiKey)Key.Esc);
+            selected = default;
+            
+            if ( ImGui.IsItemActive() || isSearchResultWindowOpen)
+            {
+                _activeInputId = inputId;
+
+                var lastPosition = new Vector2(ImGui.GetItemRectMin().X, ImGui.GetItemRectMax().Y);
+                var size = new Vector2(ImGui.GetItemRectSize().X, 320);
+                ImGui.SetNextWindowPos(lastPosition);
+                ImGui.SetNextWindowSize(size);
+                if (ImGui.IsItemFocused() && ImGui.IsKeyPressed((ImGuiKey)Key.Return))
+                {
+                    wasChanged = true;
+                    _activeInputId = 0;
+                }
+
+                const ImGuiWindowFlags flags = ImGuiWindowFlags.NoTitleBar
+                                               | ImGuiWindowFlags.NoMove
+                                               | ImGuiWindowFlags.Tooltip // ugly as f**k. Sadly .PopUp will lead to random crashes.
+                                               | ImGuiWindowFlags.NoFocusOnAppearing
+                                               | ImGuiWindowFlags.ChildWindow;
+                
+                var searchFilter = $"*{filter}*";
+                
+                if (ImGui.Begin("##typeAheadSearchPopup", ref isSearchResultWindowOpen,flags))
+                {
+                    _lastTypeAheadResults.Clear();
+                    var index = 0;
+                    ImGui.PushStyleColor(ImGuiCol.ButtonHovered, UiColors.Gray.Rgba);
+                    
+                    var matches = new List<string>();
+                    var others = new List<string>();
+                    foreach (var word in items)
+                    {
+                        if (word != null && (string.IsNullOrWhiteSpace(filter) || word.Contains(filter, StringComparison.InvariantCultureIgnoreCase)))
+                        {
+                            matches.Add(word);
+                        }
+                        else
+                        {
+                            others.Add(word);
+                        }
+                    }
+                    
+                    var listItems = (!string.IsNullOrWhiteSpace(filter) && matches.Count  <=1) ? others : matches;
+                    foreach (var word in listItems)
+                    {
+                        var isSelected = index == _selectedResultIndex;
+                        
+                        // We can't use IsItemHovered because we need to use Tooltip hack 
+                        ImGui.PushStyleColor(ImGuiCol.Text, UiColors.Text.Rgba);
+                        ImGui.Selectable(info.DisplayText, isSelected);
+
+                        var isItemHovered = new ImRect(ImGui.GetItemRectMin(), ImGui.GetItemRectMax()).Contains( ImGui.GetMousePos());
+
+                        if (isItemHovered && !string.IsNullOrEmpty(info.Tooltip))
+                        {
+                            ImGui.BeginTooltip();
+                            ImGui.TextUnformatted(info.Tooltip);
+                            ImGui.EndTooltip();
+                        }
+                        
+                        ImGui.PopStyleColor();
+                            
+                        if ((ImGui.IsMouseClicked(ImGuiMouseButton.Left) && isItemHovered) 
+                            || (isSelected && ImGui.IsKeyPressed((ImGuiKey)Key.Return)))
+                        {
+                            filter = info.SearchText;
+                            wasChanged = true;
+                            _activeInputId = 0;
+                            selected = item;
+                        }
+
+                        _lastTypeAheadResults.Add(info.SearchText);
+                        if (++index > 100)
+                            break;
+                    }
+                    
+                    var isPopupHovered = new ImRect(ImGui.GetWindowContentRegionMin(), ImGui.GetWindowContentRegionMax()).Contains(ImGui.GetMousePos());
+                    
+                    if (!isPopupHovered && ImGui.IsMouseClicked(ImGuiMouseButton.Left))
+                    {
+                        _activeInputId = 0;
+                    }
+                    ImGui.PopStyleColor();
+                }
+
+                ImGui.End();
+            }
+
+            if (lostFocus)
+            {
+                THelpers.RestoreImGuiKeyboardNavigation();
+            }
+
+            return wasChanged;
+        }
+
+        private static readonly List<string> _lastTypeAheadResults = new();
+        private static int _selectedResultIndex;
+        private static uint _activeInputId;
+    }
 }