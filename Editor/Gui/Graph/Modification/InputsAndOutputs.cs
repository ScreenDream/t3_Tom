﻿using System;
using System.Collections.Generic;
using System.Diagnostics;
using System.Linq;
using System.Text.RegularExpressions;
using Microsoft.CodeAnalysis;
using Microsoft.CodeAnalysis.CSharp;
using Microsoft.CodeAnalysis.CSharp.Syntax;
using T3.Core.Logging;
using T3.Core.Model;
using T3.Core.Operator;
using T3.Editor.Compilation;
using T3.Editor.Gui.Graph.Helpers;
using T3.Editor.UiModel;

namespace T3.Editor.Gui.Graph.Modification;

internal static class InputsAndOutputs
{
    public static void RemoveInputsFromSymbol(Guid[] inputIdsToRemove, Symbol symbol)
    {
        var syntaxTree = GraphUtils.GetSyntaxTree(symbol);
        if (syntaxTree == null)
        {
            Log.Error($"Error getting syntax tree from symbol '{symbol.Name}' source.");
            return;
        }

        var newRoot = RemoveNodesByIdFromTree(inputIdsToRemove, syntaxTree.GetRoot());
        var newSource = newRoot.GetText().ToString();
        Log.Debug(newSource);

        if (!OperatorUpdating.UpdateSymbolWithNewSource(symbol, newSource))
        {
            Log.Error("Compilation after removing inputs failed, aborting the remove.");
        }

        FlagDependentOpsAsModified(symbol);
    }

    private static SyntaxNode RemoveNodesByIdFromTree(Guid[] inputIdsToRemove, SyntaxNode root)
    {
        var nodeFinder = new InputsAndOutputs.NodeByAttributeIdFinder(inputIdsToRemove);
        var newRoot = nodeFinder.Visit(root);

        return SyntaxNodeExtensions.RemoveNodes<SyntaxNode>(newRoot, nodeFinder.NodesToRemove, SyntaxRemoveOptions.KeepNoTrivia);
    }

    public static void RemoveOutputsFromSymbol(Guid[] outputIdsToRemove, Symbol symbol)
    {
        var syntaxTree = GraphUtils.GetSyntaxTree(symbol);
        if (syntaxTree == null)
        {
            Log.Error($"Error getting syntax tree from symbol '{symbol.Name}' source.");
            return;
        }

        var newRoot = RemoveNodesByIdFromTree(outputIdsToRemove, syntaxTree.GetRoot());
        var newSource = newRoot.GetText().ToString();
        Log.Debug(newSource);

        if (!OperatorUpdating.UpdateSymbolWithNewSource(symbol, newSource))
        {
            Log.Error("Compilation after removing outputs failed, aborting the remove.");
        }
    }

    private static void FlagDependentOpsAsModified(Symbol symbol)
    {
        foreach (var dependent in Structure.CollectDependingSymbols(symbol))
        {
            var symbolUi = SymbolUiRegistry.Entries[dependent.Id];
            symbolUi.FlagAsModified();
        }
    }

    internal class NodeByAttributeIdFinder : CSharpSyntaxRewriter
    {
        public NodeByAttributeIdFinder(Guid[] inputIds)
        {
            _ids = inputIds ?? Array.Empty<Guid>();
        }

        public override SyntaxNode VisitFieldDeclaration(FieldDeclarationSyntax node)
        {
            if (node.AttributeLists.Count > 0) {
                var attrList = node.AttributeLists[0];
                var searchedNodes = (from attribute in attrList.Attributes
                                    from id in _ids
                                    where attribute.ToString().ToLower().Contains(id.ToString().ToLower())
                                    select attribute).ToArray();

                if (searchedNodes.Length > 0)
                {
                    NodesToRemove.Add(node);
                }
            }
            return node;
        }

        private readonly Guid[] _ids;
        public List<SyntaxNode> NodesToRemove { get; } = new();
    }

    private class InputNodeByTypeFinder : CSharpSyntaxRewriter
    {
        public override SyntaxNode VisitFieldDeclaration(FieldDeclarationSyntax node)
        {
            if (!(node.Declaration.Type is GenericNameSyntax nameSyntax))
                return node;

            var idValue = nameSyntax.Identifier.ValueText;
            if (idValue == "InputSlot" || idValue == "MultiInputSlot")
                LastInputNodeFound = node;
            else if (LastInputNodeFound == null && idValue == "Slot")
                LastInputNodeFound = node;

            return node;
        }

        public SyntaxNode LastInputNodeFound { get; private set; }
    }

    private class OutputNodeByTypeFinder : CSharpSyntaxRewriter
    {
        public override SyntaxNode VisitFieldDeclaration(FieldDeclarationSyntax node)
        {
            if (!(node.Declaration.Type is GenericNameSyntax nameSyntax))
                return node;

            string idValue = nameSyntax.Identifier.ValueText;
            if (idValue == "Slot" || idValue == "TimeClipSlot") // find general way to support all output types here
                LastOutputNodeFound = node;

            return node;
        }

        public SyntaxNode LastOutputNodeFound { get; private set; }
    }

    private class ClassDeclarationFinder : CSharpSyntaxWalker
    {
        public override void VisitClassDeclaration(ClassDeclarationSyntax node)
        {
            ClassDeclarationNode = node;
        }

        public ClassDeclarationSyntax ClassDeclarationNode;
    }

    private class AllInputNodesFinder : CSharpSyntaxRewriter
    {
        public override SyntaxNode VisitFieldDeclaration(FieldDeclarationSyntax node)
        {
            if (!(node.Declaration.Type is GenericNameSyntax nameSyntax))
                return node;

            string idValue = nameSyntax.Identifier.ValueText;
            if (idValue == "InputSlot" || idValue == "MultiInputSlot")
            {
                var first = node.Declaration.Variables[0];
                var id = first.Identifier.ValueText;
                InputNodesFound.Add((id, node));
            }

            return node;
        }

        public List<(string, SyntaxNode)> InputNodesFound { get; } = new();
    }

    private class AllInputNodesReplacer : CSharpSyntaxRewriter
    {
        public override SyntaxNode VisitFieldDeclaration(FieldDeclarationSyntax node)
        {
            if (node.Declaration.Type is not GenericNameSyntax nameSyntax)
                return node;

            var idValue = nameSyntax.Identifier.ValueText;
            if (idValue == "InputSlot" || idValue == "MultiInputSlot")
            {
                return ReplacementNodes[_index++];
            }

            return node;
        }

        private int _index;
        public SyntaxNode[] ReplacementNodes;
    }

    public static void AddInputToSymbol(string inputName, bool multiInput, Type inputType, Symbol symbol)
    {
        var syntaxTree = GraphUtils.GetSyntaxTree(symbol);
        if (syntaxTree == null)
        {
            Log.Error($"Error getting syntax tree from symbol '{symbol.Name}' source.");
            return;
        }

        var root = syntaxTree.GetRoot();

        var inputNodeFinder = new InputNodeByTypeFinder();
        var blockFinder = new ClassDeclarationFinder();
        
        if (inputNodeFinder.LastInputNodeFound == null)
        {
            blockFinder.Visit(root);
            if (blockFinder.ClassDeclarationNode == null)
            {
                Log.Error("Can't find class declaration.");
                return;
            }
        }
        
        root = inputNodeFinder.Visit(root);
        
        var @namespace = inputType.Namespace;
        if (@namespace == "System")
            @namespace = String.Empty;
        else
            @namespace += ".";
        var attributeString = "\n        [Input(Guid = \"" + Guid.NewGuid() + "\")]\n";
        var typeName = TypeNameRegistry.Entries[inputType];
        var slotString = (multiInput ? "MultiInputSlot<" : "InputSlot<") + @namespace + typeName + ">";
        var inputString = "        public readonly " + slotString + " " + inputName + " = new " + slotString + "();\n";

        var inputDeclaration = SyntaxFactory.ParseMemberDeclaration(attributeString + inputString);
        if (inputNodeFinder.LastInputNodeFound != null)
        {
            root = root.InsertNodesAfter(inputNodeFinder.LastInputNodeFound, new[] { inputDeclaration });
        }
        else if (blockFinder.ClassDeclarationNode != null)
        {
            var node = blockFinder.ClassDeclarationNode;
            var classDeclaration = node.AddMembers(inputDeclaration);
            root = root.ReplaceNode(blockFinder.ClassDeclarationNode, classDeclaration);
        }
        else
        {
            var theClass = root.DescendantNodes().OfType<ClassDeclarationSyntax>().First();
            var classDeclarationSyntax = theClass.AddMembers(inputDeclaration);
            Log.Info($"{classDeclarationSyntax}");
            return;
        }

        var newSource = root.GetText().ToString();
        Log.Debug(newSource);

        var success = OperatorUpdating.UpdateSymbolWithNewSource(symbol, newSource);
        if (!success)
        {
            Log.Error("Compilation after adding input failed, aborting the add.");
        }
    }

    public static void AddOutputToSymbol(string outputName, bool isTimeClipOutput, Type outputType, Symbol symbol)
    {
        var syntaxTree = GraphUtils.GetSyntaxTree(symbol);
        if (syntaxTree == null)
        {
            Log.Error($"Error getting syntax tree from symbol '{symbol.Name}' source.");
            return;
        }

        var root = syntaxTree.GetRoot();

        var outputNodeFinder = new InputsAndOutputs.OutputNodeByTypeFinder();
        root = outputNodeFinder.Visit(root);
        
        var blockFinder = new InputsAndOutputs.ClassDeclarationFinder();
        if (outputNodeFinder.LastOutputNodeFound == null)
        {
            blockFinder.Visit(root);
            if (blockFinder.ClassDeclarationNode == null)
            {
                Log.Error("Could not add an output as no previous one was found, this case is missing and must be added.");
                return;
            }
        }

        var @namespace = outputType.Namespace;
        if (@namespace == "System")
            @namespace = String.Empty;
        else
            @namespace += ".";
        var attributeString = "\n        [Output(Guid = \"" + Guid.NewGuid() + "\")]\n";
        var typeName = TypeNameRegistry.Entries[outputType];
        var slotString = (isTimeClipOutput ? "TimeClipSlot<" : "Slot<") + @namespace + typeName + ">";
        var inputString = $"        public readonly {slotString} {outputName} = new {slotString}();\n";

        var outputDeclaration = SyntaxFactory.ParseMemberDeclaration(attributeString + inputString);
        if (outputNodeFinder.LastOutputNodeFound != null)
        {
            root = root.InsertNodesAfter(outputNodeFinder.LastOutputNodeFound, new[] { outputDeclaration });
        }
        else if (blockFinder.ClassDeclarationNode != null)
        {
            var node = blockFinder.ClassDeclarationNode;
            var classDeclaration = node.AddMembers(outputDeclaration);
            root = SyntaxNodeExtensions.ReplaceNode(root, (SyntaxNode)blockFinder.ClassDeclarationNode, (SyntaxNode)classDeclaration);
        }
        else
        {
            var theClass = root.DescendantNodes().OfType<ClassDeclarationSyntax>().First();
            var classDeclarationSyntax = theClass.AddMembers(outputDeclaration);
            Log.Info($"{classDeclarationSyntax}");
            return;
        }

        var newSource = root.GetText().ToString();
        Log.Debug(newSource);

        var success = OperatorUpdating.UpdateSymbolWithNewSource(symbol, newSource);
        if (!success)
        {
            Log.Error("Compilation after adding output failed, aborting the add.");
        }
    }

    public static void AdjustInputOrderOfSymbol(Symbol symbol)
    {
        var syntaxTree = GraphUtils.GetSyntaxTree(symbol);
        if (syntaxTree == null)
        {
            Log.Error($"Error getting syntax tree from symbol '{symbol.Name}' source.");
            return;
        }

        var root = syntaxTree.GetRoot();

        var inputNodeFinder = new InputsAndOutputs.AllInputNodesFinder();
        root = inputNodeFinder.Visit(root);

        // Check if the order in code is the same as in symbol
        Debug.Assert(inputNodeFinder.InputNodesFound.Count == symbol.InputDefinitions.Count);
        var orderIsOk = true;
        for (int i = 0; i < inputNodeFinder.InputNodesFound.Count; i++)
        {
            if (inputNodeFinder.InputNodesFound[i].Item1 != symbol.InputDefinitions[i].Name)
            {
                orderIsOk = false;
                break;
            }
        }

        if (orderIsOk)
            return; // nothing to do

        var inputDeclarations = new List<SyntaxNode>(symbol.InputDefinitions.Count);
        foreach (var inputDef in symbol.InputDefinitions)
        {
            var inputType = inputDef.DefaultValue.ValueType;
            var @namespace = inputType.Namespace;
            if (@namespace == "System")
                @namespace = String.Empty;
            else
                @namespace += ".";

            string foundAttributeString = null;
            foreach (var (nodeName, syntaxNode) in inputNodeFinder.InputNodesFound)
            {
                if (nodeName != inputDef.Name)
                    continue;

                foundAttributeString = Enumerable.First<string>(syntaxNode.ToString().Split("\n"));
                break;
            }

            var fallbackAttributeString = "\n        [Input(Guid = \"" + inputDef.Id + "\")]\n";
            var attributeString = foundAttributeString == null
                                      ? fallbackAttributeString
                                      : $"\n        {foundAttributeString}\n";

            var typeName = TypeNameRegistry.Entries[inputType];
            var slotString = (inputDef.IsMultiInput ? "MultiInputSlot<" : "InputSlot<") + @namespace + typeName + ">";
            var inputString = "        public readonly " + slotString + " " + inputDef.Name + " = new " + slotString + "();\n";

            var inputDeclaration = SyntaxFactory.ParseMemberDeclaration(attributeString + inputString);
            inputDeclarations.Add(inputDeclaration);
        }

        var replacer = new InputsAndOutputs.AllInputNodesReplacer
                           {
                               ReplacementNodes = inputDeclarations.ToArray()
                           };
        root = replacer.Visit(root);

        var newSource = root.GetText().ToString();
        Log.Debug(newSource);

        var success = OperatorUpdating.UpdateSymbolWithNewSource(symbol, newSource);
        if (!success)
        {
            Log.Error("Compilation after reordering inputs failed, aborting the add.");
        }
    }
    
    
    public static bool RenameInput(Symbol symbol, Guid inputId, string newName, bool dryRun, out string warning)
    {
        warning = null;
<<<<<<< HEAD

        var isValid = GraphUtils.IsNewSymbolNameValid(symbol.SymbolPackage, newName);
        if (!isValid)
        {
            warning= $"{newName} is not a valid input name.";
            return false;
        }
=======
>>>>>>> 96084b2d
        var syntaxTree = GraphUtils.GetSyntaxTree(symbol);
        if (syntaxTree == null)
        {
            warning= $"Error getting syntax tree from symbol '{symbol.Name}' source.";
            return false;
        }
<<<<<<< HEAD
            
        var root = syntaxTree.GetRoot();
=======

        var root = syntaxTree.GetRoot();

        
        var isValid = GraphUtils.IsNewSymbolNameValid(newName);
        if (!isValid)
        {
            warning= $"{newName} is not a valid input name.";
            return false;
        }
            
>>>>>>> 96084b2d
        var sourceCode = root.GetText().ToString();
        
        var alreadyExistsResult = Regex.Match(sourceCode, $"\b{newName}\b");
        if (alreadyExistsResult.Success)
        {
            warning= $"{newName} is already used within the operators source code.";
            return false;
        }

        var inputDef = symbol.InputDefinitions.FirstOrDefault(i => i.Id == inputId);
        if (inputDef == null)
        {
            warning= $"{inputId} input definition not found.";
            return false;
        }

        var newSource = Regex.Replace(sourceCode, @$"\b{inputDef.Name}\b", newName);

        if (dryRun)
<<<<<<< HEAD
            return true;
        
        var success = OperatorUpdating.UpdateSymbolWithNewSource(symbol, newSource);

        if (success)
        {
            FlagDependentOpsAsModified(symbol);
            return true;
        }

        return false;
=======
        {
            var newAssembly = OperatorUpdating.CompileSymbolFromSource(newSource, symbol.Name);
            if (newAssembly != null)
                return true;
            
            warning = "Failed to compile operator";
            return false;
        }
        
        var success = GraphOperations.UpdateSymbolWithNewSource(symbol, newSource);
        if (!success)
        {
            warning= "Compilation after reordering inputs failed, aborting the add.";
            return false;
        }
        
        FlagDependentOpsAsModified(symbol);
        return true;
>>>>>>> 96084b2d
    }
}<|MERGE_RESOLUTION|>--- conflicted
+++ resolved
@@ -1,487 +1,450 @@
-﻿using System;
-using System.Collections.Generic;
-using System.Diagnostics;
-using System.Linq;
-using System.Text.RegularExpressions;
-using Microsoft.CodeAnalysis;
-using Microsoft.CodeAnalysis.CSharp;
-using Microsoft.CodeAnalysis.CSharp.Syntax;
-using T3.Core.Logging;
-using T3.Core.Model;
-using T3.Core.Operator;
-using T3.Editor.Compilation;
-using T3.Editor.Gui.Graph.Helpers;
-using T3.Editor.UiModel;
-
-namespace T3.Editor.Gui.Graph.Modification;
-
-internal static class InputsAndOutputs
-{
-    public static void RemoveInputsFromSymbol(Guid[] inputIdsToRemove, Symbol symbol)
-    {
-        var syntaxTree = GraphUtils.GetSyntaxTree(symbol);
-        if (syntaxTree == null)
-        {
-            Log.Error($"Error getting syntax tree from symbol '{symbol.Name}' source.");
-            return;
-        }
-
-        var newRoot = RemoveNodesByIdFromTree(inputIdsToRemove, syntaxTree.GetRoot());
-        var newSource = newRoot.GetText().ToString();
-        Log.Debug(newSource);
-
-        if (!OperatorUpdating.UpdateSymbolWithNewSource(symbol, newSource))
-        {
-            Log.Error("Compilation after removing inputs failed, aborting the remove.");
-        }
-
-        FlagDependentOpsAsModified(symbol);
-    }
-
-    private static SyntaxNode RemoveNodesByIdFromTree(Guid[] inputIdsToRemove, SyntaxNode root)
-    {
-        var nodeFinder = new InputsAndOutputs.NodeByAttributeIdFinder(inputIdsToRemove);
-        var newRoot = nodeFinder.Visit(root);
-
-        return SyntaxNodeExtensions.RemoveNodes<SyntaxNode>(newRoot, nodeFinder.NodesToRemove, SyntaxRemoveOptions.KeepNoTrivia);
-    }
-
-    public static void RemoveOutputsFromSymbol(Guid[] outputIdsToRemove, Symbol symbol)
-    {
-        var syntaxTree = GraphUtils.GetSyntaxTree(symbol);
-        if (syntaxTree == null)
-        {
-            Log.Error($"Error getting syntax tree from symbol '{symbol.Name}' source.");
-            return;
-        }
-
-        var newRoot = RemoveNodesByIdFromTree(outputIdsToRemove, syntaxTree.GetRoot());
-        var newSource = newRoot.GetText().ToString();
-        Log.Debug(newSource);
-
-        if (!OperatorUpdating.UpdateSymbolWithNewSource(symbol, newSource))
-        {
-            Log.Error("Compilation after removing outputs failed, aborting the remove.");
-        }
-    }
-
-    private static void FlagDependentOpsAsModified(Symbol symbol)
-    {
-        foreach (var dependent in Structure.CollectDependingSymbols(symbol))
-        {
-            var symbolUi = SymbolUiRegistry.Entries[dependent.Id];
-            symbolUi.FlagAsModified();
-        }
-    }
-
-    internal class NodeByAttributeIdFinder : CSharpSyntaxRewriter
-    {
-        public NodeByAttributeIdFinder(Guid[] inputIds)
-        {
-            _ids = inputIds ?? Array.Empty<Guid>();
-        }
-
-        public override SyntaxNode VisitFieldDeclaration(FieldDeclarationSyntax node)
-        {
-            if (node.AttributeLists.Count > 0) {
-                var attrList = node.AttributeLists[0];
-                var searchedNodes = (from attribute in attrList.Attributes
-                                    from id in _ids
-                                    where attribute.ToString().ToLower().Contains(id.ToString().ToLower())
-                                    select attribute).ToArray();
-
-                if (searchedNodes.Length > 0)
-                {
-                    NodesToRemove.Add(node);
-                }
-            }
-            return node;
-        }
-
-        private readonly Guid[] _ids;
-        public List<SyntaxNode> NodesToRemove { get; } = new();
-    }
-
-    private class InputNodeByTypeFinder : CSharpSyntaxRewriter
-    {
-        public override SyntaxNode VisitFieldDeclaration(FieldDeclarationSyntax node)
-        {
-            if (!(node.Declaration.Type is GenericNameSyntax nameSyntax))
-                return node;
-
-            var idValue = nameSyntax.Identifier.ValueText;
-            if (idValue == "InputSlot" || idValue == "MultiInputSlot")
-                LastInputNodeFound = node;
-            else if (LastInputNodeFound == null && idValue == "Slot")
-                LastInputNodeFound = node;
-
-            return node;
-        }
-
-        public SyntaxNode LastInputNodeFound { get; private set; }
-    }
-
-    private class OutputNodeByTypeFinder : CSharpSyntaxRewriter
-    {
-        public override SyntaxNode VisitFieldDeclaration(FieldDeclarationSyntax node)
-        {
-            if (!(node.Declaration.Type is GenericNameSyntax nameSyntax))
-                return node;
-
-            string idValue = nameSyntax.Identifier.ValueText;
-            if (idValue == "Slot" || idValue == "TimeClipSlot") // find general way to support all output types here
-                LastOutputNodeFound = node;
-
-            return node;
-        }
-
-        public SyntaxNode LastOutputNodeFound { get; private set; }
-    }
-
-    private class ClassDeclarationFinder : CSharpSyntaxWalker
-    {
-        public override void VisitClassDeclaration(ClassDeclarationSyntax node)
-        {
-            ClassDeclarationNode = node;
-        }
-
-        public ClassDeclarationSyntax ClassDeclarationNode;
-    }
-
-    private class AllInputNodesFinder : CSharpSyntaxRewriter
-    {
-        public override SyntaxNode VisitFieldDeclaration(FieldDeclarationSyntax node)
-        {
-            if (!(node.Declaration.Type is GenericNameSyntax nameSyntax))
-                return node;
-
-            string idValue = nameSyntax.Identifier.ValueText;
-            if (idValue == "InputSlot" || idValue == "MultiInputSlot")
-            {
-                var first = node.Declaration.Variables[0];
-                var id = first.Identifier.ValueText;
-                InputNodesFound.Add((id, node));
-            }
-
-            return node;
-        }
-
-        public List<(string, SyntaxNode)> InputNodesFound { get; } = new();
-    }
-
-    private class AllInputNodesReplacer : CSharpSyntaxRewriter
-    {
-        public override SyntaxNode VisitFieldDeclaration(FieldDeclarationSyntax node)
-        {
-            if (node.Declaration.Type is not GenericNameSyntax nameSyntax)
-                return node;
-
-            var idValue = nameSyntax.Identifier.ValueText;
-            if (idValue == "InputSlot" || idValue == "MultiInputSlot")
-            {
-                return ReplacementNodes[_index++];
-            }
-
-            return node;
-        }
-
-        private int _index;
-        public SyntaxNode[] ReplacementNodes;
-    }
-
-    public static void AddInputToSymbol(string inputName, bool multiInput, Type inputType, Symbol symbol)
-    {
-        var syntaxTree = GraphUtils.GetSyntaxTree(symbol);
-        if (syntaxTree == null)
-        {
-            Log.Error($"Error getting syntax tree from symbol '{symbol.Name}' source.");
-            return;
-        }
-
-        var root = syntaxTree.GetRoot();
-
-        var inputNodeFinder = new InputNodeByTypeFinder();
-        var blockFinder = new ClassDeclarationFinder();
-        
-        if (inputNodeFinder.LastInputNodeFound == null)
-        {
-            blockFinder.Visit(root);
-            if (blockFinder.ClassDeclarationNode == null)
-            {
-                Log.Error("Can't find class declaration.");
-                return;
-            }
-        }
-        
-        root = inputNodeFinder.Visit(root);
-        
-        var @namespace = inputType.Namespace;
-        if (@namespace == "System")
-            @namespace = String.Empty;
-        else
-            @namespace += ".";
-        var attributeString = "\n        [Input(Guid = \"" + Guid.NewGuid() + "\")]\n";
-        var typeName = TypeNameRegistry.Entries[inputType];
-        var slotString = (multiInput ? "MultiInputSlot<" : "InputSlot<") + @namespace + typeName + ">";
-        var inputString = "        public readonly " + slotString + " " + inputName + " = new " + slotString + "();\n";
-
-        var inputDeclaration = SyntaxFactory.ParseMemberDeclaration(attributeString + inputString);
-        if (inputNodeFinder.LastInputNodeFound != null)
-        {
-            root = root.InsertNodesAfter(inputNodeFinder.LastInputNodeFound, new[] { inputDeclaration });
-        }
-        else if (blockFinder.ClassDeclarationNode != null)
-        {
-            var node = blockFinder.ClassDeclarationNode;
-            var classDeclaration = node.AddMembers(inputDeclaration);
-            root = root.ReplaceNode(blockFinder.ClassDeclarationNode, classDeclaration);
-        }
-        else
-        {
-            var theClass = root.DescendantNodes().OfType<ClassDeclarationSyntax>().First();
-            var classDeclarationSyntax = theClass.AddMembers(inputDeclaration);
-            Log.Info($"{classDeclarationSyntax}");
-            return;
-        }
-
-        var newSource = root.GetText().ToString();
-        Log.Debug(newSource);
-
-        var success = OperatorUpdating.UpdateSymbolWithNewSource(symbol, newSource);
-        if (!success)
-        {
-            Log.Error("Compilation after adding input failed, aborting the add.");
-        }
-    }
-
-    public static void AddOutputToSymbol(string outputName, bool isTimeClipOutput, Type outputType, Symbol symbol)
-    {
-        var syntaxTree = GraphUtils.GetSyntaxTree(symbol);
-        if (syntaxTree == null)
-        {
-            Log.Error($"Error getting syntax tree from symbol '{symbol.Name}' source.");
-            return;
-        }
-
-        var root = syntaxTree.GetRoot();
-
-        var outputNodeFinder = new InputsAndOutputs.OutputNodeByTypeFinder();
-        root = outputNodeFinder.Visit(root);
-        
-        var blockFinder = new InputsAndOutputs.ClassDeclarationFinder();
-        if (outputNodeFinder.LastOutputNodeFound == null)
-        {
-            blockFinder.Visit(root);
-            if (blockFinder.ClassDeclarationNode == null)
-            {
-                Log.Error("Could not add an output as no previous one was found, this case is missing and must be added.");
-                return;
-            }
-        }
-
-        var @namespace = outputType.Namespace;
-        if (@namespace == "System")
-            @namespace = String.Empty;
-        else
-            @namespace += ".";
-        var attributeString = "\n        [Output(Guid = \"" + Guid.NewGuid() + "\")]\n";
-        var typeName = TypeNameRegistry.Entries[outputType];
-        var slotString = (isTimeClipOutput ? "TimeClipSlot<" : "Slot<") + @namespace + typeName + ">";
-        var inputString = $"        public readonly {slotString} {outputName} = new {slotString}();\n";
-
-        var outputDeclaration = SyntaxFactory.ParseMemberDeclaration(attributeString + inputString);
-        if (outputNodeFinder.LastOutputNodeFound != null)
-        {
-            root = root.InsertNodesAfter(outputNodeFinder.LastOutputNodeFound, new[] { outputDeclaration });
-        }
-        else if (blockFinder.ClassDeclarationNode != null)
-        {
-            var node = blockFinder.ClassDeclarationNode;
-            var classDeclaration = node.AddMembers(outputDeclaration);
-            root = SyntaxNodeExtensions.ReplaceNode(root, (SyntaxNode)blockFinder.ClassDeclarationNode, (SyntaxNode)classDeclaration);
-        }
-        else
-        {
-            var theClass = root.DescendantNodes().OfType<ClassDeclarationSyntax>().First();
-            var classDeclarationSyntax = theClass.AddMembers(outputDeclaration);
-            Log.Info($"{classDeclarationSyntax}");
-            return;
-        }
-
-        var newSource = root.GetText().ToString();
-        Log.Debug(newSource);
-
-        var success = OperatorUpdating.UpdateSymbolWithNewSource(symbol, newSource);
-        if (!success)
-        {
-            Log.Error("Compilation after adding output failed, aborting the add.");
-        }
-    }
-
-    public static void AdjustInputOrderOfSymbol(Symbol symbol)
-    {
-        var syntaxTree = GraphUtils.GetSyntaxTree(symbol);
-        if (syntaxTree == null)
-        {
-            Log.Error($"Error getting syntax tree from symbol '{symbol.Name}' source.");
-            return;
-        }
-
-        var root = syntaxTree.GetRoot();
-
-        var inputNodeFinder = new InputsAndOutputs.AllInputNodesFinder();
-        root = inputNodeFinder.Visit(root);
-
-        // Check if the order in code is the same as in symbol
-        Debug.Assert(inputNodeFinder.InputNodesFound.Count == symbol.InputDefinitions.Count);
-        var orderIsOk = true;
-        for (int i = 0; i < inputNodeFinder.InputNodesFound.Count; i++)
-        {
-            if (inputNodeFinder.InputNodesFound[i].Item1 != symbol.InputDefinitions[i].Name)
-            {
-                orderIsOk = false;
-                break;
-            }
-        }
-
-        if (orderIsOk)
-            return; // nothing to do
-
-        var inputDeclarations = new List<SyntaxNode>(symbol.InputDefinitions.Count);
-        foreach (var inputDef in symbol.InputDefinitions)
-        {
-            var inputType = inputDef.DefaultValue.ValueType;
-            var @namespace = inputType.Namespace;
-            if (@namespace == "System")
-                @namespace = String.Empty;
-            else
-                @namespace += ".";
-
-            string foundAttributeString = null;
-            foreach (var (nodeName, syntaxNode) in inputNodeFinder.InputNodesFound)
-            {
-                if (nodeName != inputDef.Name)
-                    continue;
-
-                foundAttributeString = Enumerable.First<string>(syntaxNode.ToString().Split("\n"));
-                break;
-            }
-
-            var fallbackAttributeString = "\n        [Input(Guid = \"" + inputDef.Id + "\")]\n";
-            var attributeString = foundAttributeString == null
-                                      ? fallbackAttributeString
-                                      : $"\n        {foundAttributeString}\n";
-
-            var typeName = TypeNameRegistry.Entries[inputType];
-            var slotString = (inputDef.IsMultiInput ? "MultiInputSlot<" : "InputSlot<") + @namespace + typeName + ">";
-            var inputString = "        public readonly " + slotString + " " + inputDef.Name + " = new " + slotString + "();\n";
-
-            var inputDeclaration = SyntaxFactory.ParseMemberDeclaration(attributeString + inputString);
-            inputDeclarations.Add(inputDeclaration);
-        }
-
-        var replacer = new InputsAndOutputs.AllInputNodesReplacer
-                           {
-                               ReplacementNodes = inputDeclarations.ToArray()
-                           };
-        root = replacer.Visit(root);
-
-        var newSource = root.GetText().ToString();
-        Log.Debug(newSource);
-
-        var success = OperatorUpdating.UpdateSymbolWithNewSource(symbol, newSource);
-        if (!success)
-        {
-            Log.Error("Compilation after reordering inputs failed, aborting the add.");
-        }
-    }
-    
-    
-    public static bool RenameInput(Symbol symbol, Guid inputId, string newName, bool dryRun, out string warning)
-    {
-        warning = null;
-<<<<<<< HEAD
-
-        var isValid = GraphUtils.IsNewSymbolNameValid(symbol.SymbolPackage, newName);
-        if (!isValid)
-        {
-            warning= $"{newName} is not a valid input name.";
-            return false;
-        }
-=======
->>>>>>> 96084b2d
-        var syntaxTree = GraphUtils.GetSyntaxTree(symbol);
-        if (syntaxTree == null)
-        {
-            warning= $"Error getting syntax tree from symbol '{symbol.Name}' source.";
-            return false;
-        }
-<<<<<<< HEAD
-            
-        var root = syntaxTree.GetRoot();
-=======
-
-        var root = syntaxTree.GetRoot();
-
-        
-        var isValid = GraphUtils.IsNewSymbolNameValid(newName);
-        if (!isValid)
-        {
-            warning= $"{newName} is not a valid input name.";
-            return false;
-        }
-            
->>>>>>> 96084b2d
-        var sourceCode = root.GetText().ToString();
-        
-        var alreadyExistsResult = Regex.Match(sourceCode, $"\b{newName}\b");
-        if (alreadyExistsResult.Success)
-        {
-            warning= $"{newName} is already used within the operators source code.";
-            return false;
-        }
-
-        var inputDef = symbol.InputDefinitions.FirstOrDefault(i => i.Id == inputId);
-        if (inputDef == null)
-        {
-            warning= $"{inputId} input definition not found.";
-            return false;
-        }
-
-        var newSource = Regex.Replace(sourceCode, @$"\b{inputDef.Name}\b", newName);
-
-        if (dryRun)
-<<<<<<< HEAD
-            return true;
-        
-        var success = OperatorUpdating.UpdateSymbolWithNewSource(symbol, newSource);
-
-        if (success)
-        {
-            FlagDependentOpsAsModified(symbol);
-            return true;
-        }
-
-        return false;
-=======
-        {
-            var newAssembly = OperatorUpdating.CompileSymbolFromSource(newSource, symbol.Name);
-            if (newAssembly != null)
-                return true;
-            
-            warning = "Failed to compile operator";
-            return false;
-        }
-        
-        var success = GraphOperations.UpdateSymbolWithNewSource(symbol, newSource);
-        if (!success)
-        {
-            warning= "Compilation after reordering inputs failed, aborting the add.";
-            return false;
-        }
-        
-        FlagDependentOpsAsModified(symbol);
-        return true;
->>>>>>> 96084b2d
-    }
+﻿using System;
+using System.Collections.Generic;
+using System.Diagnostics;
+using System.Linq;
+using System.Text.RegularExpressions;
+using Microsoft.CodeAnalysis;
+using Microsoft.CodeAnalysis.CSharp;
+using Microsoft.CodeAnalysis.CSharp.Syntax;
+using T3.Core.Logging;
+using T3.Core.Model;
+using T3.Core.Operator;
+using T3.Editor.Compilation;
+using T3.Editor.Gui.Graph.Helpers;
+using T3.Editor.UiModel;
+
+namespace T3.Editor.Gui.Graph.Modification;
+
+internal static class InputsAndOutputs
+{
+    public static void RemoveInputsFromSymbol(Guid[] inputIdsToRemove, Symbol symbol)
+    {
+        var syntaxTree = GraphUtils.GetSyntaxTree(symbol);
+        if (syntaxTree == null)
+        {
+            Log.Error($"Error getting syntax tree from symbol '{symbol.Name}' source.");
+            return;
+        }
+
+        var newRoot = RemoveNodesByIdFromTree(inputIdsToRemove, syntaxTree.GetRoot());
+        var newSource = newRoot.GetText().ToString();
+        Log.Debug(newSource);
+
+        if (!OperatorUpdating.UpdateSymbolWithNewSource(symbol, newSource))
+        {
+            Log.Error("Compilation after removing inputs failed, aborting the remove.");
+        }
+
+        FlagDependentOpsAsModified(symbol);
+    }
+
+    private static SyntaxNode RemoveNodesByIdFromTree(Guid[] inputIdsToRemove, SyntaxNode root)
+    {
+        var nodeFinder = new InputsAndOutputs.NodeByAttributeIdFinder(inputIdsToRemove);
+        var newRoot = nodeFinder.Visit(root);
+
+        return SyntaxNodeExtensions.RemoveNodes<SyntaxNode>(newRoot, nodeFinder.NodesToRemove, SyntaxRemoveOptions.KeepNoTrivia);
+    }
+
+    public static void RemoveOutputsFromSymbol(Guid[] outputIdsToRemove, Symbol symbol)
+    {
+        var syntaxTree = GraphUtils.GetSyntaxTree(symbol);
+        if (syntaxTree == null)
+        {
+            Log.Error($"Error getting syntax tree from symbol '{symbol.Name}' source.");
+            return;
+        }
+
+        var newRoot = RemoveNodesByIdFromTree(outputIdsToRemove, syntaxTree.GetRoot());
+        var newSource = newRoot.GetText().ToString();
+        Log.Debug(newSource);
+
+        if (!OperatorUpdating.UpdateSymbolWithNewSource(symbol, newSource))
+        {
+            Log.Error("Compilation after removing outputs failed, aborting the remove.");
+        }
+    }
+
+    private static void FlagDependentOpsAsModified(Symbol symbol)
+    {
+        foreach (var dependent in Structure.CollectDependingSymbols(symbol))
+        {
+            var symbolUi = SymbolUiRegistry.Entries[dependent.Id];
+            symbolUi.FlagAsModified();
+        }
+    }
+
+    internal class NodeByAttributeIdFinder : CSharpSyntaxRewriter
+    {
+        public NodeByAttributeIdFinder(Guid[] inputIds)
+        {
+            _ids = inputIds ?? Array.Empty<Guid>();
+        }
+
+        public override SyntaxNode VisitFieldDeclaration(FieldDeclarationSyntax node)
+        {
+            if (node.AttributeLists.Count > 0) {
+                var attrList = node.AttributeLists[0];
+                var searchedNodes = (from attribute in attrList.Attributes
+                                    from id in _ids
+                                    where attribute.ToString().ToLower().Contains(id.ToString().ToLower())
+                                    select attribute).ToArray();
+
+                if (searchedNodes.Length > 0)
+                {
+                    NodesToRemove.Add(node);
+                }
+            }
+            return node;
+        }
+
+        private readonly Guid[] _ids;
+        public List<SyntaxNode> NodesToRemove { get; } = new();
+    }
+
+    private class InputNodeByTypeFinder : CSharpSyntaxRewriter
+    {
+        public override SyntaxNode VisitFieldDeclaration(FieldDeclarationSyntax node)
+        {
+            if (!(node.Declaration.Type is GenericNameSyntax nameSyntax))
+                return node;
+
+            var idValue = nameSyntax.Identifier.ValueText;
+            if (idValue == "InputSlot" || idValue == "MultiInputSlot")
+                LastInputNodeFound = node;
+            else if (LastInputNodeFound == null && idValue == "Slot")
+                LastInputNodeFound = node;
+
+            return node;
+        }
+
+        public SyntaxNode LastInputNodeFound { get; private set; }
+    }
+
+    private class OutputNodeByTypeFinder : CSharpSyntaxRewriter
+    {
+        public override SyntaxNode VisitFieldDeclaration(FieldDeclarationSyntax node)
+        {
+            if (!(node.Declaration.Type is GenericNameSyntax nameSyntax))
+                return node;
+
+            string idValue = nameSyntax.Identifier.ValueText;
+            if (idValue == "Slot" || idValue == "TimeClipSlot") // find general way to support all output types here
+                LastOutputNodeFound = node;
+
+            return node;
+        }
+
+        public SyntaxNode LastOutputNodeFound { get; private set; }
+    }
+
+    private class ClassDeclarationFinder : CSharpSyntaxWalker
+    {
+        public override void VisitClassDeclaration(ClassDeclarationSyntax node)
+        {
+            ClassDeclarationNode = node;
+        }
+
+        public ClassDeclarationSyntax ClassDeclarationNode;
+    }
+
+    private class AllInputNodesFinder : CSharpSyntaxRewriter
+    {
+        public override SyntaxNode VisitFieldDeclaration(FieldDeclarationSyntax node)
+        {
+            if (!(node.Declaration.Type is GenericNameSyntax nameSyntax))
+                return node;
+
+            string idValue = nameSyntax.Identifier.ValueText;
+            if (idValue == "InputSlot" || idValue == "MultiInputSlot")
+            {
+                var first = node.Declaration.Variables[0];
+                var id = first.Identifier.ValueText;
+                InputNodesFound.Add((id, node));
+            }
+
+            return node;
+        }
+
+        public List<(string, SyntaxNode)> InputNodesFound { get; } = new();
+    }
+
+    private class AllInputNodesReplacer : CSharpSyntaxRewriter
+    {
+        public override SyntaxNode VisitFieldDeclaration(FieldDeclarationSyntax node)
+        {
+            if (node.Declaration.Type is not GenericNameSyntax nameSyntax)
+                return node;
+
+            var idValue = nameSyntax.Identifier.ValueText;
+            if (idValue == "InputSlot" || idValue == "MultiInputSlot")
+            {
+                return ReplacementNodes[_index++];
+            }
+
+            return node;
+        }
+
+        private int _index;
+        public SyntaxNode[] ReplacementNodes;
+    }
+
+    public static void AddInputToSymbol(string inputName, bool multiInput, Type inputType, Symbol symbol)
+    {
+        var syntaxTree = GraphUtils.GetSyntaxTree(symbol);
+        if (syntaxTree == null)
+        {
+            Log.Error($"Error getting syntax tree from symbol '{symbol.Name}' source.");
+            return;
+        }
+
+        var root = syntaxTree.GetRoot();
+
+        var inputNodeFinder = new InputNodeByTypeFinder();
+        var blockFinder = new ClassDeclarationFinder();
+        
+        if (inputNodeFinder.LastInputNodeFound == null)
+        {
+            blockFinder.Visit(root);
+            if (blockFinder.ClassDeclarationNode == null)
+            {
+                Log.Error("Can't find class declaration.");
+                return;
+            }
+        }
+        
+        root = inputNodeFinder.Visit(root);
+        
+        var @namespace = inputType.Namespace;
+        if (@namespace == "System")
+            @namespace = String.Empty;
+        else
+            @namespace += ".";
+        var attributeString = "\n        [Input(Guid = \"" + Guid.NewGuid() + "\")]\n";
+        var typeName = TypeNameRegistry.Entries[inputType];
+        var slotString = (multiInput ? "MultiInputSlot<" : "InputSlot<") + @namespace + typeName + ">";
+        var inputString = "        public readonly " + slotString + " " + inputName + " = new " + slotString + "();\n";
+
+        var inputDeclaration = SyntaxFactory.ParseMemberDeclaration(attributeString + inputString);
+        if (inputNodeFinder.LastInputNodeFound != null)
+        {
+            root = root.InsertNodesAfter(inputNodeFinder.LastInputNodeFound, new[] { inputDeclaration });
+        }
+        else if (blockFinder.ClassDeclarationNode != null)
+        {
+            var node = blockFinder.ClassDeclarationNode;
+            var classDeclaration = node.AddMembers(inputDeclaration);
+            root = root.ReplaceNode(blockFinder.ClassDeclarationNode, classDeclaration);
+        }
+        else
+        {
+            var theClass = root.DescendantNodes().OfType<ClassDeclarationSyntax>().First();
+            var classDeclarationSyntax = theClass.AddMembers(inputDeclaration);
+            Log.Info($"{classDeclarationSyntax}");
+            return;
+        }
+
+        var newSource = root.GetText().ToString();
+        Log.Debug(newSource);
+
+        var success = OperatorUpdating.UpdateSymbolWithNewSource(symbol, newSource);
+        if (!success)
+        {
+            Log.Error("Compilation after adding input failed, aborting the add.");
+        }
+    }
+
+    public static void AddOutputToSymbol(string outputName, bool isTimeClipOutput, Type outputType, Symbol symbol)
+    {
+        var syntaxTree = GraphUtils.GetSyntaxTree(symbol);
+        if (syntaxTree == null)
+        {
+            Log.Error($"Error getting syntax tree from symbol '{symbol.Name}' source.");
+            return;
+        }
+
+        var root = syntaxTree.GetRoot();
+
+        var outputNodeFinder = new InputsAndOutputs.OutputNodeByTypeFinder();
+        root = outputNodeFinder.Visit(root);
+        
+        var blockFinder = new InputsAndOutputs.ClassDeclarationFinder();
+        if (outputNodeFinder.LastOutputNodeFound == null)
+        {
+            blockFinder.Visit(root);
+            if (blockFinder.ClassDeclarationNode == null)
+            {
+                Log.Error("Could not add an output as no previous one was found, this case is missing and must be added.");
+                return;
+            }
+        }
+
+        var @namespace = outputType.Namespace;
+        if (@namespace == "System")
+            @namespace = String.Empty;
+        else
+            @namespace += ".";
+        var attributeString = "\n        [Output(Guid = \"" + Guid.NewGuid() + "\")]\n";
+        var typeName = TypeNameRegistry.Entries[outputType];
+        var slotString = (isTimeClipOutput ? "TimeClipSlot<" : "Slot<") + @namespace + typeName + ">";
+        var inputString = $"        public readonly {slotString} {outputName} = new {slotString}();\n";
+
+        var outputDeclaration = SyntaxFactory.ParseMemberDeclaration(attributeString + inputString);
+        if (outputNodeFinder.LastOutputNodeFound != null)
+        {
+            root = root.InsertNodesAfter(outputNodeFinder.LastOutputNodeFound, new[] { outputDeclaration });
+        }
+        else if (blockFinder.ClassDeclarationNode != null)
+        {
+            var node = blockFinder.ClassDeclarationNode;
+            var classDeclaration = node.AddMembers(outputDeclaration);
+            root = SyntaxNodeExtensions.ReplaceNode(root, (SyntaxNode)blockFinder.ClassDeclarationNode, (SyntaxNode)classDeclaration);
+        }
+        else
+        {
+            var theClass = root.DescendantNodes().OfType<ClassDeclarationSyntax>().First();
+            var classDeclarationSyntax = theClass.AddMembers(outputDeclaration);
+            Log.Info($"{classDeclarationSyntax}");
+            return;
+        }
+
+        var newSource = root.GetText().ToString();
+        Log.Debug(newSource);
+
+        var success = OperatorUpdating.UpdateSymbolWithNewSource(symbol, newSource);
+        if (!success)
+        {
+            Log.Error("Compilation after adding output failed, aborting the add.");
+        }
+    }
+
+    public static void AdjustInputOrderOfSymbol(Symbol symbol)
+    {
+        var syntaxTree = GraphUtils.GetSyntaxTree(symbol);
+        if (syntaxTree == null)
+        {
+            Log.Error($"Error getting syntax tree from symbol '{symbol.Name}' source.");
+            return;
+        }
+
+        var root = syntaxTree.GetRoot();
+
+        var inputNodeFinder = new InputsAndOutputs.AllInputNodesFinder();
+        root = inputNodeFinder.Visit(root);
+
+        // Check if the order in code is the same as in symbol
+        Debug.Assert(inputNodeFinder.InputNodesFound.Count == symbol.InputDefinitions.Count);
+        var orderIsOk = true;
+        for (int i = 0; i < inputNodeFinder.InputNodesFound.Count; i++)
+        {
+            if (inputNodeFinder.InputNodesFound[i].Item1 != symbol.InputDefinitions[i].Name)
+            {
+                orderIsOk = false;
+                break;
+            }
+        }
+
+        if (orderIsOk)
+            return; // nothing to do
+
+        var inputDeclarations = new List<SyntaxNode>(symbol.InputDefinitions.Count);
+        foreach (var inputDef in symbol.InputDefinitions)
+        {
+            var inputType = inputDef.DefaultValue.ValueType;
+            var @namespace = inputType.Namespace;
+            if (@namespace == "System")
+                @namespace = String.Empty;
+            else
+                @namespace += ".";
+
+            string foundAttributeString = null;
+            foreach (var (nodeName, syntaxNode) in inputNodeFinder.InputNodesFound)
+            {
+                if (nodeName != inputDef.Name)
+                    continue;
+
+                foundAttributeString = Enumerable.First<string>(syntaxNode.ToString().Split("\n"));
+                break;
+            }
+
+            var fallbackAttributeString = "\n        [Input(Guid = \"" + inputDef.Id + "\")]\n";
+            var attributeString = foundAttributeString == null
+                                      ? fallbackAttributeString
+                                      : $"\n        {foundAttributeString}\n";
+
+            var typeName = TypeNameRegistry.Entries[inputType];
+            var slotString = (inputDef.IsMultiInput ? "MultiInputSlot<" : "InputSlot<") + @namespace + typeName + ">";
+            var inputString = "        public readonly " + slotString + " " + inputDef.Name + " = new " + slotString + "();\n";
+
+            var inputDeclaration = SyntaxFactory.ParseMemberDeclaration(attributeString + inputString);
+            inputDeclarations.Add(inputDeclaration);
+        }
+
+        var replacer = new InputsAndOutputs.AllInputNodesReplacer
+                           {
+                               ReplacementNodes = inputDeclarations.ToArray()
+                           };
+        root = replacer.Visit(root);
+
+        var newSource = root.GetText().ToString();
+        Log.Debug(newSource);
+
+        var success = OperatorUpdating.UpdateSymbolWithNewSource(symbol, newSource);
+        if (!success)
+        {
+            Log.Error("Compilation after reordering inputs failed, aborting the add.");
+        }
+    }
+    
+    
+    public static bool RenameInput(Symbol symbol, Guid inputId, string newName, bool dryRun, out string warning)
+    {
+        warning = null;
+
+        var isValid = GraphUtils.IsNewSymbolNameValid(symbol.SymbolPackage, newName);
+        if (!isValid)
+        {
+            warning= $"{newName} is not a valid input name.";
+            return false;
+        }
+        var syntaxTree = GraphUtils.GetSyntaxTree(symbol);
+        if (syntaxTree == null)
+        {
+            warning= $"Error getting syntax tree from symbol '{symbol.Name}' source.";
+            return false;
+        }
+            
+        var root = syntaxTree.GetRoot();
+        var sourceCode = root.GetText().ToString();
+        
+        var alreadyExistsResult = Regex.Match(sourceCode, $"\b{newName}\b");
+        if (alreadyExistsResult.Success)
+        {
+            warning= $"{newName} is already used within the operators source code.";
+            return false;
+        }
+
+        var inputDef = symbol.InputDefinitions.FirstOrDefault(i => i.Id == inputId);
+        if (inputDef == null)
+        {
+            warning= $"{inputId} input definition not found.";
+            return false;
+        }
+
+        var newSource = Regex.Replace(sourceCode, @$"\b{inputDef.Name}\b", newName);
+
+        if (dryRun)
+            return true;
+        
+        var success = OperatorUpdating.UpdateSymbolWithNewSource(symbol, newSource);
+
+        if (success)
+        {
+            FlagDependentOpsAsModified(symbol);
+            return true;
+        }
+            
+        warning = "Compilation after reordering inputs failed, aborting the add.";
+        return false;
+    }
 }