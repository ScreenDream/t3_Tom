﻿using System;
using System.Collections.Generic;
using System.Linq;
using ImGuiNET;
using SharpDX;
using T3.Core;
using T3.Core.Logging;
using T3.Core.Operator;
using T3.Core.Operator.Slots;
using T3.Gui.Commands;
using T3.Gui.Graph.Interaction;
using T3.Gui.InputUi;
using T3.Gui.Interaction.TransformGizmos;
using T3.Gui.OutputUi;
using T3.Gui.Selection;
using T3.Gui.Styling;
using T3.Gui.UiHelpers;
using T3.Gui.Windows;
using UiHelpers;
using Vector2 = System.Numerics.Vector2;

namespace T3.Gui.Graph
{
    /// <summary>
    /// Handles the creation of new  <see cref="Symbol.Connection"/>s. 
    /// It provides accessors for highlighting matching input slots and methods that need to be
    /// called when connections are completed or aborted.
    /// </summary>
    public static class ConnectionMaker
    {
        public static List<TempConnection> TempConnections = new List<TempConnection>();

        public static bool IsMatchingInputType(Type valueType)
        {
            return TempConnections.Count == 1
                   && TempConnections[0].TargetSlotId == NotConnectedId
                   && TempConnections[0].ConnectionType == valueType;
        }

        public static bool IsMatchingOutputType(Type valueType)
        {
            return TempConnections.Count == 1
                   && TempConnections[0].SourceSlotId == NotConnectedId
                   && TempConnections[0].ConnectionType == valueType;
        }

        public static bool IsOutputSlotCurrentConnectionSource(SymbolChildUi sourceUi, Symbol.OutputDefinition outputDef)
        {
            return TempConnections.Count == 1
                   && TempConnections[0].SourceParentOrChildId == sourceUi.SymbolChild.Id
                   && TempConnections[0].SourceSlotId == outputDef.Id;
        }

        public static bool IsInputSlotCurrentConnectionTarget(SymbolChildUi targetUi, Symbol.InputDefinition inputDef, int multiInputIndex = 0)
        {
            return TempConnections.Count == 1
                   && TempConnections[0].TargetParentOrChildId == targetUi.SymbolChild.Id
                   && TempConnections[0].TargetSlotId == inputDef.Id;
        }

        public static bool IsInputNodeCurrentConnectionSource(Symbol.InputDefinition inputDef)
        {
            return TempConnections.Count == 1
                   && TempConnections[0].SourceParentOrChildId == UseSymbolContainerId
                   && TempConnections[0].SourceSlotId == inputDef.Id;
        }

        public static bool IsOutputNodeCurrentConnectionTarget(Symbol.OutputDefinition outputDef)
        {
            return TempConnections.Count == 1
                   && TempConnections[0].TargetParentOrChildId == UseSymbolContainerId
                   && TempConnections[0].TargetSlotId == outputDef.Id;
        }

        public static void StartFromOutputSlot(Symbol parentSymbol, SymbolChildUi sourceUi, Symbol.OutputDefinition outputDef)
        {
            TempConnections.Clear();
            _isDisconnectingFromInput = false;

            var selectedSymbolChildUis = NodeSelection.GetSelectedChildUis().ToList();
            if (selectedSymbolChildUis.Count > 1 && selectedSymbolChildUis.Any(c => c.Id == sourceUi.Id))
            {
                Log.Debug("Magic would happen here?");
                foreach (var selectedChild in selectedSymbolChildUis)
                {
                    if (selectedChild.SymbolChild.Symbol.Id != sourceUi.SymbolChild.Symbol.Id)
                        return;

                    TempConnections.Add(new TempConnection(sourceParentOrChildId: selectedChild.SymbolChild.Id,
                                                           sourceSlotId: outputDef.Id,
                                                           targetParentOrChildId: NotConnectedId,
                                                           targetSlotId: NotConnectedId,
                                                           outputDef.ValueType));
                }
            }

            else
            {
                SetTempConnection(new TempConnection(sourceParentOrChildId: sourceUi.SymbolChild.Id,
                                                     sourceSlotId: outputDef.Id,
                                                     targetParentOrChildId: NotConnectedId,
                                                     targetSlotId: NotConnectedId,
                                                     outputDef.ValueType));
            }
        }

        private static bool _isDisconnectingFromInput;

        public static void StartFromInputSlot(Symbol parentSymbol, SymbolChildUi targetUi, Symbol.InputDefinition inputDef, int multiInputIndex = 0)
        {
            var existingConnection = FindConnectionToInputSlot(parentSymbol, targetUi, inputDef, multiInputIndex);
            if (existingConnection != null)
            {
                UndoRedoStack.AddAndExecute(new DeleteConnectionCommand(parentSymbol, existingConnection, multiInputIndex));
                SetTempConnection(new TempConnection(sourceParentOrChildId: existingConnection.SourceParentOrChildId,
                                                     sourceSlotId: existingConnection.SourceSlotId,
                                                     targetParentOrChildId: NotConnectedId,
                                                     targetSlotId: NotConnectedId,
                                                     inputDef.DefaultValue.ValueType));
                _isDisconnectingFromInput = true;
            }
            else
            {
                SetTempConnection(new TempConnection(sourceParentOrChildId: NotConnectedId,
                                                     sourceSlotId: NotConnectedId,
                                                     targetParentOrChildId: targetUi.SymbolChild.Id,
                                                     targetSlotId: inputDef.Id,
                                                     inputDef.DefaultValue.ValueType));
                _isDisconnectingFromInput = false;
            }
        }

        public static void StartFromInputNode(Symbol.InputDefinition inputDef)
        {
            SetTempConnection(new TempConnection(sourceParentOrChildId: UseSymbolContainerId,
                                                 sourceSlotId: inputDef.Id,
                                                 targetParentOrChildId: NotConnectedId,
                                                 targetSlotId: NotConnectedId,
                                                 inputDef.DefaultValue.ValueType));
        }

        public static void StartFromOutputNode(Symbol parentSymbol, Symbol.OutputDefinition outputDef)
        {
            var existingConnection = parentSymbol.Connections.Find(c => c.TargetParentOrChildId == UseSymbolContainerId
                                                                        && c.TargetSlotId == outputDef.Id);

            if (existingConnection != null)
            {
                UndoRedoStack.AddAndExecute(new DeleteConnectionCommand(parentSymbol, existingConnection, 0));
                SetTempConnection(new TempConnection(sourceParentOrChildId: existingConnection.SourceParentOrChildId,
                                                     sourceSlotId: existingConnection.SourceSlotId,
                                                     targetParentOrChildId: NotConnectedId,
                                                     targetSlotId: NotConnectedId,
                                                     outputDef.ValueType));
            }
            else
            {
                SetTempConnection(new TempConnection(sourceParentOrChildId: NotConnectedId,
                                                     sourceSlotId: NotConnectedId,
                                                     targetParentOrChildId: UseSymbolContainerId,
                                                     targetSlotId: outputDef.Id,
                                                     outputDef.ValueType));
            }
        }

        public static void Update()
        {
            ConnectionSnapEndHelper.PrepareNewFrame();
        }

        public static void Cancel()
        {
            TempConnections.Clear();
            _isDisconnectingFromInput = false;
            ConnectionSnapEndHelper.ResetSnapping();
        }

        public static MacroCommand AdjustGraphLayoutForNewNode(Symbol parent, Symbol.Connection connection)
        {
            if (connection.IsConnectedToSymbolOutput || connection.IsConnectedToSymbolInput)
            {
                Log.Debug("re-layout is not not supported for input and output nodes yet");
                return null;
            }

            var sourceNode = parent.Children.Single(child => child.Id == connection.SourceParentOrChildId);
            var targetNode = parent.Children.Single(child => child.Id == connection.TargetParentOrChildId);

            var parentSymbolUi = SymbolUiRegistry.Entries[parent.Id];
            var sourceNodeUi = parentSymbolUi.ChildUis.Single(node => node.Id == sourceNode.Id);
            var targetNodeUi = parentSymbolUi.ChildUis.Single(node => node.Id == targetNode.Id);
            var center = (sourceNodeUi.PosOnCanvas + targetNodeUi.PosOnCanvas) / 2;
            var commands = new List<ICommand>();

            var changedSymbols = new List<ISelectableCanvasObject>();

            var requiredGap = SymbolChildUi.DefaultOpSize.X + SelectableNodeMovement.SnapPadding.X;
            var xSource = sourceNodeUi.PosOnCanvas.X + sourceNodeUi.Size.X;
            var xTarget = targetNodeUi.PosOnCanvas.X;

            var currentGap = xTarget - xSource - SelectableNodeMovement.SnapPadding.X;
            if (currentGap > requiredGap)
                return null;

            var offset = Math.Min(requiredGap - currentGap, requiredGap);
            
            // Collect all connected ops further down the tree
            var connectedOps = new HashSet<SymbolChild>();
            RecursivelyAddChildren(ref connectedOps, parent, targetNodeUi.SymbolChild);
            
            foreach( var child in connectedOps)
            {
                var childUi = parentSymbolUi.ChildUis.FirstOrDefault(c => c.Id == child.Id);
                
                if ( childUi == null || childUi.PosOnCanvas.X > center.X)
                    continue;

                changedSymbols.Add(childUi);
                var pos = childUi.PosOnCanvas;

                pos.X -= offset;
                childUi.PosOnCanvas = pos;
            }

<<<<<<< HEAD
            commands.Add(new ChangeSelectableCommand(parentSymbolUi.Symbol.Id, changedSymbols));
=======
            commands.Add(new ModifyCanvasElementsCommand(symbolUi.Symbol.Id, changedSymbols));
>>>>>>> 68e28d13
            return new MacroCommand("adjust layout", commands);
        }

        private static void RecursivelyAddChildren(ref HashSet<SymbolChild> set, Symbol parent, SymbolChild targetNode)
        {
            foreach (var inputDef in targetNode.Symbol.InputDefinitions)
            {
                var connections = parent.Connections.FindAll(c => c.TargetSlotId == inputDef.Id 
                                                                  && c.TargetParentOrChildId == targetNode.Id);

                foreach (var c in connections)
                {
                    if (c.SourceParentOrChildId == UseSymbolContainerId) // TODO move symbol inputs?
                        continue;
                    
                    var sourceOp = parent.Children.FirstOrDefault(child => child.Id == c.SourceParentOrChildId);
                    if (sourceOp == null)
                    {
                        Log.Error($"Can't find child for connection source {c.SourceParentOrChildId}");
                        continue;
                    }

                    if (set.Contains(sourceOp))
                        continue;
                    
                    
                    set.Add(sourceOp);
                    RecursivelyAddChildren(ref set, parent, sourceOp);
                }
            }
        }

        public static void CompleteAtInputSlot(Symbol parentSymbol, SymbolChildUi targetUi, Symbol.InputDefinition input, int multiInputIndex = 0,
                                               bool insertMultiInput = false)
        {
            // TODO: Support simultaneous connection to multiInput
            var newConnection = new Symbol.Connection(sourceParentOrChildId: TempConnections[0].SourceParentOrChildId,
                                                      sourceSlotId: TempConnections[0].SourceSlotId,
                                                      targetParentOrChildId: targetUi.SymbolChild.Id,
                                                      targetSlotId: input.Id);

            bool replaceConnection = multiInputIndex % 2 != 0;
            multiInputIndex /= 2; // divide by 2 to get correct insertion index in existing connections
            var addCommand = new AddConnectionCommand(parentSymbol, newConnection, multiInputIndex);

            if (replaceConnection)
            {
                // get the previous connection
                var allConnectionsToSlot = parentSymbol.Connections.FindAll(c => c.TargetParentOrChildId == targetUi.SymbolChild.Id &&
                                                                                 c.TargetSlotId == input.Id);
                var connectionToRemove = allConnectionsToSlot[multiInputIndex];
                var deleteCommand = new DeleteConnectionCommand(parentSymbol, connectionToRemove, multiInputIndex);
                var replaceCommand = new MacroCommand("Replace Connection", new ICommand[] { deleteCommand, addCommand });
                UndoRedoStack.AddAndExecute(replaceCommand);
            }
            else
            {
                UndoRedoStack.AddAndExecute(addCommand);
            }

            TempConnections.Clear();
            ConnectionSnapEndHelper.ResetSnapping();
        }

        public static void CompleteAtOutputSlot(Symbol parentSymbol, SymbolChildUi sourceUi, Symbol.OutputDefinition output)
        {
            // Todo: Support simultaneous connection from multiple inputs
            var newConnection = new Symbol.Connection(sourceParentOrChildId: sourceUi.SymbolChild.Id,
                                                      sourceSlotId: output.Id,
                                                      targetParentOrChildId: TempConnections[0].TargetParentOrChildId,
                                                      targetSlotId: TempConnections[0].TargetSlotId);
            UndoRedoStack.AddAndExecute(new AddConnectionCommand(parentSymbol, newConnection, 0));
            TempConnections.Clear();
            ConnectionSnapEndHelper.ResetSnapping();
        }

        #region related to SymbolBrowser
        /// <remarks>
        /// Assumes that a temp connection has be created earlier and is now dropped on the background
        /// </remarks>
        public static void InitSymbolBrowserAtPosition(SymbolBrowser symbolBrowser, Vector2 canvasPosition)
        {
            if (TempConnections.Count == 0)
                return;

            if (_isDisconnectingFromInput)
            {
                TempConnections.Clear();
                _isDisconnectingFromInput = false;
                return;
            }

            var firstConnectionType = TempConnections[0].ConnectionType;
            if (TempConnections.Count == 1)
            {
                if (TempConnections[0].TargetParentOrChildId == NotConnectedId)
                {
                    SetTempConnection(new TempConnection(sourceParentOrChildId: TempConnections[0].SourceParentOrChildId,
                                                         sourceSlotId: TempConnections[0].SourceSlotId,
                                                         targetParentOrChildId: UseDraftChildId,
                                                         targetSlotId: NotConnectedId,
                                                         firstConnectionType));
                    symbolBrowser.OpenAt(canvasPosition, firstConnectionType, null, false, null);
                }
                else if (TempConnections[0].SourceParentOrChildId == NotConnectedId)
                {
                    SetTempConnection(new TempConnection(sourceParentOrChildId: UseDraftChildId,
                                                         sourceSlotId: NotConnectedId,
                                                         targetParentOrChildId: TempConnections[0].TargetParentOrChildId,
                                                         targetSlotId: TempConnections[0].TargetSlotId,
                                                         firstConnectionType));
                    symbolBrowser.OpenAt(canvasPosition, null, firstConnectionType, false, null);
                }
            }
            // Multiple TempConnections only work when they are connected to outputs 
            else if (TempConnections.Count > 1)
            {
                var validForMultiInput = TempConnections.All(c =>
                                                                 c.GetStatus() == TempConnection.Status.TargetIsUndefined
                                                                 && c.ConnectionType == firstConnectionType);
                if (validForMultiInput)
                {
                    var oldConnections = TempConnections.ToArray();
                    TempConnections.Clear();
                    foreach (var c in oldConnections)
                    {
                        TempConnections.Add(new TempConnection(sourceParentOrChildId: c.SourceParentOrChildId,
                                                               sourceSlotId: c.SourceSlotId,
                                                               targetParentOrChildId: UseDraftChildId,
                                                               targetSlotId: NotConnectedId,
                                                               firstConnectionType));
                    }

                    symbolBrowser.OpenAt(canvasPosition, firstConnectionType, null, onlyMultiInputs: true, null);
                }
            }
            else
            {
                Cancel();
            }
        }

        public static void CompleteConnectsToBuiltNode(Symbol parent, SymbolChild newSymbolChild)
        {
            foreach (var c in TempConnections)
            {
                switch (c.GetStatus())
                {
                    case TempConnection.Status.SourceIsDraftNode:
                        var outputDef = newSymbolChild.Symbol.GetOutputMatchingType(c.ConnectionType);
                        var newConnectionToSource = new Symbol.Connection(sourceParentOrChildId: newSymbolChild.Id,
                                                                          sourceSlotId: outputDef.Id,
                                                                          targetParentOrChildId: c.TargetParentOrChildId,
                                                                          targetSlotId: c.TargetSlotId);
                        UndoRedoStack.AddAndExecute(new AddConnectionCommand(parent, newConnectionToSource, 0));
                        break;

                    case TempConnection.Status.TargetIsDraftNode:
                        var inputDef = newSymbolChild.Symbol.GetInputMatchingType(c.ConnectionType);
                        if (inputDef == null)
                        {
                            Log.Warning("Failed to complete node creation");
                            Reset();
                            return;
                        }

                        var newConnectionToInput = new Symbol.Connection(sourceParentOrChildId: c.SourceParentOrChildId,
                                                                         sourceSlotId: c.SourceSlotId,
                                                                         targetParentOrChildId: newSymbolChild.Id,
                                                                         targetSlotId: inputDef.Id);
                        UndoRedoStack.AddAndExecute(new AddConnectionCommand(parent, newConnectionToInput, 0));
                        break;
                }
            }

            Reset();
        }


        public static void OpenSymbolBrowserAtOutput(SymbolBrowser symbolBrowser, SymbolChildUi childUi, Instance instance,
                                                       Guid outputId)
        {
            var primaryOutput = instance.Outputs.SingleOrDefault(o => o.Id == outputId);
            if (primaryOutput == null)
                return;
            
            InsertSymbolBrowser(symbolBrowser, childUi, instance, primaryOutput);
        }
        

        public static void OpenBrowserWithSingleSelection(SymbolBrowser symbolBrowser, SymbolChildUi childUi, Instance instance)
        {
            if (instance.Outputs.Count < 1)
                return;
            
            var primaryOutput = instance.Outputs[0];
            InsertSymbolBrowser(symbolBrowser, childUi, instance, primaryOutput);
        }        

        private static void InsertSymbolBrowser(SymbolBrowser symbolBrowser, SymbolChildUi childUi, Instance instance, ISlot primaryOutput)
        {
            var connections = instance.Parent.Symbol.Connections.FindAll(connection => connection.SourceParentOrChildId == instance.SymbolChildId
                                                                                       && connection.SourceSlotId == primaryOutput.Id);

            TempConnections.Clear();
            TempConnections.Add(new TempConnection(sourceParentOrChildId: instance.SymbolChildId,
                                                   sourceSlotId: primaryOutput.Id,
                                                   targetParentOrChildId: UseDraftChildId,
                                                   targetSlotId: NotConnectedId,
                                                   primaryOutput.ValueType));

            var commands = new List<ICommand>();

            if (connections.Count > 0)
            {
                foreach (var oldConnection in connections)
                {
                    var multiInputIndex = instance.Parent.Symbol.GetMultiInputIndexFor(oldConnection);
                    commands.Add(new DeleteConnectionCommand(instance.Parent.Symbol, oldConnection, multiInputIndex));
                    TempConnections.Add(new TempConnection(sourceParentOrChildId: UseDraftChildId,
                                                           sourceSlotId: NotConnectedId,
                                                           targetParentOrChildId: oldConnection.TargetParentOrChildId,
                                                           targetSlotId: oldConnection.TargetSlotId,
                                                           primaryOutput.ValueType,
                                                           multiInputIndex));
                }
            }

            if (connections.Count > 0)
            {
                var adjustLayoutCommand = AdjustGraphLayoutForNewNode(instance.Parent.Symbol, connections[0]);
                if (adjustLayoutCommand != null)
                    commands.Add(adjustLayoutCommand);
            }

            var prepareCommand = new MacroCommand("insert operator", commands);
            prepareCommand.Do();

            symbolBrowser.OpenAt(childUi.PosOnCanvas + new Vector2(childUi.Size.X, 0)
                                                     + new Vector2(SelectableNodeMovement.SnapPadding.X, 0),
                                 primaryOutput.ValueType, null, false, prepareCommand);
        }

        public static void SplitConnectionWithSymbolBrowser(Symbol parentSymbol, SymbolBrowser symbolBrowser, Symbol.Connection connection,
                                                            Vector2 positionInCanvas)
        {
            if (connection.IsConnectedToSymbolOutput)
            {
                Log.Debug("Splitting connections to output is not implemented yet");
                return;
            }
            else if (connection.IsConnectedToSymbolInput)
            {
                Log.Debug("Splitting connections from inputs is not implemented yet");
                return;
            }

            // Todo: Fix me for output nodes
            var child = parentSymbol.Children.Single(child2 => child2.Id == connection.TargetParentOrChildId);
            var inputDef = child.Symbol.InputDefinitions.Single(i => i.Id == connection.TargetSlotId);

            var commands = new List<ICommand>();
            var multiInputIndex = parentSymbol.GetMultiInputIndexFor(connection);
            commands.Add(new DeleteConnectionCommand(parentSymbol, connection, multiInputIndex));

            var adjustLayoutCommand = AdjustGraphLayoutForNewNode(parentSymbol, connection);
            if (adjustLayoutCommand != null)
                commands.Add(adjustLayoutCommand);

            var prepareCommand = new MacroCommand("Split", commands);
            UndoRedoStack.AddAndExecute(prepareCommand);

            TempConnections.Clear();
            var connectionType = inputDef.DefaultValue.ValueType;
            TempConnections.Add(new TempConnection(sourceParentOrChildId: connection.SourceParentOrChildId,
                                                   sourceSlotId: connection.SourceSlotId,
                                                   targetParentOrChildId: UseDraftChildId,
                                                   targetSlotId: NotConnectedId,
                                                   connectionType));

            TempConnections.Add(new TempConnection(sourceParentOrChildId: UseDraftChildId,
                                                   sourceSlotId: NotConnectedId,
                                                   targetParentOrChildId: connection.TargetParentOrChildId,
                                                   targetSlotId: connection.TargetSlotId,
                                                   connectionType,
                                                   multiInputIndex));

            symbolBrowser.OpenAt(positionInCanvas, connectionType, connectionType, false, prepareCommand);
        }

        #endregion

        public static void SplitConnectionWithDraggedNode(SymbolChildUi childUi, Symbol.Connection oldConnection, Instance instance)
        {
            var parent = instance.Parent;
            var sourceInstance = instance.Parent.Children.SingleOrDefault(child => child.SymbolChildId == oldConnection.SourceParentOrChildId);
            var targetInstance = instance.Parent.Children.SingleOrDefault(child => child.SymbolChildId == oldConnection.TargetParentOrChildId);
            if (sourceInstance == null || targetInstance == null)
            {
                Log.Warning("Can't split this connection");
                return;
            }

            var outputDef = sourceInstance.Symbol.OutputDefinitions.Single(outDef => outDef.Id == oldConnection.SourceSlotId);
            var connectionType = outputDef.ValueType;

            // Check if nodes primary input is not connected
            var
                firstMatchingInput = instance.Inputs.FirstOrDefault(input => input.ValueType == connectionType);
            if (instance.Outputs.Count < 1)
            {
                Log.Warning("Can't use node without outputs for splitting");
                return;
            }

            var primaryOutput = instance.Outputs[0];

            if (primaryOutput == null
                || firstMatchingInput == null
                //|| primaryOutput.IsConnected 
                || firstMatchingInput.IsConnected)
            {
                Log.Warning("Op doesn't match connection type");
                return;
            }

            var connectionCommands = new List<ICommand>();
            var multiInputIndex = instance.Parent.Symbol.GetMultiInputIndexFor(oldConnection);
            var layoutCommand = AdjustGraphLayoutForNewNode(parent.Symbol, oldConnection);
            if (layoutCommand != null)
                connectionCommands.Add(layoutCommand);

            var parentUi = SymbolUiRegistry.Entries[parent.Symbol.Id];
            var sourceUi = parentUi.ChildUis.Single(child => child.Id == sourceInstance.SymbolChildId);
            var targetUi = parentUi.ChildUis.Single(child => child.Id == targetInstance.SymbolChildId);
            var isSnappedHorizontally = (Math.Abs(sourceUi.PosOnCanvas.Y - targetUi.PosOnCanvas.Y) < 0.01f)
                                        && Math.Abs(sourceUi.PosOnCanvas.X + sourceUi.Size.X + SelectableNodeMovement.SnapPadding.X) - targetUi.PosOnCanvas.X <
                                        0.1f;

            if (isSnappedHorizontally)
            {
                childUi.PosOnCanvas = sourceUi.PosOnCanvas + new Vector2(sourceUi.Size.X + SelectableNodeMovement.SnapPadding.X, 0);
                connectionCommands.Add(new ModifyCanvasElementsCommand(parent.Symbol.Id, new List<ISelectableCanvasObject>() { childUi }));
            }

            connectionCommands.Add(new DeleteConnectionCommand(parent.Symbol, oldConnection, multiInputIndex));
            connectionCommands.Add(new AddConnectionCommand(parent.Symbol, new Symbol.Connection(oldConnection.SourceParentOrChildId,
                                                                                                 oldConnection.SourceSlotId,
                                                                                                 childUi.SymbolChild.Id,
                                                                                                 firstMatchingInput.Id
                                                                                                ), 0));

            connectionCommands.Add(new AddConnectionCommand(parent.Symbol, new Symbol.Connection(childUi.SymbolChild.Id,
                                                                                                 primaryOutput.Id,
                                                                                                 oldConnection.TargetParentOrChildId,
                                                                                                 oldConnection.TargetSlotId
                                                                                                ), multiInputIndex));
            var marcoCommand = new MacroCommand("Insert node to connection", connectionCommands);
            UndoRedoStack.AddAndExecute(marcoCommand);
        }

        public static void CompleteAtSymbolInputNode(Symbol parentSymbol, Symbol.InputDefinition inputDef)
        {
            foreach (var c in TempConnections)
            {
                var newConnection = new Symbol.Connection(sourceParentOrChildId: UseSymbolContainerId,
                                                          sourceSlotId: inputDef.Id,
                                                          targetParentOrChildId: c.TargetParentOrChildId,
                                                          targetSlotId: c.TargetSlotId);
                UndoRedoStack.AddAndExecute(new AddConnectionCommand(parentSymbol, newConnection, 0));
            }

            Reset();
        }

        public static void CompleteAtSymbolOutputNode(Symbol parentSymbol, Symbol.OutputDefinition outputDef)
        {
            foreach (var c in TempConnections)
            {
                var newConnection = new Symbol.Connection(sourceParentOrChildId: c.SourceParentOrChildId,
                                                          sourceSlotId: c.SourceSlotId,
                                                          targetParentOrChildId: UseSymbolContainerId,
                                                          targetSlotId: outputDef.Id);
                parentSymbol.AddConnection(newConnection);
            }

            TempConnections.Clear();
            ConnectionSnapEndHelper.ResetSnapping();
        }

        private static Symbol.Connection FindConnectionToInputSlot(Symbol parentSymbol, SymbolChildUi targetUi, Symbol.InputDefinition input,
                                                                   int multiInputIndex = 0)
        {
            var inputId = input.Id;
            var connections = parentSymbol.Connections.FindAll(c => c.TargetSlotId == inputId
                                                                    && c.TargetParentOrChildId == targetUi.SymbolChild.Id);
            return (connections.Count > 0) ? connections[multiInputIndex] : null;
        }

        /// <summary>
        /// A special Id the flags a connection as incomplete because either the source or the target is not yet connected.
        /// </summary>
        public static Guid NotConnectedId = Guid.Parse("eeeeeeee-E0DF-47C7-A17F-E297672EE1F3");

        /// <summary>
        /// A special Id that indicates that the source of target of a connection is not a child but an input or output node
        /// </summary>
        public static readonly Guid UseSymbolContainerId = Guid.Empty;

        /// <summary>
        /// A special id indicating that the connection is ending in the <see cref="SymbolBrowser"/>
        /// </summary>
        public static Guid UseDraftChildId = Guid.Parse("ffffffff-E0DF-47C7-A17F-E297672EE1F3");

        private static void SetTempConnection(TempConnection c)
        {
            TempConnections.Clear();
            TempConnections.Add(c);
        }

        private static void Reset()
        {
            TempConnections.Clear();
            ConnectionSnapEndHelper.ResetSnapping();
        }

        public class TempConnection : Symbol.Connection
        {
            public TempConnection(Guid sourceParentOrChildId, Guid sourceSlotId, Guid targetParentOrChildId, Guid targetSlotId, Type type,
                                  int multiInputIndex = 0) :
                base(sourceParentOrChildId, sourceSlotId, targetParentOrChildId, targetSlotId)
            {
                ConnectionType = type;
                MultiInputIndex = multiInputIndex;
            }

            public readonly Type ConnectionType;
            public int MultiInputIndex;

            public Status GetStatus()
            {
                if (TargetParentOrChildId == NotConnectedId
                    && TargetSlotId == NotConnectedId)
                {
                    return Status.TargetIsUndefined;
                }

                if (TargetParentOrChildId == UseDraftChildId
                    && TargetSlotId == NotConnectedId)
                {
                    return Status.TargetIsDraftNode;
                }

                if (SourceParentOrChildId == NotConnectedId
                    && SourceSlotId == NotConnectedId)
                {
                    return Status.SourceIsUndefined;
                }

                if (SourceParentOrChildId == UseDraftChildId
                    && SourceSlotId == NotConnectedId)
                {
                    return Status.SourceIsDraftNode;
                }

                if (SourceParentOrChildId == NotConnectedId
                    && SourceSlotId == NotConnectedId
                    && TargetParentOrChildId == NotConnectedId
                    && TargetSlotId == NotConnectedId
                    )
                {
                    return Status.NotTemporary;
                }

                Log.Warning("Found undefined connection type:" + this);
                return Status.Undefined;
            }

            public enum Status
            {
                NotTemporary,
                SourceIsUndefined,
                SourceIsDraftNode,
                TargetIsUndefined,
                TargetIsDraftNode,
                Undefined,
            }
        }

        /// <summary>
        /// A helper that collects potential collection targets during connection drag operations.
        /// </summary>
        public static class ConnectionSnapEndHelper
        {
            public static void PrepareNewFrame()
            {
                _mousePosition = ImGui.GetMousePos();
                BestMatchLastFrame = _bestMatchYetForCurrentFrame;
                if (BestMatchLastFrame != null)
                {
                    // drawList.AddRect(_bestMatchLastFrame.Area.Min, _bestMatchLastFrame.Area.Max, Color.Orange);
                    var textSize = ImGui.CalcTextSize(BestMatchLastFrame.Name);
                    ImGui.SetNextWindowPos(_mousePosition + new Vector2(-textSize.X - 20, -textSize.Y / 2));
                    ImGui.PushStyleVar(ImGuiStyleVar.WindowPadding, new Vector2(5, 5));
                    ImGui.BeginTooltip();
                    ImGui.TextUnformatted(BestMatchLastFrame.Name);
                    ImGui.EndTooltip();
                    ImGui.PopStyleVar();
                }

                _bestMatchYetForCurrentFrame = null;
                _bestMatchDistance = float.PositiveInfinity;
            }

            public static void ResetSnapping()
            {
                BestMatchLastFrame = null;
            }

            public static void RegisterAsPotentialTarget(SymbolChildUi childUi, IInputUi inputUi, int slotIndex, ImRect areaOnScreen)
            {
                if (TempConnections == null || TempConnections.Count == 0)
                    return;

                if (TempConnections.All(c => c.ConnectionType != inputUi.Type))
                    return;

                var distance = Vector2.Distance(areaOnScreen.Min, _mousePosition);
                if (distance > SnapDistance || distance > _bestMatchDistance)
                {
                    return;
                }

                _bestMatchYetForCurrentFrame = new PotentialConnectionTarget()
                                                   {
                                                       TargetParentOrChildId = childUi.SymbolChild.Id,
                                                       TargetInputId = inputUi.InputDefinition.Id,
                                                       Area = areaOnScreen,
                                                       Name = inputUi.InputDefinition.Name,
                                                       SlotIndex = slotIndex
                                                   };
                _bestMatchDistance = distance;
            }

            public static void RegisterAsPotentialTarget(IOutputUi outputUi, ImRect areaOnScreen)
            {
                if (TempConnections == null || TempConnections.Count == 0)
                    return;

                if (TempConnections.All(c => c.ConnectionType != outputUi.Type))
                    return;

                var distance = Vector2.Distance(areaOnScreen.Min, _mousePosition);
                if (distance > SnapDistance || distance > _bestMatchDistance)
                {
                    return;
                }

                _bestMatchYetForCurrentFrame = new PotentialConnectionTarget()
                                                   {
                                                       TargetParentOrChildId = UseSymbolContainerId,
                                                       TargetInputId = outputUi.OutputDefinition.Id,
                                                       Area = areaOnScreen,
                                                       Name = outputUi.OutputDefinition.Name,
                                                       SlotIndex = 0
                                                   };
                _bestMatchDistance = distance;
            }
            
            
            public static bool IsNextBestTarget(SymbolChildUi childUi, Guid inputDefinitionId, int socketIndex)
            {
                return BestMatchLastFrame != null && BestMatchLastFrame.TargetParentOrChildId == childUi.SymbolChild.Id
                                                  && BestMatchLastFrame.TargetInputId == inputDefinitionId
                                                  && BestMatchLastFrame.SlotIndex == socketIndex;
            }
            
            public static bool IsNextBestTarget(IOutputUi outputUi)
            {
                return BestMatchLastFrame != null && BestMatchLastFrame.TargetParentOrChildId == UseSymbolContainerId
                                                  && BestMatchLastFrame.TargetInputId == outputUi.Id
                                                  && BestMatchLastFrame.SlotIndex == 0;
            }

            public static PotentialConnectionTarget BestMatchLastFrame;
            private static PotentialConnectionTarget _bestMatchYetForCurrentFrame;
            private static float _bestMatchDistance = float.PositiveInfinity;
            private const int SnapDistance = 50;
            private static Vector2 _mousePosition;

            public class PotentialConnectionTarget
            {
                public Guid TargetParentOrChildId;
                public Guid TargetInputId;
                public ImRect Area;
                public string Name;
                public int SlotIndex;
            }
        }

        public class ConnectionSplitHelper
        {
            public static void PrepareNewFrame(GraphCanvas graphCanvas)
            {
                _mousePosition = ImGui.GetMousePos();
                BestMatchLastFrame = _bestMatchYetForCurrentFrame;
                if (BestMatchLastFrame != null && TempConnections.Count == 0)
                {
                    var time = ImGui.GetTime();
                    if (_hoverStartTime < 0)
                        _hoverStartTime = time;

                    var hoverDuration = time - _hoverStartTime;
                    var radius = EaseFunctions.EaseOutElastic((float)hoverDuration) * 4;
                    var drawList = ImGui.GetForegroundDrawList();

                    drawList.AddCircleFilled(_bestMatchYetForCurrentFrame.PositionOnScreen, radius, _bestMatchYetForCurrentFrame.Color, 30);
                    ImGui.SetCursorScreenPos(_bestMatchYetForCurrentFrame.PositionOnScreen - Vector2.One * radius / 2);

                    ImGui.InvisibleButton("splitMe", Vector2.One * radius);
                    if (ImGui.IsItemDeactivated()
                        && ImGui.GetMouseDragDelta(ImGuiMouseButton.Left).Length() < UserSettings.Config.ClickThreshold
                        )
                    {
                        var posOnScreen = graphCanvas.InverseTransformPosition(_bestMatchYetForCurrentFrame.PositionOnScreen) - SymbolChildUi.DefaultOpSize / 2;

                        SplitConnectionWithSymbolBrowser(graphCanvas.CompositionOp.Symbol,
                                                         graphCanvas.SymbolBrowser,
                                                         _bestMatchYetForCurrentFrame.Connection,
                                                         posOnScreen);
                    }

                    ImGui.PushStyleVar(ImGuiStyleVar.WindowPadding, new Vector2(10, 2));
                    ImGui.BeginTooltip();
                    {
                        var connection = _bestMatchYetForCurrentFrame.Connection;
                        
                        ISlot outputSlot = null;
                        SymbolChild.Output output = null;
                        Symbol.OutputDefinition outputDefinition = null;
                        
                        var sourceOpInstance = graphCanvas.CompositionOp.Children.SingleOrDefault(child => child.SymbolChildId == connection.SourceParentOrChildId);
                        var sourceOp =  graphCanvas.CompositionOp.Symbol.Children.SingleOrDefault(child => child.Id == connection.SourceParentOrChildId);
                        if (sourceOpInstance != null)
                        {
                            outputDefinition = sourceOpInstance.Symbol.OutputDefinitions.SingleOrDefault(outDef => outDef.Id == connection.SourceSlotId);
                            if (outputDefinition != null && sourceOp != null)
                            {
                                output = sourceOp.Outputs[connection.SourceSlotId];
                                outputSlot = sourceOpInstance.Outputs.Single(slot => slot.Id == outputDefinition.Id);
                            }
                        }

                        SymbolChild.Input input = null;
                        var targetOp = graphCanvas.CompositionOp.Symbol.Children.SingleOrDefault(child => child.Id == connection.TargetParentOrChildId);
                        if (targetOp != null)
                        {
                            input = targetOp.InputValues[connection.TargetSlotId];
                        }
                        
                        
                        if (outputSlot != null && output != null && input != null)
                        {
                            ImGui.PushFont(Fonts.FontSmall);
                            var connectionSource = sourceOp.ReadableName + "." + output.OutputDefinition.Name;
                            ImGui.TextColored(Color.Gray, connectionSource);
                            
                            var connectionTarget = "->" + targetOp.ReadableName + "." + input.InputDefinition.Name;
                            ImGui.TextColored(Color.Gray, connectionTarget);
                            ImGui.PopFont();

                            var width = 160f;
                            ImGui.BeginChild("thumbnail", new Vector2(width, width*9/16f));
                            {
                                TransformGizmoHandling.SetDrawList(drawList);
                                ImageCanvasForTooltips.Update();
                                ImageCanvasForTooltips.SetAsCurrent();
                                
                                //var sourceOpUi = SymbolUiRegistry.Entries[graphCanvas.CompositionOp.Symbol.Id].ChildUis.Single(childUi => childUi.Id == sourceOp.Id);
                                var sourceOpUi = SymbolUiRegistry.Entries[sourceOpInstance.Symbol.Id];
                                IOutputUi outputUi = sourceOpUi.OutputUis[output.OutputDefinition.Id];
                                EvaluationContext.Reset();
                                EvaluationContext.RequestedResolution = new Size2(1280 / 2, 720 / 2);
                                outputUi.DrawValue(outputSlot, EvaluationContext, recompute: UserSettings.Config.HoverMode == GraphCanvas.HoverModes.Live);

                                if (!string.IsNullOrEmpty(sourceOpUi.Description))
                                {
                                    ImGui.Spacing();
                                    ImGui.PushFont(Fonts.FontSmall);
                                    ImGui.PushStyleColor(ImGuiCol.Text, new Color(1, 1, 1, 0.5f).Rgba);
                                    ImGui.TextWrapped(sourceOpUi.Description);
                                    ImGui.PopStyleColor();
                                    ImGui.PopFont();
                                }
                                ImageCanvasForTooltips.Deactivate();
                                TransformGizmoHandling.RestoreDrawList();
                            }
                            ImGui.EndChild();
                            
                            T3Ui.AddHoveredId(targetOp.Id);
                            T3Ui.AddHoveredId(sourceOp.Id);
                        }
                    }
                    ImGui.EndTooltip();
                    ImGui.PopStyleVar();
                }
                else
                {
                    _hoverStartTime = -1;
                }

                _bestMatchYetForCurrentFrame = null;
                _bestMatchDistance = float.PositiveInfinity;
            }

            public static void ResetSnapping()
            {
                BestMatchLastFrame = null;
            }

            public static void RegisterAsPotentialSplit(Symbol.Connection connection, Color color, Vector2 position)
            {
                var distance = Vector2.Distance(position, _mousePosition);
                if (distance > SnapDistance || distance > _bestMatchDistance)
                {
                    return;
                }

                _bestMatchYetForCurrentFrame = new PotentialConnectionSplit()
                                                   {
                                                       Connection = connection,
                                                       PositionOnScreen = position,
                                                       Color = color,
                                                   };
                _bestMatchDistance = distance;
            }
            
            private static readonly ImageOutputCanvas ImageCanvasForTooltips = new ImageOutputCanvas();
            private static readonly EvaluationContext EvaluationContext = new EvaluationContext();
            
            public static PotentialConnectionSplit BestMatchLastFrame;
            private static PotentialConnectionSplit _bestMatchYetForCurrentFrame;
            private static float _bestMatchDistance = float.PositiveInfinity;
            private const int SnapDistance = 50;
            private static Vector2 _mousePosition;
            private static double _hoverStartTime = -1;

            public class PotentialConnectionSplit
            {
                public Vector2 PositionOnScreen;
                public Symbol.Connection Connection;
                public Color Color;
            }
        }
    }
}<|MERGE_RESOLUTION|>--- conflicted
+++ resolved
@@ -222,11 +222,7 @@
                 childUi.PosOnCanvas = pos;
             }
 
-<<<<<<< HEAD
-            commands.Add(new ChangeSelectableCommand(parentSymbolUi.Symbol.Id, changedSymbols));
-=======
-            commands.Add(new ModifyCanvasElementsCommand(symbolUi.Symbol.Id, changedSymbols));
->>>>>>> 68e28d13
+            commands.Add(new ModifyCanvasElementsCommand(parentSymbolUi.Symbol.Id, changedSymbols));
             return new MacroCommand("adjust layout", commands);
         }
 
