using ImGuiNET;
using SharpDX;
using SharpDX.Direct3D;
using SharpDX.Direct3D11;
using SharpDX.DXGI;
using SharpDX.Windows;
using System;
using System.Diagnostics;
using System.Globalization;
<<<<<<< HEAD
using System.IO;
using System.Reflection;
=======
>>>>>>> 4368642e
using System.Threading;
using System.Windows.Forms;
using Core.Logging;
using T3.App;
using T3.Compilation;
using T3.Core;
using T3.Core.Logging;
using T3.Core.Operator;
using T3.Core.Operator.Slots;
using T3.Gui;
using t3.Gui.Interaction.Camera;
using t3.Gui.Interaction.StartupCheck;
using T3.Gui.UiHelpers;
using T3.Gui.Windows;
using Device = SharpDX.Direct3D11.Device;

namespace T3
{
    public static class Program
    {
        private static T3RenderForm _t3RenderForm;
        public static Device Device { get; private set; }
        public static SpaceMouse SpaceMouse { get; private set; }
        
        [STAThread]
        private static void Main()
        {
            Log.AddWriter(new ConsoleWriter());
            Log.AddWriter(FileWriter.CreateDefault());
                        
            // From executing application.
            Log.Debug($"From executing application: {Assembly.GetExecutingAssembly().GetName().Version}");
            
            
            var absolutePath = Path.GetFullPath(Application.StartupPath + @"\Operators.dll");
            Log.Debug($"From a '{absolutePath}' {Assembly.LoadFile(absolutePath).GetName().Version}");
            Log.Debug($"fileVersion' {FileVersionInfo.GetVersionInfo(Assembly.GetExecutingAssembly().Location).FileVersion}");
            Log.Debug($"productVersion' {FileVersionInfo.GetVersionInfo(Assembly.GetExecutingAssembly().Location).ProductVersion}");
 
            // From a physical file, provide full path to that file.
            //string assemblyVersion = Assembly.LoadFile("Operators.dll").GetName().Version.ToString();
 
            // From executing application, gives file version.
            //string fileVersion = FileVersionInfo.GetVersionInfo(Assembly.GetExecutingAssembly().Location).FileVersion;
 
            // From executing application, gives product version.
            ///string productVersion = FileVersionInfo.GetVersionInfo(Assembly.GetExecutingAssembly().Location).ProductVersion;            
            
            Console.WriteLine("Test");
            CultureInfo.CurrentCulture = new CultureInfo("en-US");
            
            StartupValidation.CheckInstallation();
            
            var startupStopWatch = new Stopwatch();
            startupStopWatch.Start();

            _main.CreateRenderForm("T3 " + T3Ui.Version, false);

            // Create Device and SwapChain
            Device.CreateWithSwapChain(DriverType.Hardware, DeviceCreationFlags.Debug, _main.SwapChainDescription, out var device, out _main.SwapChain);
            _deviceContext = device.ImmediateContext;
            Device = device;
            Factory factory = _main.SwapChain.GetParent<Factory>();

            // Ignore all windows events
            factory.MakeWindowAssociation(_main.Form.Handle, WindowAssociationFlags.IgnoreAll);

            _t3RenderForm = new T3RenderForm(device, _main.Form.Width, _main.Form.Height);

            // Initialize T3 main window
            _main.InitRenderTargetsAndEventHandlers(device);
            _main.Form.KeyDown += HandleKeyDown;
            _main.Form.KeyUp += HandleKeyUp;
            _main.Form.Closing += (sender, args) =>
                                  {
                                      args.Cancel = T3Ui.UiModel.IsSaving;
                                      Log.Debug($"Cancel closing because save-operation is in progress.");
                                  };

            
            
            _main.Form.WindowState = FormWindowState.Maximized;
            SpaceMouse = new SpaceMouse(_main.Form.Handle);
            
            // Initialize optional Viewer Windows
            _viewer.CreateRenderForm("T3 Viewer", true);
            _viewer.InitViewSwapChain(factory, device);
            _viewer.InitRenderTargetsAndEventHandlers(device);
            _viewer.Form.Show();

            ResourceManager.Init(device);
            ResourceManager resourceManager = ResourceManager.Instance();
            SharedResources.Initialize(resourceManager);

            try
            {
                _t3ui = new T3Ui();
            }
            catch (Exception e)
            {
                Log.Error(e.Message + "\n" + e.StackTrace);
            }
            
            // Setup file watching the operator source
            resourceManager.OperatorsAssembly = T3Ui.UiModel.OperatorsAssembly;
            foreach (var (_, symbol) in SymbolRegistry.Entries)
            {
                ResourceManager.Instance().CreateOperatorEntry(@"Operators\Types\" + symbol.Name + ".cs", symbol.Id.ToString(), OperatorUpdating.Update);
            }

            Console.WriteLine($"Actual thread Id {Thread.CurrentThread.ManagedThreadId}");
            ShaderResourceView viewWindowBackgroundSrv = null;

            unsafe
            {
                // Disable ImGui ini file settings
                ImGui.GetIO().NativePtr->IniFilename = null;
            }
            
            startupStopWatch.Stop();
            Log.Debug($"startup took {startupStopWatch.ElapsedMilliseconds}ms.");

            var stopwatch = new Stopwatch();
            stopwatch.Start();
            Int64 lastElapsedTicks = stopwatch.ElapsedTicks;

            // Main loop
            void RenderCallback()
            {
                if (_main.Form.WindowState == FormWindowState.Minimized == true)
                {
                    Thread.Sleep(100);
                    return;
                }
                
                Int64 ticks = stopwatch.ElapsedTicks;
                Int64 ticksDiff = ticks - lastElapsedTicks;
                ImGui.GetIO().DeltaTime = (float)((double)(ticksDiff) / Stopwatch.Frequency);
                lastElapsedTicks = ticks;
                ImGui.GetIO().DisplaySize = new System.Numerics.Vector2(_main.Form.ClientSize.Width, _main.Form.ClientSize.Height);

                HandleFullscreenToggle();

                //NodeOperations.UpdateChangedOperators();
                var modifiedSymbols = resourceManager.UpdateChangedOperatorTypes();
                foreach (var symbol in modifiedSymbols)
                {
                    UiModel.UpdateUiEntriesForSymbol(symbol);
                }

                DirtyFlag.IncrementGlobalTicks();
                T3Metrics.UiRenderingStarted();
                T3Style.Apply();

                ImGui.NewFrame();
                _main.PrepareRenderingFrame(_deviceContext);

                // Render 2nd view
                _viewer.Form.Visible = T3Ui.ShowSecondaryRenderWindow;
                if (T3Ui.ShowSecondaryRenderWindow)
                {
                    _viewer.PrepareRenderingFrame(_deviceContext);

                    if (resourceManager.Resources[SharedResources.FullScreenVertexShaderId] is VertexShaderResource vsr)
                        _deviceContext.VertexShader.Set(vsr.VertexShader);

                    if (resourceManager.Resources[SharedResources.FullScreenPixelShaderId] is PixelShaderResource psr)
                        _deviceContext.PixelShader.Set(psr.PixelShader);

                    if (resourceManager.SecondRenderWindowTexture != null && !resourceManager.SecondRenderWindowTexture.IsDisposed)
                    {
                        //Log.Debug($"using TextureId:{resourceManager.SecondRenderWindowTexture}, debug name:{resourceManager.SecondRenderWindowTexture.DebugName}");
                        if (viewWindowBackgroundSrv == null || viewWindowBackgroundSrv.Resource.NativePointer != resourceManager.SecondRenderWindowTexture.NativePointer)
                        {
                            viewWindowBackgroundSrv?.Dispose();
                            viewWindowBackgroundSrv = new ShaderResourceView(device, resourceManager.SecondRenderWindowTexture);
                        }

                        _deviceContext.Rasterizer.State = SharedResources.ViewWindowRasterizerState;
                        _deviceContext.PixelShader.SetShaderResource(0, viewWindowBackgroundSrv);
                    }
                    else if (resourceManager.Resources[ SharedResources.ViewWindowDefaultSrvId] is ShaderResourceViewResource srvr)
                    {
                        _deviceContext.PixelShader.SetShaderResource(0, srvr.ShaderResourceView);
                        //Log.Debug($"using Default TextureId:{srvr.TextureId}, debug name:{srvr.ShaderResourceView.DebugName}");
                    }
                    else
                    {
                        Log.Debug("invalid srv for 2nd render view");
                    }

                    _deviceContext.Draw(3, 0);
                    _deviceContext.PixelShader.SetShaderResource(0, null);
                }

                _t3ui.Draw();

                _deviceContext.Rasterizer.SetViewport(new Viewport(0, 0, _main.Form.ClientSize.Width, _main.Form.ClientSize.Height, 0.0f, 1.0f));
                _deviceContext.OutputMerger.SetTargets(_main.RenderTargetView);

                ImGui.Render();
                _t3RenderForm.RenderImDrawData(ImGui.GetDrawData());

                T3Metrics.UiRenderingCompleted();

                _main.SwapChain.Present(SettingsWindow.UseVSync ? 1 : 0, PresentFlags.None);

                if (T3Ui.ShowSecondaryRenderWindow)
                    _viewer.SwapChain.Present(SettingsWindow.UseVSync ? 1 : 0, PresentFlags.None);
            }

            RenderLoop.Run(_main.Form, RenderCallback);

            try
            {
                _t3RenderForm.Dispose();
            }
            catch (Exception e)
            {
                Log.Warning("Exception during shutdown: " + e);
            }

            // Release all resources
            _main.RenderTargetView.Dispose();
            _main.BackBufferTexture.Dispose();
            _deviceContext.ClearState();
            _deviceContext.Flush();
            device.Dispose();
            _deviceContext.Dispose();
            _main.SwapChain.Dispose();
            factory.Dispose();
            Log.Debug("Shutdown complete");
        }
        

        private static void HandleFullscreenToggle()
        {
            var isBorderStyleFullScreen = _main.Form.FormBorderStyle == FormBorderStyle.None;
            if (isBorderStyleFullScreen == UserSettings.Config.FullScreen)
                return;

            if (UserSettings.Config.FullScreen)
            {
                _main.Form.FormBorderStyle = FormBorderStyle.Sizable;
                _main.Form.WindowState = FormWindowState.Normal;
                _main.Form.FormBorderStyle = FormBorderStyle.None;

                var screenCount = Screen.AllScreens.Length;
                var hasSecondScreen = screenCount > 1;
                var secondScreenIndex = hasSecondScreen ? 1 : 0;
                
                var screenIndexForMainScreen = UserSettings.Config.SwapMainAnd2ndWindowsWhenFullscreen ? secondScreenIndex : 0;
                var screenIndexForSecondScreen = UserSettings.Config.SwapMainAnd2ndWindowsWhenFullscreen ? 0 : secondScreenIndex;

                var formBounds = Screen.AllScreens[screenIndexForMainScreen].Bounds;
                formBounds.Width = formBounds.Width;
                formBounds.Height = formBounds.Height;
                _main.Form.Bounds = formBounds;

                if (T3Ui.ShowSecondaryRenderWindow)
                {
                    _viewer.Form.WindowState = FormWindowState.Normal;
                    _viewer.Form.FormBorderStyle = FormBorderStyle.None;
                    _viewer.Form.Bounds = Screen.AllScreens[screenIndexForSecondScreen].Bounds;
                }
                else
                {
                    _viewer.Form.WindowState = FormWindowState.Normal;
                    _viewer.Form.FormBorderStyle = FormBorderStyle.None;
                    _viewer.Form.Bounds = Screen.AllScreens[screenIndexForSecondScreen].Bounds;
                }
            }
            else
            {
                _main.Form.FormBorderStyle = FormBorderStyle.Sizable;
                _viewer.Form.FormBorderStyle = FormBorderStyle.Sizable;
            }
        }

        private static void HandleKeyDown(object sender, KeyEventArgs e)
        {
            var keyIndex = (int)e.KeyCode;
            if (keyIndex >= Core.IO.KeyHandler.PressedKeys.Length)
            {
                Log.Warning($"Ignoring out of range key code {e.KeyCode} with index {keyIndex}");
            }
            else
            {
                Core.IO.KeyHandler.PressedKeys[keyIndex] = true;
            }
        }

        private static void HandleKeyUp(object sender, KeyEventArgs e)
        {
            var keyIndex = (int)e.KeyCode;
            if (keyIndex < Core.IO.KeyHandler.PressedKeys.Length)
            {
                Core.IO.KeyHandler.PressedKeys[keyIndex] = false;
            }
        }

        private static readonly AppWindow _main = new();
        private static readonly AppWindow _viewer = new();

        private static T3Ui _t3ui = null;
        private static DeviceContext _deviceContext;
    }
}<|MERGE_RESOLUTION|>--- conflicted
+++ resolved
@@ -7,11 +7,8 @@
 using System;
 using System.Diagnostics;
 using System.Globalization;
-<<<<<<< HEAD
 using System.IO;
 using System.Reflection;
-=======
->>>>>>> 4368642e
 using System.Threading;
 using System.Windows.Forms;
 using Core.Logging;
@@ -30,6 +27,7 @@
 
 namespace T3
 {
+
     public static class Program
     {
         private static T3RenderForm _t3RenderForm;
