--- conflicted
+++ resolved
@@ -1,37 +1,33 @@
-<Project Sdk="Microsoft.NET.Sdk">
-
-  <PropertyGroup>
-    <OutputType>Exe</OutputType>
-    <TargetFramework>net6.0-windows</TargetFramework>
-    <RootNamespace>T3.StartEditor</RootNamespace>
-    <ApplicationIcon>..\Resources\t3-editor\images\t3.ico</ApplicationIcon>
-  </PropertyGroup>
-
-  <ItemGroup>
-    <ProjectReference Include="..\Core\Core.csproj" />
-  </ItemGroup>
-
-  <ItemGroup>
-    <PackageReference Include="CppSharp" Version="1.0.1" />
-    <PackageReference Include="ManagedBass" Version="3.1.1" />
-    <PackageReference Include="ManagedBass.Wasapi" Version="3.1.1" />
-<<<<<<< HEAD
-    <PackageReference Include="Microsoft.CodeAnalysis.CSharp" Version="3.11.0" />
-=======
-    <PackageReference Include="Microsoft.CodeAnalysis.CSharp" Version="4.7.0-1.final" />
->>>>>>> ff76b104
-    <PackageReference Include="NAudio" Version="2.1.0" />
-    <PackageReference Include="NAudio.Midi" Version="2.1.0" />
-    <PackageReference Include="OpenGL.Net" Version="0.8.4">
-        <NoWarn>NU1701</NoWarn>
-    </PackageReference>
-    <PackageReference Include="Rug.Osc" Version="1.2.5">
-      <NoWarn>NU1701</NoWarn>
-    </PackageReference>
-    <PackageReference Include="SharpDX.MediaFoundation" Version="4.2.0" />
-    <PackageReference Include="SharpGLTF.Core" Version="1.0.0-alpha0026" />
-    <PackageReference Include="Svg" Version="3.3.0" />
-    <PackageReference Include="unsplasharp.api" Version="0.7.0" />
-  </ItemGroup>
-
+<Project Sdk="Microsoft.NET.Sdk">
+
+  <PropertyGroup>
+    <OutputType>Exe</OutputType>
+    <TargetFramework>net6.0-windows</TargetFramework>
+    <RootNamespace>T3.StartEditor</RootNamespace>
+    <ApplicationIcon>..\Resources\t3-editor\images\t3.ico</ApplicationIcon>
+  </PropertyGroup>
+
+  <ItemGroup>
+    <ProjectReference Include="..\Core\Core.csproj" />
+  </ItemGroup>
+
+  <ItemGroup>
+    <PackageReference Include="CppSharp" Version="1.0.1" />
+    <PackageReference Include="ManagedBass" Version="3.1.1" />
+    <PackageReference Include="ManagedBass.Wasapi" Version="3.1.1" />
+    <PackageReference Include="Microsoft.CodeAnalysis.CSharp" Version="4.7.0-1.final" />
+    <PackageReference Include="NAudio" Version="2.1.0" />
+    <PackageReference Include="NAudio.Midi" Version="2.1.0" />
+    <PackageReference Include="OpenGL.Net" Version="0.8.4">
+        <NoWarn>NU1701</NoWarn>
+    </PackageReference>
+    <PackageReference Include="Rug.Osc" Version="1.2.5">
+      <NoWarn>NU1701</NoWarn>
+    </PackageReference>
+    <PackageReference Include="SharpDX.MediaFoundation" Version="4.2.0" />
+    <PackageReference Include="SharpGLTF.Core" Version="1.0.0-alpha0026" />
+    <PackageReference Include="Svg" Version="3.3.0" />
+    <PackageReference Include="unsplasharp.api" Version="0.7.0" />
+  </ItemGroup>
+
 </Project>